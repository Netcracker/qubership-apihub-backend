--- conflicted
+++ resolved
@@ -686,18 +686,6 @@
 				Debug:   err.Error()})
 			return
 		}
-<<<<<<< HEAD
-		if !strings.HasSuffix(archiveFileHeader.Filename, ".zip") {
-			utils.RespondWithCustomError(w, &exception.CustomError{
-				Status:  http.StatusBadRequest,
-				Code:    exception.InvalidParameter,
-				Message: exception.InvalidParameterMsg,
-				Params:  map[string]interface{}{"param": "data file name, expecting .zip archive"},
-			})
-			return
-		}
-=======
->>>>>>> 460e3d46
 		encoding := r.Header.Get("Content-Transfer-Encoding")
 		if strings.EqualFold(encoding, "base64") {
 			_, err := base64.StdEncoding.Decode(data, data)
