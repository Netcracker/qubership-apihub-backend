// Copyright 2024-2025 NetCracker Technology Corporation
//
// Licensed under the Apache License, Version 2.0 (the "License");
// you may not use this file except in compliance with the License.
// You may obtain a copy of the License at
//
//     http://www.apache.org/licenses/LICENSE-2.0
//
// Unless required by applicable law or agreed to in writing, software
// distributed under the License is distributed on an "AS IS" BASIS,
// WITHOUT WARRANTIES OR CONDITIONS OF ANY KIND, either express or implied.
// See the License for the specific language governing permissions and
// limitations under the License.

package service

import (
	"fmt"
	"os"
	"reflect"

	"github.com/Netcracker/qubership-apihub-backend/qubership-apihub-service/config"
	"github.com/Netcracker/qubership-apihub-backend/qubership-apihub-service/security/idp"
	"github.com/Netcracker/qubership-apihub-backend/qubership-apihub-service/utils"
	"github.com/coreos/go-oidc/v3/oidc"
	"github.com/mitchellh/mapstructure"
	"github.com/spf13/viper"

	"github.com/Netcracker/qubership-apihub-backend/qubership-apihub-service/view"
	"github.com/google/uuid"
	log "github.com/sirupsen/logrus"
)

const (
	GIT_BRANCH           = "GIT_BRANCH"
	GIT_HASH             = "GIT_HASH"
	APIHUB_CONFIG_FOLDER = "APIHUB_CONFIG_FOLDER"

	LocalIDPId = "local-idp"
	bytesInMb  = 1048576
)

type SystemInfoService interface {
	GetSystemInfo() *view.SystemInfo
	Init() error
	GetBasePath() string
	GetJwtPrivateKey() []byte
	IsProductionMode() bool
	GetBackendVersion() string
	GetListenAddress() string
	GetAllowedOrigins() []string
	GetPGHost() string
	GetPGPort() int
	GetPGDB() string
	GetPGUser() string
	GetPGPassword() string
	GetAPIHubUrl() string
	GetPublishArchiveSizeLimitMB() int64
	GetPublishFileSizeLimitMB() int64
	GetReleaseVersionPattern() string
	GetCredsFromEnv() *view.DbCredentials
	GetLdapServer() string
	GetLdapUser() string
	GetLdapUserPassword() string
	GetLdapBaseDN() string
	GetLdapOrganizationUnit() string
	GetLdapSearchBase() string
	GetBuildsCleanupSchedule() string
	GetMetricsGetterSchedule() string
	MonitoringEnabled() bool
	GetMinioAccessKeyId() string
	GetMinioSecretAccessKey() string
	GetMinioCrt() string
	GetMinioEndpoint() string
	GetMinioBucketName() string
	IsMinioStorageActive() bool
	GetMinioStorageCreds() *view.MinioStorageCreds
	IsMinioStoreOnlyBuildResult() bool
	GetExternalLinks() []string
	GetDefaultWorkspaceId() string
	GetAllowedHosts() []string
	GetZeroDayAdminCreds() (string, string)
	GetSystemApiKey() string
	FailBuildOnBrokenRefs() bool
	GetAccessTokenDurationSec() int
	GetRefreshTokenDurationSec() int
	IsLegacySAML() bool
	GetAuthConfig() idp.AuthConfig
	GetOlricConfig() config.OlricConfig
	GetConfigFolder() string
	GetInstanceId() string
	GetRevisionsCleanupSchedule() string
	GetRevisionsCleanupDeleteLastRevision() bool
	GetRevisionsCleanupDeleteReleaseRevisions() bool
	GetRevisionsTTLDays() int
	GetComparisonCleanupSchedule() string
	GetComparisonCleanupTimeout() int
	GetComparisonsTTLDays() int
	GetSoftDeletedDataCleanupSchedule() string
	GetSoftDeletedDataCleanupTimeout() int
	GetSoftDeletedDataTTLDays() int
	GetUnreferencedDataCleanupSchedule() string
	GetUnreferencedDataCleanupTimeout() int
	GetExtensions() []view.Extension
<<<<<<< HEAD
	/*GetOpenAIApiKey() string
	GetOpenAIModel() string
	GetOpenAIProxyURL() string
	GetOpenAIBaseURL() string
	GetOpenAITemperature() float64
	GetOpenAIReasoningEffort() string
	GetOpenAIVerbosity() string
	GetMCPWorkspace() string*/

	GetAiChatConfig() config.ChatConfig
	GetAiMCPConfig() config.MCPConfig
=======
	GetApiSpecDirectory() string
>>>>>>> 07e79f09
}

func (g *systemInfoServiceImpl) GetCredsFromEnv() *view.DbCredentials {
	return &view.DbCredentials{
		Host:     g.GetPGHost(),
		Port:     g.GetPGPort(),
		Database: g.GetPGDB(),
		Username: g.GetPGUser(),
		Password: g.GetPGPassword(),
	}
}

func (g *systemInfoServiceImpl) GetMinioStorageCreds() *view.MinioStorageCreds {
	return &view.MinioStorageCreds{
		BucketName:           g.GetMinioBucketName(),
		IsActive:             g.IsMinioStorageActive(),
		Endpoint:             g.GetMinioEndpoint(),
		Crt:                  g.GetMinioCrt(),
		AccessKeyId:          g.GetMinioAccessKeyId(),
		SecretAccessKey:      g.GetMinioSecretAccessKey(),
		IsOnlyForBuildResult: g.IsMinioStoreOnlyBuildResult(),
	}
}

func NewSystemInfoService() (SystemInfoService, error) {
	s := &systemInfoServiceImpl{}
	if err := s.Init(); err != nil {
		log.Error("Failed to read system info: " + err.Error())
		return nil, err
	}
	return s, nil
}

type systemInfoServiceImpl struct {
	config     config.Config
	authConfig idp.AuthConfig
}

func (g *systemInfoServiceImpl) GetClientSecret() string {
	//TODO implement me
	panic("implement me")
}

func (g *systemInfoServiceImpl) GetSystemInfo() *view.SystemInfo {
	return &view.SystemInfo{
		BackendVersion: g.GetBackendVersion(),
		ProductionMode: g.IsProductionMode(),
		Notification:   g.getSystemNotification(),
		ExternalLinks:  g.GetExternalLinks(),
	}
}

func (g *systemInfoServiceImpl) Init() error {
	viper.SetConfigName("config")
	viper.SetConfigType("yaml")
	viper.AddConfigPath(g.GetConfigFolder())
	g.setDefaults()

	if err := viper.ReadInConfig(); err != nil {
		return fmt.Errorf("failed to read config file: %w", err)
	}
	opts := viper.DecodeHook(base64EncodedStringDecodeHook())
	if err := viper.Unmarshal(&g.config, opts); err != nil {
		return fmt.Errorf("failed to unmarshal config: %w", err)
	}
	g.postProcessConfig()

	utils.PrintConfig(g.config)

	if err := utils.ValidateConfig(g.config); err != nil {
		return err
	}

	authConfig, err := g.buildAuthConfig()
	if err != nil {
		return err
	}
	g.authConfig = authConfig

	return nil
}

func base64EncodedStringDecodeHook() mapstructure.DecodeHookFunc {
	return func(f reflect.Type, t reflect.Type, data interface{}) (interface{}, error) {
		if f.Kind() != reflect.String {
			return data, nil
		}
		if t != reflect.TypeOf(config.Base64DecodedString{}) {
			return data, nil
		}

		d := new(config.Base64DecodedString)
		err := d.UnmarshalText([]byte(data.(string)))
		if err != nil {
			return nil, err
		}
		return *d, nil
	}
}

func (g *systemInfoServiceImpl) setDefaults() {
	viper.SetDefault("database.host", "localhost")
	viper.SetDefault("database.port", 5432)
	viper.SetDefault("database.name", "apihub")
	viper.SetDefault("database.username", "apihub")
	viper.SetDefault("database.password", "apihub")
	viper.SetDefault("security.productionMode", true)
	viper.SetDefault("security.jwt.accessTokenDurationSec", 1800)
	viper.SetDefault("security.jwt.refreshTokenDurationSec", 43200)
	viper.SetDefault("security.insecureProxy", false)
	viper.SetDefault("security.allowedHostsForProxy", []string{})
	viper.SetDefault("security.allowedOrigins", []string{})
	viper.SetDefault("security.legacySaml", true)
	viper.SetDefault("security.autoLogin", false)
	viper.SetDefault("technicalParameters.basePath", ".")
	viper.SetDefault("technicalParameters.listenAddress", ":8080")
	viper.SetDefault("technicalParameters.metricsGetterSchedule", "* * * * *") // every minute
	viper.SetDefault("businessParameters.publishArchiveSizeLimitMb", 50)
	viper.SetDefault("businessParameters.publishFileSizeLimitMb", 15)
	viper.SetDefault("businessParameters.releaseVersionPattern", ".*")
	viper.SetDefault("businessParameters.externalLinks", []string{})
	viper.SetDefault("businessParameters.failBuildOnBrokenRefs", true)
	viper.SetDefault("monitoring.enabled", false)
	viper.SetDefault("s3Storage.enabled", false)
	viper.SetDefault("s3Storage.storeOnlyBuildResult", false)
	viper.SetDefault("olric.discoveryMode", "local")
	viper.SetDefault("olric.replicaCount", 1)
	viper.SetDefault("cleanup.builds.schedule", "0 1 * * 0")     // at 01:00 AM on Sunday
	viper.SetDefault("cleanup.revisions.schedule", "0 21 * * 0") // at 9:00 PM on Sunday
	viper.SetDefault("cleanup.revisions.deleteLastRevision", false)
	viper.SetDefault("cleanup.revisions.deleteReleaseRevisions", false)
	viper.SetDefault("cleanup.revisions.ttlDays", 365)
	viper.SetDefault("cleanup.comparisons.schedule", "0 5 * * 0") //at 5:00 AM on Sunday
	viper.SetDefault("cleanup.comparisons.timeoutMinutes", 360)   //6 hours
	viper.SetDefault("cleanup.comparisons.ttlDays", 30)
	viper.SetDefault("cleanup.softDeletedData.schedule", "0 22 * * 5")  //at 10 PM on Friday
	viper.SetDefault("cleanup.softDeletedData.timeoutMinutes", 600)     //10 hours
	viper.SetDefault("cleanup.softDeletedData.ttlDays", 730)            // 2 years
	viper.SetDefault("cleanup.unreferencedData.schedule", "0 15 * * 6") //at 3 PM on Saturday
	viper.SetDefault("cleanup.unreferencedData.timeoutMinutes", 360)    //6 hours
	viper.SetDefault("openAI.model", "gpt-4o")
	viper.SetDefault("openAI.temperature", 1.0)
	viper.SetDefault("openAI.reasoningEffort", "medium")
	viper.SetDefault("openAI.verbosity", "medium")
}

func (g *systemInfoServiceImpl) GetConfigFolder() string {
	folder := os.Getenv(APIHUB_CONFIG_FOLDER)
	if folder == "" {
		log.Warn("APIHUB_CONFIG_FOLDER is not set, using default value: '.'")
		folder = "."
	}
	return folder
}

func (g *systemInfoServiceImpl) postProcessConfig() {
	g.setBackendVersion()
	g.setInstanceId()

	//TODO: do we really need to log errors about empty LDAP params or printing of the full config is enough?
	if g.config.Security.Ldap.Server == "" {
		log.Error("config value 'security.ldap.server' is not set or empty")
	}
	if g.config.Security.Ldap.User == "" {
		log.Error("config value 'security.ldap.user' is not set or empty")
	}
	if g.config.Security.Ldap.Password == "" {
		log.Error("config value 'security.ldap.password' is not set or empty")
	}
	if g.config.Security.Ldap.BaseDN == "" {
		log.Error("config value 'security.ldap.baseDN' is not set or empty")
	}
	if g.config.Security.Ldap.OrganizationUnit == "" {
		log.Error("config value 'security.ldap.organizationUnit' is not set or empty")
	}
	if g.config.Security.Ldap.SearchBase == "" {
		log.Error("config value 'security.ldap.searchBase' is not set or empty")
	}
}
func (g *systemInfoServiceImpl) setBackendVersion() {
	gitBranch := os.Getenv(GIT_BRANCH)
	gitHash := os.Getenv(GIT_HASH)
	if gitBranch == "" && gitHash == "" {
		g.config.TechnicalParameters.BackendVersion = "unknown"
	} else {
		g.config.TechnicalParameters.BackendVersion = gitBranch + "." + gitHash
	}
}

func (g *systemInfoServiceImpl) setInstanceId() {
	instanceId := uuid.New().String()
	log.Infof("Instance ID: %s", instanceId)
	g.config.TechnicalParameters.InstanceId = instanceId
}

func (g *systemInfoServiceImpl) GetBasePath() string {
	return g.config.TechnicalParameters.BasePath
}

func (g *systemInfoServiceImpl) GetApiSpecDirectory() string {
	if g.config.TechnicalParameters.ApiSpecDirectory != "" {
		return g.config.TechnicalParameters.ApiSpecDirectory
	}
	return g.config.TechnicalParameters.BasePath + string(os.PathSeparator) + "api"
}

func (g *systemInfoServiceImpl) GetJwtPrivateKey() []byte {
	return g.config.Security.Jwt.PrivateKey
}

func (g *systemInfoServiceImpl) IsProductionMode() bool {
	return g.config.Security.ProductionMode
}

func (g *systemInfoServiceImpl) GetBackendVersion() string {
	return g.config.TechnicalParameters.BackendVersion
}

func (g *systemInfoServiceImpl) GetListenAddress() string {
	return g.config.TechnicalParameters.ListenAddress
}

func (g *systemInfoServiceImpl) GetAllowedOrigins() []string {
	return g.config.Security.AllowedOrigins
}

func (g *systemInfoServiceImpl) GetPGHost() string {
	return g.config.Database.Host
}

func (g *systemInfoServiceImpl) GetPGPort() int {
	return g.config.Database.Port
}

func (g *systemInfoServiceImpl) GetPGDB() string {
	return g.config.Database.Name
}

func (g *systemInfoServiceImpl) GetPGUser() string {
	return g.config.Database.Username
}

func (g *systemInfoServiceImpl) GetPGPassword() string {
	return g.config.Database.Password
}

func (g *systemInfoServiceImpl) GetAPIHubUrl() string {
	return g.config.Security.ApihubExternalUrl
}

func (g *systemInfoServiceImpl) GetPublishArchiveSizeLimitMB() int64 {
	return int64(g.config.BusinessParameters.PublishArchiveSizeLimitMb * bytesInMb)
}

func (g *systemInfoServiceImpl) GetPublishFileSizeLimitMB() int64 {
	return int64(g.config.BusinessParameters.PublishFileSizeLimitMb * bytesInMb)
}

func (g *systemInfoServiceImpl) GetReleaseVersionPattern() string {
	return g.config.BusinessParameters.ReleaseVersionPattern
}

func (g *systemInfoServiceImpl) GetLdapServer() string {
	return g.config.Security.Ldap.Server
}

func (g *systemInfoServiceImpl) GetLdapUser() string {
	return g.config.Security.Ldap.User
}

func (g *systemInfoServiceImpl) GetLdapUserPassword() string {
	return g.config.Security.Ldap.Password
}

func (g *systemInfoServiceImpl) GetLdapBaseDN() string {
	return g.config.Security.Ldap.BaseDN
}

func (g *systemInfoServiceImpl) GetLdapOrganizationUnit() string {
	return g.config.Security.Ldap.OrganizationUnit
}

func (g *systemInfoServiceImpl) GetLdapSearchBase() string {
	return g.config.Security.Ldap.SearchBase
}

func (g *systemInfoServiceImpl) getSystemNotification() string {
	return g.config.BusinessParameters.SystemNotification
}

func (g *systemInfoServiceImpl) GetBuildsCleanupSchedule() string {
	return g.config.Cleanup.Builds.Schedule
}

func (g *systemInfoServiceImpl) GetMetricsGetterSchedule() string {
	return g.config.TechnicalParameters.MetricsGetterSchedule
}

func (g *systemInfoServiceImpl) MonitoringEnabled() bool {
	return g.config.Monitoring.Enabled
}

func (g *systemInfoServiceImpl) GetMinioAccessKeyId() string {
	return g.config.S3Storage.Username
}

func (g *systemInfoServiceImpl) GetMinioSecretAccessKey() string {
	return g.config.S3Storage.Password
}

func (g *systemInfoServiceImpl) GetMinioCrt() string {
	return g.config.S3Storage.Crt
}

func (g *systemInfoServiceImpl) GetMinioEndpoint() string {
	return g.config.S3Storage.Url
}

func (g *systemInfoServiceImpl) GetMinioBucketName() string {
	return g.config.S3Storage.BucketName
}

func (g *systemInfoServiceImpl) IsMinioStorageActive() bool {
	return g.config.S3Storage.Enabled
}

func (g *systemInfoServiceImpl) IsMinioStoreOnlyBuildResult() bool {
	return g.config.S3Storage.StoreOnlyBuildResult
}

func (g *systemInfoServiceImpl) GetExternalLinks() []string {
	return g.config.BusinessParameters.ExternalLinks
}

func (g *systemInfoServiceImpl) GetDefaultWorkspaceId() string {
	return g.config.BusinessParameters.DefaultWorkspaceId
}

func (g *systemInfoServiceImpl) GetAllowedHosts() []string {
	return g.config.Security.AllowedHostsForProxy
}

func (g *systemInfoServiceImpl) GetZeroDayAdminCreds() (string, string) {
	return g.config.ZeroDayConfiguration.AdminEmail, g.config.ZeroDayConfiguration.AdminPassword
}

func (g *systemInfoServiceImpl) GetSystemApiKey() string {
	return g.config.ZeroDayConfiguration.AccessToken
}

func (g *systemInfoServiceImpl) FailBuildOnBrokenRefs() bool {
	return g.config.BusinessParameters.FailBuildOnBrokenRefs
}

func (g *systemInfoServiceImpl) GetAccessTokenDurationSec() int {
	return g.config.Security.Jwt.AccessTokenDurationSec
}

func (g *systemInfoServiceImpl) GetRefreshTokenDurationSec() int {
	return g.config.Security.Jwt.RefreshTokenDurationSec
}

func (g *systemInfoServiceImpl) IsLegacySAML() bool {
	return g.config.Security.LegacySaml
}

func (g *systemInfoServiceImpl) GetAuthConfig() idp.AuthConfig {
	return g.authConfig
}

func (g *systemInfoServiceImpl) GetOlricConfig() config.OlricConfig {
	return g.config.Olric
}

// all IDP initialization should be done in this method only
func (g *systemInfoServiceImpl) buildAuthConfig() (idp.AuthConfig, error) {
	var authConfig idp.AuthConfig
	firstSAMLProvider := true
	for _, provider := range g.config.Security.ExternalIdentityProviders {
		switch provider.Protocol {
		case idp.AuthProtocolSAML:
			samlConfig := provider.SamlConfiguration
			loginStartEndpoint := "/api/v1/login/sso/" + provider.Id
			//TODO: remove after IDP reconfiguration
			if firstSAMLProvider && g.IsLegacySAML() {
				loginStartEndpoint = "/login/sso/saml"
				firstSAMLProvider = false
			}
			externalIDP := idp.IDP{
				Id:                 provider.Id,
				IdpType:            idp.IDPTypeExternal,
				DisplayName:        provider.DisplayName,
				ImageSvg:           provider.ImageSvg,
				LoginStartEndpoint: loginStartEndpoint,
				Protocol:           idp.AuthProtocolSAML,
				SAMLConfiguration: &idp.SAMLConfiguration{
					Certificate:    samlConfig.Certificate,
					PrivateKey:     samlConfig.PrivateKey,
					IDPMetadataURL: samlConfig.MetadataUrl,
					RootURL:        g.config.Security.ApihubExternalUrl,
				},
			}
			authConfig.Providers = append(authConfig.Providers, externalIDP)
		case idp.AuthProtocolOIDC:
			oidcConfig := provider.OidcConfiguration
			externalIDP := idp.IDP{
				Id:                 provider.Id,
				IdpType:            idp.IDPTypeExternal,
				DisplayName:        provider.DisplayName,
				ImageSvg:           provider.ImageSvg,
				LoginStartEndpoint: "/api/v1/login/sso/" + provider.Id,
				Protocol:           idp.AuthProtocolOIDC,
				OIDCConfiguration: &idp.OIDCConfiguration{
					ClientID:     oidcConfig.ClientId,
					ClientSecret: oidcConfig.ClientSecret,
					RootURL:      g.config.Security.ApihubExternalUrl,
					RedirectPath: "/api/v1/oidc/" + provider.Id + "/callback",
					ProviderURL:  oidcConfig.ProviderUrl,
					Scopes:       []string{oidc.ScopeOpenID, "profile", "email"},
				},
			}
			authConfig.Providers = append(authConfig.Providers, externalIDP)
		}
	}
	if !g.IsProductionMode() {
		localIDP := idp.IDP{
			Id:                   LocalIDPId,
			IdpType:              idp.IDPTypeInternal,
			DisplayName:          "Local IDP",
			ImageSvg:             "",
			LoginStartEndpoint:   "/api/v3/auth/local",
			RefreshTokenEndpoint: "/api/v3/auth/local/refresh",
		}
		authConfig.Providers = append(authConfig.Providers, localIDP)
	}

	if len(authConfig.Providers) == 0 {
		return authConfig, fmt.Errorf("no identity providers configured, at least one provider must exist")
	}

	authConfig.AutoLogin = g.config.Security.AutoLogin

	if authConfig.AutoLogin {
		if len(authConfig.Providers) > 1 {
			return authConfig, fmt.Errorf("auto-login cannot be enabled when multiple identity providers are configured")
		}

		if len(authConfig.Providers) == 1 && authConfig.Providers[0].IdpType == idp.IDPTypeInternal {
			return authConfig, fmt.Errorf("auto-login cannot be enabled when only internal identity provider is configured")
		}
	}

	return authConfig, nil
}

func (g *systemInfoServiceImpl) GetRevisionsCleanupSchedule() string {
	return g.config.Cleanup.Revisions.Schedule
}

func (g *systemInfoServiceImpl) GetRevisionsCleanupDeleteLastRevision() bool {
	return g.config.Cleanup.Revisions.DeleteLastRevision
}

func (g *systemInfoServiceImpl) GetRevisionsCleanupDeleteReleaseRevisions() bool {
	return g.config.Cleanup.Revisions.DeleteReleaseRevisions
}

func (g *systemInfoServiceImpl) GetRevisionsTTLDays() int {
	return g.config.Cleanup.Revisions.TTLDays
}

func (g *systemInfoServiceImpl) GetInstanceId() string {
	return g.config.TechnicalParameters.InstanceId
}

func (g *systemInfoServiceImpl) GetComparisonCleanupSchedule() string {
	return g.config.Cleanup.Comparisons.Schedule
}

func (g *systemInfoServiceImpl) GetComparisonCleanupTimeout() int {
	return g.config.Cleanup.Comparisons.TimeoutMinutes
}

func (g *systemInfoServiceImpl) GetComparisonsTTLDays() int {
	return g.config.Cleanup.Comparisons.TTLDays
}

func (g *systemInfoServiceImpl) GetSoftDeletedDataCleanupSchedule() string {
	return g.config.Cleanup.SoftDeletedData.Schedule
}

func (g *systemInfoServiceImpl) GetSoftDeletedDataCleanupTimeout() int {
	return g.config.Cleanup.SoftDeletedData.TimeoutMinutes
}

func (g *systemInfoServiceImpl) GetSoftDeletedDataTTLDays() int {
	return g.config.Cleanup.SoftDeletedData.TTLDays
}

func (g *systemInfoServiceImpl) GetUnreferencedDataCleanupSchedule() string {
	return g.config.Cleanup.UnreferencedData.Schedule
}

func (g *systemInfoServiceImpl) GetUnreferencedDataCleanupTimeout() int {
	return g.config.Cleanup.UnreferencedData.TimeoutMinutes
}

func (g *systemInfoServiceImpl) GetExtensions() []view.Extension {
	if len(g.config.Extensions) == 0 {
		return make([]view.Extension, 0)
	}
	return g.config.Extensions
}

func (g *systemInfoServiceImpl) GetAiChatConfig() config.ChatConfig {
	return g.config.Ai.Chat
}

func (g *systemInfoServiceImpl) GetAiMCPConfig() config.MCPConfig {
	return g.config.Ai.MCP
}

/*
func (g *systemInfoServiceImpl) GetOpenAIApiKey() string {
	return g.config.Ai.Chat.OpenAI.ApiKey
}

func (g *systemInfoServiceImpl) GetOpenAIModel() string {
	if g.config.Ai.Chat.OpenAI.Model == "" {
		return "gpt-5"
	}
	return g.config.Ai.Chat.OpenAI.Model
}

func (g *systemInfoServiceImpl) GetOpenAIProxyURL() string {
	return g.config.Ai.Chat.OpenAI.ProxyURL
}

func (g *systemInfoServiceImpl) GetOpenAIBaseURL() string {
	proxyURL := g.config.Ai.Chat.OpenAI.ProxyURL
	if proxyURL == "" {
		return "https://api.openai.com/v1"
	}
	proxyURL = strings.TrimSuffix(proxyURL, "/")
	return proxyURL
}

func (g *systemInfoServiceImpl) GetOpenAITemperature() float64 {
	if g.config.Ai.Chat.OpenAI.Temperature == 0 {
		return 1.0 // default value
	}
	return g.config.Ai.Chat.OpenAI.Temperature
}

func (g *systemInfoServiceImpl) GetOpenAIReasoningEffort() string {
	if g.config.Ai.Chat.OpenAI.ReasoningEffort == "" {
		return "medium" // default value
	}
	return g.config.Ai.Chat.OpenAI.ReasoningEffort
}

func (g *systemInfoServiceImpl) GetOpenAIVerbosity() string {
	if g.config.Ai.Chat.OpenAI.Verbosity == "" {
		return "medium" // default value
	}
	return g.config.Ai.Chat.OpenAI.Verbosity
}

func (g *systemInfoServiceImpl) GetMCPWorkspace() string {
	return g.config.Ai.MCP.Workspace
}
*/<|MERGE_RESOLUTION|>--- conflicted
+++ resolved
@@ -102,21 +102,9 @@
 	GetUnreferencedDataCleanupSchedule() string
 	GetUnreferencedDataCleanupTimeout() int
 	GetExtensions() []view.Extension
-<<<<<<< HEAD
-	/*GetOpenAIApiKey() string
-	GetOpenAIModel() string
-	GetOpenAIProxyURL() string
-	GetOpenAIBaseURL() string
-	GetOpenAITemperature() float64
-	GetOpenAIReasoningEffort() string
-	GetOpenAIVerbosity() string
-	GetMCPWorkspace() string*/
-
 	GetAiChatConfig() config.ChatConfig
 	GetAiMCPConfig() config.MCPConfig
-=======
 	GetApiSpecDirectory() string
->>>>>>> 07e79f09
 }
 
 func (g *systemInfoServiceImpl) GetCredsFromEnv() *view.DbCredentials {
@@ -637,55 +625,4 @@
 
 func (g *systemInfoServiceImpl) GetAiMCPConfig() config.MCPConfig {
 	return g.config.Ai.MCP
-}
-
-/*
-func (g *systemInfoServiceImpl) GetOpenAIApiKey() string {
-	return g.config.Ai.Chat.OpenAI.ApiKey
-}
-
-func (g *systemInfoServiceImpl) GetOpenAIModel() string {
-	if g.config.Ai.Chat.OpenAI.Model == "" {
-		return "gpt-5"
-	}
-	return g.config.Ai.Chat.OpenAI.Model
-}
-
-func (g *systemInfoServiceImpl) GetOpenAIProxyURL() string {
-	return g.config.Ai.Chat.OpenAI.ProxyURL
-}
-
-func (g *systemInfoServiceImpl) GetOpenAIBaseURL() string {
-	proxyURL := g.config.Ai.Chat.OpenAI.ProxyURL
-	if proxyURL == "" {
-		return "https://api.openai.com/v1"
-	}
-	proxyURL = strings.TrimSuffix(proxyURL, "/")
-	return proxyURL
-}
-
-func (g *systemInfoServiceImpl) GetOpenAITemperature() float64 {
-	if g.config.Ai.Chat.OpenAI.Temperature == 0 {
-		return 1.0 // default value
-	}
-	return g.config.Ai.Chat.OpenAI.Temperature
-}
-
-func (g *systemInfoServiceImpl) GetOpenAIReasoningEffort() string {
-	if g.config.Ai.Chat.OpenAI.ReasoningEffort == "" {
-		return "medium" // default value
-	}
-	return g.config.Ai.Chat.OpenAI.ReasoningEffort
-}
-
-func (g *systemInfoServiceImpl) GetOpenAIVerbosity() string {
-	if g.config.Ai.Chat.OpenAI.Verbosity == "" {
-		return "medium" // default value
-	}
-	return g.config.Ai.Chat.OpenAI.Verbosity
-}
-
-func (g *systemInfoServiceImpl) GetMCPWorkspace() string {
-	return g.config.Ai.MCP.Workspace
-}
-*/+}