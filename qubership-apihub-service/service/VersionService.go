// Copyright 2024-2025 NetCracker Technology Corporation
//
// Licensed under the Apache License, Version 2.0 (the "License");
// you may not use this file except in compliance with the License.
// You may obtain a copy of the License at
//
//     http://www.apache.org/licenses/LICENSE-2.0
//
// Unless required by applicable law or agreed to in writing, software
// distributed under the License is distributed on an "AS IS" BASIS,
// WITHOUT WARRANTIES OR CONDITIONS OF ANY KIND, either express or implied.
// See the License for the specific language governing permissions and
// limitations under the License.

package service

import (
	"bufio"
	"bytes"
	stdctx "context"
	"encoding/csv"
	"fmt"
	"net/http"
	"path"
	"regexp"
	"strings"
	"time"

	"github.com/Netcracker/qubership-apihub-backend/qubership-apihub-service/utils"
	"github.com/google/uuid"
	log "github.com/sirupsen/logrus"

	"github.com/Netcracker/qubership-apihub-backend/qubership-apihub-service/context"
	"github.com/Netcracker/qubership-apihub-backend/qubership-apihub-service/crypto"
	"github.com/Netcracker/qubership-apihub-backend/qubership-apihub-service/entity"
	"github.com/Netcracker/qubership-apihub-backend/qubership-apihub-service/exception"
	"github.com/Netcracker/qubership-apihub-backend/qubership-apihub-service/repository"
	"github.com/Netcracker/qubership-apihub-backend/qubership-apihub-service/view"
)

type VersionService interface {
	SetBuildService(buildService BuildService)

	GetPackageVersionContent(packageId string, versionName string, includeSummary bool, includeOperations bool, includeGroups bool, showOnlyDeleted bool) (*view.VersionContent, error)
	GetPackageVersionsView(req view.VersionListReq, showOnlyDeleted bool) (*view.PublishedVersionsView, error)
	DeleteVersion(ctx context.SecurityContext, packageId string, versionName string) error
	PatchVersion(ctx context.SecurityContext, packageId string, versionName string, status *string, versionLabels *[]string) (*view.VersionContent, error)
	GetLatestContentDataBySlug(packageId string, versionName string, slug string) (*view.PublishedContent, *view.ContentData, error)
	GetLatestDocumentBySlug(packageId string, versionName string, slug string) (*view.PublishedDocument, error)
	GetLatestDocuments(packageId string, versionName string, skipRefs bool, filterReq view.DocumentsFilterReq) (*view.VersionDocuments, error)
	GetSharedFile(sharedFileId string) ([]byte, string, error)
	SharePublishedFile(packageId string, versionName string, slug string) (*view.SharedUrlResult, error)
	GetVersionValidationChanges(packageId string, versionName string) (*view.VersionValidationChanges, error)
	GetVersionValidationProblems(packageId string, versionName string) (*view.VersionValidationProblems, error)
	GetDefaultVersion(packageId string) (string, error)
	GetVersionDetails(packageId string, versionName string) (*view.VersionDetails, error)
	GetVersionReferencesV3(packageId string, versionName string) (*view.VersionReferencesV3, error)
	SearchForPackages(searchReq view.SearchQueryReq) (*view.SearchResult, error)
	SearchForDocuments(searchReq view.SearchQueryReq) (*view.SearchResult, error)
	GetVersionStatus(packageId string, version string) (string, error)
	GetLatestRevision(packageId string, versionName string) (int, error)
	GetVersionChanges(packageId, version, apiType string, severities []string, changelogCalculationParams view.VersionChangesReq) (*view.VersionChangesView, error)
	GetVersionRevisionsList(packageId, versionName string, filterReq view.PagingFilterReq) (*view.PackageVersionRevisions, error)
	GetTransformedDocuments(packageId string, version string, apiType string, groupName string, buildType string, format string) ([]byte, error)
	DeleteVersionsRecursively(ctx context.SecurityContext, packageId string, retention time.Time) (string, error)
	CopyVersion(ctx context.SecurityContext, packageId string, version string, req view.CopyVersionReq) (string, error)
	GetPublishedVersionsHistory(filter view.PublishedVersionHistoryFilter) ([]view.PublishedVersionHistoryView, error)
	StartPublishFromCSV(ctx context.SecurityContext, req view.PublishFromCSVReq) (string, error)
	GetCSVDashboardPublishStatus(publishId string) (*view.CSVDashboardPublishStatusResponse, error)
	GetCSVDashboardPublishReport(publishId string) ([]byte, error)
}

func NewVersionService(favoritesRepo repository.FavoritesRepository,
	publishedRepo repository.PublishedRepository,
	publishedService PublishedService,
	operationRepo repository.OperationRepository,
	exportRepository repository.ExportResultRepository,
	operationService OperationService,
	atService ActivityTrackingService,
	systemInfoService SystemInfoService,
	packageVersionEnrichmentService PackageVersionEnrichmentService,
	portalService PortalService,
	versionCleanupRepository repository.VersionCleanupRepository,
	operationGroupService OperationGroupService) VersionService {
	return &versionServiceImpl{
		favoritesRepo:                   favoritesRepo,
		publishedRepo:                   publishedRepo,
		exportRepository:                exportRepository,
		publishedService:                publishedService,
		operationRepo:                   operationRepo,
		operationService:                operationService,
		atService:                       atService,
		systemInfoService:               systemInfoService,
		packageVersionEnrichmentService: packageVersionEnrichmentService,
		portalService:                   portalService,
		versionCleanupRepository:        versionCleanupRepository,
		operationGroupService:           operationGroupService,
	}
}

type versionServiceImpl struct {
	favoritesRepo                   repository.FavoritesRepository
	publishedRepo                   repository.PublishedRepository
	publishedService                PublishedService
	operationRepo                   repository.OperationRepository
	exportRepository                repository.ExportResultRepository
	operationService                OperationService
	atService                       ActivityTrackingService
	systemInfoService               SystemInfoService
	packageVersionEnrichmentService PackageVersionEnrichmentService
	portalService                   PortalService
	versionCleanupRepository        repository.VersionCleanupRepository
	buildService                    BuildService
	operationGroupService           OperationGroupService
}

func (v *versionServiceImpl) SetBuildService(buildService BuildService) {
	v.buildService = buildService
}

func (v versionServiceImpl) SharePublishedFile(packageId string, versionName string, slug string) (*view.SharedUrlResult, error) {
	version, err := v.publishedRepo.GetVersion(packageId, versionName)
	if err != nil {
		return nil, err
	}
	if version == nil {
		return nil, &exception.CustomError{
			Status:  http.StatusNotFound,
			Code:    exception.PublishedVersionNotFound,
			Message: exception.PublishedVersionNotFoundMsg,
			Params:  map[string]interface{}{"version": versionName},
		}
	}

	content, err := v.publishedRepo.GetLatestContentBySlug(packageId, version.Version, slug)
	if err != nil {
		return nil, err
	}

	if content == nil {
		return nil, &exception.ContentNotFoundError{ContentId: slug}
	}

	for attempts := 0; attempts < 100; attempts++ {
		sharedIdInfoEntity, err := v.publishedRepo.GetFileSharedInfo(packageId, slug, version.Version)
		if err != nil {
			return nil, err
		}
		if sharedIdInfoEntity != nil {
			return entity.MakeSharedUrlInfoV2(sharedIdInfoEntity), nil
		}

		newSharedUrlInfoEntity := &entity.SharedUrlInfoEntity{
			SharedId:  generateSharedId(8),
			PackageId: packageId,
			Version:   version.Version,
			FileId:    slug, // TODO: Slug!
		}
		if err := v.publishedRepo.CreateFileSharedInfo(newSharedUrlInfoEntity); err != nil {
			if customError, ok := err.(*exception.CustomError); ok {
				if customError.Code == exception.GeneratedSharedIdIsNotUnique {
					continue
				} else {
					return nil, err
				}
			}
		} else {
			return entity.MakeSharedUrlInfoV2(newSharedUrlInfoEntity), nil
		}
	}
	return nil, fmt.Errorf("failed to generate unique shared id")
}

func generateSharedId(size int) string {
	rndHash := crypto.CreateRandomHash()
	return strings.ToLower(rndHash[:size])
}

func (v versionServiceImpl) GetSharedFile(sharedFileId string) ([]byte, string, error) {
	sharedFileIdInfo, err := v.publishedRepo.GetFileSharedInfoById(sharedFileId)
	if err != nil {
		return nil, "", err
	}
	if sharedFileIdInfo == nil {
		return nil, "", &exception.CustomError{
			Status:  http.StatusNotFound,
			Code:    exception.SharedFileIdNotFound,
			Message: exception.SharedFileIdNotFoundMsg,
			Params:  map[string]interface{}{"sharedFileId": sharedFileId},
		}
	}
	version, err := v.publishedRepo.GetVersionIncludingDeleted(sharedFileIdInfo.PackageId, sharedFileIdInfo.Version)
	if err != nil {
		return nil, "", err
	}
	if version == nil {
		return nil, "", &exception.CustomError{
			Status:  http.StatusNotFound,
			Code:    exception.PublishedVersionNotFound,
			Message: exception.PublishedVersionNotFoundMsg,
			Params:  map[string]interface{}{"version": sharedFileIdInfo.Version},
		}
	}
	if version.DeletedAt != nil && !version.DeletedAt.IsZero() {
		return nil, "", &exception.CustomError{
			Status:  http.StatusGone,
			Code:    exception.SharedContentUnavailable,
			Message: exception.SharedContentUnavailableMsg,
			Params:  map[string]interface{}{"sharedFileId": sharedFileId},
		}
	}

	content, err := v.publishedRepo.GetLatestContentBySlug(sharedFileIdInfo.PackageId, sharedFileIdInfo.Version, sharedFileIdInfo.FileId)
	if err != nil {
		return nil, "", err
	}
	if content == nil {
		return nil, "", &exception.CustomError{
			Status:  http.StatusNotFound,
			Code:    exception.NoContentFoundForSharedId,
			Message: exception.NoContentFoundForSharedIdMsg,
			Params:  map[string]interface{}{"sharedFileId": sharedFileId},
		}
	}

	pce, err := v.publishedRepo.GetContentData(content.PackageId, content.Checksum)
	if err != nil {
		return nil, "", err
	}
	if pce == nil {
		return nil, "", &exception.CustomError{
			Status:  http.StatusNotFound,
			Code:    exception.NoContentFoundForSharedId,
			Message: exception.NoContentFoundForSharedIdMsg,
			Params:  map[string]interface{}{"sharedFileId": sharedFileId},
		}
	}

	attachmentFileName := content.FileId
	if content.Format == view.JsonFormat {
		attachmentFileName = fmt.Sprintf("%s.%s", strings.TrimSuffix(content.FileId, path.Ext(content.FileId)), string(view.JsonExtension))
	}
	return pce.Data, attachmentFileName, nil
}

func (v versionServiceImpl) GetLatestDocumentBySlug(packageId string, versionName string, slug string) (*view.PublishedDocument, error) {
	versionEnt, err := v.publishedRepo.GetVersion(packageId, versionName)
	if err != nil {
		return nil, err
	}
	if versionEnt == nil {
		return nil, &exception.CustomError{
			Status:  http.StatusNotFound,
			Code:    exception.PublishedVersionNotFound,
			Message: exception.PublishedVersionNotFoundMsg,
			Params:  map[string]interface{}{"version": versionName},
		}
	}

	document, err := v.publishedRepo.GetLatestContentBySlug(packageId, versionName, slug)
	if err != nil {
		return nil, err
	}
	if document == nil {
		return nil, &exception.CustomError{
			Status:  http.StatusNotFound,
			Code:    exception.ContentSlugNotFound,
			Message: exception.ContentSlugNotFoundMsg,
			Params:  map[string]interface{}{"contentSlug": slug},
		}
	}
	operationEnts, err := v.operationRepo.GetOperationsByIds(versionEnt.PackageId, versionEnt.Version, versionEnt.Revision, document.OperationIds)
	if err != nil {
		return nil, err
	}
	operations := make([]interface{}, 0)
	for _, operationEnt := range operationEnts {
		operations = append(operations, entity.MakeDocumentsOperationView(operationEnt))
	}
	documentView := entity.MakePublishedDocumentView(document)
	documentView.Operations = operations
	return documentView, nil
}

func (v versionServiceImpl) GetLatestDocuments(packageId string, versionName string, skipRefs bool, filterReq view.DocumentsFilterReq) (*view.VersionDocuments, error) {
	version, err := v.publishedRepo.GetVersion(packageId, versionName)
	if err != nil {
		return nil, err
	}
	if version == nil {
		return nil, &exception.CustomError{
			Status:  http.StatusNotFound,
			Code:    exception.PublishedVersionNotFound,
			Message: exception.PublishedVersionNotFoundMsg,
			Params:  map[string]interface{}{"version": versionName},
		}
	}

	searchQuery := entity.PublishedContentSearchQueryEntity{
		TextFilter:          filterReq.TextFilter,
		Limit:               filterReq.Limit,
		Offset:              filterReq.Offset,
		DocumentTypesFilter: view.GetDocumentTypesForApiType(filterReq.ApiType),
	}

	versionDocuments := make([]view.PublishedDocumentRefView, 0)
	packageVersions := make(map[string][]string, 0)
	versionDocumentEnts, err := v.publishedRepo.GetRevisionContentWithLimit(packageId, version.Version, version.Revision, skipRefs, searchQuery)
	if err != nil {
		return nil, err
	}
	for _, versionDocumentEnt := range versionDocumentEnts {
		tmpEnt := versionDocumentEnt
		versionDocuments = append(versionDocuments, *entity.MakePublishedDocumentRefView2(&tmpEnt))
		packageVersions[tmpEnt.PackageId] = append(packageVersions[tmpEnt.PackageId], view.MakeVersionRefKey(tmpEnt.Version, tmpEnt.Revision))
	}

	packagesRefs, err := v.packageVersionEnrichmentService.GetPackageVersionRefsMap(packageVersions)
	if err != nil {
		return nil, err
	}
	return &view.VersionDocuments{Documents: versionDocuments, Packages: packagesRefs}, nil
}

func (v versionServiceImpl) GetVersionReferencesV3(packageId string, versionName string) (*view.VersionReferencesV3, error) {
	versionEnt, err := v.publishedRepo.GetVersion(packageId, versionName)
	if err != nil {
		return nil, err
	}
	if versionEnt == nil {
		return nil, &exception.CustomError{
			Status:  http.StatusNotFound,
			Code:    exception.PublishedVersionNotFound,
			Message: exception.PublishedVersionNotFoundMsg,
			Params:  map[string]interface{}{"version": versionName},
		}
	}
	versionReferences := make([]view.VersionReferenceV3, 0)

	publishedReferencesEnts, err := v.publishedRepo.GetVersionRefsV3(versionEnt.PackageId, versionEnt.Version, versionEnt.Revision)
	if err != nil {
		return nil, err
	}
	packageVersions := make(map[string][]string, 0)
	for _, refEntity := range publishedReferencesEnts {
		versionReferences = append(versionReferences, entity.MakePublishedReferenceView(refEntity))
		packageVersions[refEntity.RefPackageId] = append(packageVersions[refEntity.RefPackageId], view.MakeVersionRefKey(refEntity.RefVersion, refEntity.RefRevision))
	}
	packagesRefs, err := v.packageVersionEnrichmentService.GetPackageVersionRefsMap(packageVersions)
	if err != nil {
		return nil, err
	}
	return &view.VersionReferencesV3{References: versionReferences, Packages: packagesRefs}, nil
}

func (v versionServiceImpl) GetLatestContentDataBySlug(packageId string, versionName string, slug string) (*view.PublishedContent, *view.ContentData, error) {
	ent, err := v.publishedRepo.GetVersion(packageId, versionName)
	if err != nil {
		return nil, nil, err
	}
	if ent == nil {
		return nil, nil, &exception.CustomError{
			Status:  http.StatusNotFound,
			Code:    exception.PublishedVersionNotFound,
			Message: exception.PublishedVersionNotFoundMsg,
			Params:  map[string]interface{}{"version": versionName},
		}
	}

	content, err := v.publishedRepo.GetRevisionContentBySlug(packageId, ent.Version, slug, ent.Revision)
	if err != nil {
		return nil, nil, err
	}
	if content == nil {
		return nil, nil, &exception.CustomError{
			Status:  http.StatusNotFound,
			Code:    exception.ContentSlugNotFound,
			Message: exception.ContentSlugNotFoundMsg,
			Params:  map[string]interface{}{"contentSlug": slug},
		}
	}

	pce, err := v.publishedRepo.GetContentData(packageId, content.Checksum)
	if err != nil {
		return nil, nil, err
	}
	if pce == nil {
		return nil, nil, &exception.CustomError{
			Status:  http.StatusNotFound,
			Code:    exception.ContentSlugNotFound,
			Message: exception.ContentSlugNotFoundMsg,
			Params:  map[string]interface{}{"contentSlug": slug},
		}
	}
	return entity.MakePublishedContentView(content), entity.MakeContentDataViewPub(content, pce), nil
}

func (v versionServiceImpl) DeleteVersion(ctx context.SecurityContext, packageId string, versionName string) error {
	version, revision, err := repository.SplitVersionRevision(versionName)
	if err != nil {
		return err
	}
	versionEnt, err := v.publishedRepo.GetVersion(packageId, version)
	if err != nil {
		return err
	}
	if versionEnt == nil {
		return &exception.CustomError{
			Status:  http.StatusNotFound,
			Code:    exception.PublishedPackageVersionNotFound,
			Message: exception.PublishedPackageVersionNotFoundMsg,
			Params:  map[string]interface{}{"version": version, "packageId": packageId},
		}
	}
	if revision != 0 && revision != versionEnt.Revision {
		return &exception.CustomError{
			Status:  http.StatusNotFound,
			Code:    exception.UnableToDeleteOldRevision,
			Message: exception.UnableToDeleteOldRevisionMsg,
		}
	}
	err = v.publishedService.DeleteVersion(ctx, packageId, versionEnt.Version)
	if err != nil {
		return err
	}
	dataMap := map[string]interface{}{}
	dataMap["version"] = versionEnt.Version
	dataMap["revision"] = versionEnt.Revision
	dataMap["status"] = versionEnt.Status

	v.atService.TrackEvent(view.ActivityTrackingEvent{
		Type:      view.ATETDeleteVersion,
		Data:      dataMap,
		PackageId: packageId,
		Date:      time.Now(),
		UserId:    ctx.GetUserId(),
	})
	return nil
}

func (v versionServiceImpl) PatchVersion(ctx context.SecurityContext, packageId string, versionName string, status *string, versionLabels *[]string) (*view.VersionContent, error) {
	version, revision, err := repository.SplitVersionRevision(versionName)
	if err != nil {
		return nil, err
	}
	versionEnt, err := v.publishedRepo.GetVersion(packageId, version)
	if err != nil {
		return nil, err
	}
	if versionEnt == nil {
		return nil, &exception.CustomError{
			Status:  http.StatusNotFound,
			Code:    exception.PublishedPackageVersionNotFound,
			Message: exception.PublishedPackageVersionNotFoundMsg,
			Params:  map[string]interface{}{"version": versionName, "packageId": packageId},
		}
	}
	if revision != 0 && revision != versionEnt.Revision {
		return nil, &exception.CustomError{
			Status:  http.StatusNotFound,
			Code:    exception.UnableToChangeOldRevision,
			Message: exception.UnableToChangeOldRevisionMsg,
		}
	}
	dataMap := map[string]interface{}{}
	versionMeta := make([]string, 0)

	if status != nil {
		newStatus := *status
		if newStatus == string(view.Release) {
			packEnt, err := v.publishedRepo.GetPackage(packageId)
			if err != nil {
				return nil, err
			}
			var pattern string
			if packEnt.ReleaseVersionPattern != "" {
				pattern = packEnt.ReleaseVersionPattern
			} else {
				pattern = ".*"
			}
			err = ReleaseVersionMatchesPattern(versionEnt.Version, pattern)
			if err != nil {
				return nil, err
			}
		}

		dataMap["oldStatus"] = versionEnt.Status
		dataMap["newStatus"] = newStatus
		versionMeta = append(versionMeta, "status")
	}

	if versionLabels != nil {
		dataMap["oldVersionLabels"] = versionEnt.Labels
		dataMap["newVersionLabels"] = versionLabels
		versionMeta = append(versionMeta, "versionLabels")
	}

	_, err = v.publishedRepo.PatchVersion(packageId, versionEnt.Version, status, versionLabels)
	if err != nil {
		return nil, err
	}

	result, err := v.GetPackageVersionContent(packageId, versionEnt.Version, true, false, false, false)
	if err != nil {
		return nil, err
	}
	dataMap["version"] = versionEnt.Version
	dataMap["revision"] = versionEnt.Revision
	dataMap["versionMeta"] = versionMeta
	v.atService.TrackEvent(view.ActivityTrackingEvent{
		Type:      view.ATETPatchVersionMeta,
		Data:      dataMap,
		PackageId: packageId,
		Date:      time.Now(),
		UserId:    ctx.GetUserId(),
	})
	return result, nil
}

func (v versionServiceImpl) GetPackageVersionsView(req view.VersionListReq, showOnlyDeleted bool) (*view.PublishedVersionsView, error) {
	var packageEnt *entity.PackageEntity
	var err error
	if showOnlyDeleted {
		packageEnt, err = v.publishedRepo.GetPackageIncludingDeleted(req.PackageId)
	} else {
		packageEnt, err = v.publishedRepo.GetPackage(req.PackageId)
	}
	if err != nil {
		return nil, err
	}

	// When invoked from ListDeletedPackageVersions API -
	// If package deletedAt field is nil, then "package not found" error is returned
	if packageEnt == nil || (showOnlyDeleted && packageEnt.DeletedAt == nil) {
		return nil, &exception.CustomError{
			Status:  http.StatusNotFound,
			Code:    exception.PackageNotFound,
			Message: exception.PackageNotFoundMsg,
			Params:  map[string]interface{}{"packageId": req.PackageId},
		}
	}

	versions := make([]view.PublishedVersionListView, 0)
	versionSortByPG := entity.GetVersionSortByPG(req.SortBy)

	// sortBy and sortOrder are not request params for GetDeletedPackageVersions API -
	// Hence, they needs not be validated when the GetDeletedPackageVersions API is invoked.
	if versionSortByPG == "" && !showOnlyDeleted {
		return nil, &exception.CustomError{
			Status:  http.StatusBadRequest,
			Code:    exception.InvalidParameterValue,
			Message: exception.InvalidParameterValueMsg,
			Params:  map[string]interface{}{"param": "sortBy", "value": req.SortBy},
		}
	}
	versionSortOrderPG := entity.GetVersionSortOrderPG(req.SortOrder)
	if versionSortOrderPG == "" && !showOnlyDeleted {
		return nil, &exception.CustomError{
			Status:  http.StatusBadRequest,
			Code:    exception.InvalidParameterValue,
			Message: exception.InvalidParameterValueMsg,
			Params:  map[string]interface{}{"param": "sortOrder", "value": req.SortOrder},
		}
	}

	searchQueryReq := entity.PublishedVersionSearchQueryEntity{
		PackageId:  req.PackageId,
		Status:     req.Status,
		Label:      req.Label,
		TextFilter: req.TextFilter,
		SortBy:     versionSortByPG,
		SortOrder:  versionSortOrderPG,
		Limit:      req.Limit,
		Offset:     req.Page * req.Limit,
	}
	ents, err := v.publishedRepo.GetReadonlyPackageVersionsWithLimit(searchQueryReq, req.CheckRevisions, showOnlyDeleted)
	if err != nil {
		return nil, err
	}
	for _, ent := range ents {
		version := entity.MakeReadonlyPublishedVersionListView2(&ent)
		versions = append(versions, *version)
	}
	return &view.PublishedVersionsView{Versions: versions}, nil
}

func (v versionServiceImpl) GetPackageVersionContent(packageId string, version string, includeSummary bool, includeOperations bool, includeGroups bool, showOnlyDeleted bool) (*view.VersionContent, error) {
	versionEnt, err := v.publishedRepo.GetReadonlyVersion(packageId, version, showOnlyDeleted)
	if err != nil {
		return nil, err
	}
	if versionEnt == nil {
		return nil, &exception.CustomError{
			Status:  http.StatusNotFound,
			Code:    exception.PublishedPackageVersionNotFound,
			Message: exception.PublishedPackageVersionNotFoundMsg,
			Params:  map[string]interface{}{"version": version, "packageId": packageId},
		}
	}

	var latestRevision int
	if showOnlyDeleted {
		latestRevision, err = v.publishedRepo.GetDeletedPackageLatestRevision(versionEnt.PackageId, versionEnt.Version)
	} else {
		latestRevision, err = v.publishedRepo.GetLatestRevision(versionEnt.PackageId, versionEnt.Version)
	}

	if err != nil {
		return nil, err
	}
	if latestRevision == 0 {
		return nil, &exception.CustomError{
			Status:  http.StatusNotFound,
			Code:    exception.PublishedPackageVersionNotFound,
			Message: exception.PublishedPackageVersionNotFoundMsg,
			Params:  map[string]interface{}{"version": version, "packageId": packageId},
		}
	}

	versionContent := &view.VersionContent{
		PublishedAt:              versionEnt.PublishedAt,
		PublishedBy:              *entity.MakePrincipalView(&versionEnt.PrincipalEntity),
		PreviousVersion:          view.MakeVersionRefKey(versionEnt.PreviousVersion, versionEnt.PreviousVersionRevision),
		PreviousVersionPackageId: versionEnt.PreviousVersionPackageId,
		VersionLabels:            versionEnt.Labels,
		Status:                   versionEnt.Status,
		NotLatestRevision:        versionEnt.Revision != latestRevision,
		PackageId:                versionEnt.PackageId,
		Version:                  view.MakeVersionRefKey(versionEnt.Version, versionEnt.Revision),
		RevisionsCount:           latestRevision,
		ApiProcessorVersion:      versionEnt.Metadata.GetBuilderVersion(),
	}

	versionOperationTypes, err := v.getVersionOperationTypes(versionEnt, includeSummary, includeOperations, showOnlyDeleted)
	if err != nil {
		return nil, err
	}
	if includeGroups {
		versionContent.OperationGroups, err = v.getVersionOperationGroups(versionEnt)
		if err != nil {
			return nil, err
		}
	}

	versionContent.OperationTypes = versionOperationTypes

	return versionContent, nil
}

func (v versionServiceImpl) getVersionOperationTypes(versionEnt *entity.PackageVersionRevisionEntity, includeSummary bool, includeOperations bool, showOnlyDeleted bool) ([]view.VersionOperationType, error) {
	if !includeSummary && !includeOperations {
		return nil, nil
	}
	zeroInt := 0
	versionSummaryMap := make(map[string]*view.VersionOperationType, 0)
	if includeSummary {
		operationsCountEnts, err := v.operationRepo.GetOperationsTypeCount(versionEnt.PackageId, versionEnt.Version, versionEnt.Revision, showOnlyDeleted)
		if err != nil {
			return nil, err
		}
		for _, opCount := range operationsCountEnts {
			apiType, _ := view.ParseApiType(opCount.ApiType)
			if apiType == "" {
				continue
			}
			operationCount := opCount.OperationsCount
			deprecatedCount := opCount.DeprecatedCount
			noBwcOperationsCount := opCount.NoBwcOperationsCount
			internalAudienceOperationsCount := opCount.InternalAudienceOperationsCount
			unknownAudienceOperationsCount := opCount.UnknownAudienceOperationsCount
			if versionApiTypeSummary, exists := versionSummaryMap[opCount.ApiType]; exists {
				versionApiTypeSummary.OperationsCount = &operationCount
				versionApiTypeSummary.DeprecatedCount = &deprecatedCount
				versionApiTypeSummary.NoBwcOperationsCount = &noBwcOperationsCount
				versionApiTypeSummary.InternalAudienceOperationsCount = &internalAudienceOperationsCount
				versionApiTypeSummary.UnknownAudienceOperationsCount = &unknownAudienceOperationsCount

			} else {
				versionSummaryMap[opCount.ApiType] = &view.VersionOperationType{
					ApiType:                         opCount.ApiType,
					OperationsCount:                 &operationCount,
					DeprecatedCount:                 &deprecatedCount,
					NoBwcOperationsCount:            &noBwcOperationsCount,
					InternalAudienceOperationsCount: &internalAudienceOperationsCount,
					UnknownAudienceOperationsCount:  &unknownAudienceOperationsCount,
				}
			}
		}
		if versionEnt.PreviousVersion != "" {
			previousPackageId := versionEnt.PreviousVersionPackageId
			if previousPackageId == "" {
				previousPackageId = versionEnt.PackageId
			}

			var previousVersionEnt *entity.PublishedVersionEntity
			if showOnlyDeleted {
				previousVersionEnt, err = v.publishedRepo.GetVersionIncludingDeleted(previousPackageId, versionEnt.PreviousVersion)
			} else {
				previousVersionEnt, err = v.publishedRepo.GetVersion(previousPackageId, versionEnt.PreviousVersion)
			}

			if err != nil {
				return nil, err
			}
			if previousVersionEnt != nil {
				comparisonId := view.MakeVersionComparisonId(
					versionEnt.PackageId, versionEnt.Version, versionEnt.Revision,
					previousVersionEnt.PackageId, previousVersionEnt.Version, previousVersionEnt.Revision)
				versionComparison, err := v.publishedRepo.GetVersionComparison(comparisonId)
				if err != nil {
					return nil, err
				}
				if versionComparison != nil {
					for _, ot := range versionComparison.OperationTypes {
						apiType, _ := view.ParseApiType(ot.ApiType)
						if apiType == "" {
							continue
						}
						changeSummary := ot.ChangesSummary
						numberOfImpactedOperations := ot.NumberOfImpactedOperations
						if versionApiTypeSummary, exists := versionSummaryMap[ot.ApiType]; exists {
							versionApiTypeSummary.ChangesSummary = &changeSummary
							versionApiTypeSummary.NumberOfImpactedOperations = &numberOfImpactedOperations
							versionApiTypeSummary.ApiAudienceTransitions = ot.ApiAudienceTransitions

						} else {
							versionSummaryMap[ot.ApiType] = &view.VersionOperationType{
								ApiType:                    ot.ApiType,
								ChangesSummary:             &changeSummary,
								NumberOfImpactedOperations: &numberOfImpactedOperations,
								ApiAudienceTransitions:     ot.ApiAudienceTransitions,
								//in this case version doesn't have any operations of ot.ApiType type, but there are some changes
								//but we still need to fill count fields with zero value because its a pointer
								OperationsCount:                 &zeroInt,
								DeprecatedCount:                 &zeroInt,
								NoBwcOperationsCount:            &zeroInt,
								InternalAudienceOperationsCount: &zeroInt,
								UnknownAudienceOperationsCount:  &zeroInt,
							}
						}
					}
					if len(versionComparison.Refs) > 0 {
						refsComparisons, err := v.publishedRepo.GetVersionRefsComparisons(comparisonId)
						if err != nil {
							return nil, err
						}
						for _, comparison := range refsComparisons {
							for _, ot := range comparison.OperationTypes {
								apiType, _ := view.ParseApiType(ot.ApiType)
								if apiType == "" {
									continue
								}
								changeSummary := ot.ChangesSummary
								numberOfImpactedOperations := ot.NumberOfImpactedOperations
								if versionApiTypeSummary, exists := versionSummaryMap[ot.ApiType]; exists {
									if versionApiTypeSummary.ChangesSummary != nil {
										versionApiTypeSummary.ChangesSummary.Breaking += changeSummary.Breaking
										versionApiTypeSummary.ChangesSummary.SemiBreaking += changeSummary.SemiBreaking
										versionApiTypeSummary.ChangesSummary.Deprecated += changeSummary.Deprecated
										versionApiTypeSummary.ChangesSummary.NonBreaking += changeSummary.NonBreaking
										versionApiTypeSummary.ChangesSummary.Annotation += changeSummary.Annotation
										versionApiTypeSummary.ChangesSummary.Unclassified += changeSummary.Unclassified
									} else {
										versionApiTypeSummary.ChangesSummary = &changeSummary
									}
									if versionApiTypeSummary.NumberOfImpactedOperations != nil {
										versionApiTypeSummary.NumberOfImpactedOperations.Breaking += numberOfImpactedOperations.Breaking
										versionApiTypeSummary.NumberOfImpactedOperations.SemiBreaking += numberOfImpactedOperations.SemiBreaking
										versionApiTypeSummary.NumberOfImpactedOperations.Deprecated += numberOfImpactedOperations.Deprecated
										versionApiTypeSummary.NumberOfImpactedOperations.NonBreaking += numberOfImpactedOperations.NonBreaking
										versionApiTypeSummary.NumberOfImpactedOperations.Annotation += numberOfImpactedOperations.Annotation
										versionApiTypeSummary.NumberOfImpactedOperations.Unclassified += numberOfImpactedOperations.Unclassified
									} else {
										versionApiTypeSummary.NumberOfImpactedOperations = &numberOfImpactedOperations
									}
									if len(ot.ApiAudienceTransitions) > 0 {
										if len(versionApiTypeSummary.ApiAudienceTransitions) > 0 {
											//merge ApiAudienceTransitions for all referenced packages by unique Current and Previous audience fields
											transitions := make([]view.ApiAudienceTransition, 0)
											for _, audienceTransition := range versionApiTypeSummary.ApiAudienceTransitions {
												audienceTransition := audienceTransition
												for _, otAudienceTransition := range ot.ApiAudienceTransitions {
													if audienceTransition.CurrentAudience == otAudienceTransition.CurrentAudience &&
														audienceTransition.PreviousAudience == otAudienceTransition.PreviousAudience {
														audienceTransition.OperationsCount += otAudienceTransition.OperationsCount
														break
													}
												}
												transitions = append(transitions, audienceTransition)
											}
											for _, otAudienceTransition := range ot.ApiAudienceTransitions {
												otAudienceTransition := otAudienceTransition
												exists := false
												for _, audienceTransition := range transitions {
													if audienceTransition.CurrentAudience == otAudienceTransition.CurrentAudience &&
														audienceTransition.PreviousAudience == otAudienceTransition.PreviousAudience {
														exists = true
														break
													}
												}
												if !exists {
													transitions = append(transitions, otAudienceTransition)
												}
											}
											versionApiTypeSummary.ApiAudienceTransitions = transitions
										} else {
											versionApiTypeSummary.ApiAudienceTransitions = ot.ApiAudienceTransitions
										}

									}
								} else {
									versionSummaryMap[ot.ApiType] = &view.VersionOperationType{
										ApiType:                    ot.ApiType,
										ChangesSummary:             &changeSummary,
										NumberOfImpactedOperations: &numberOfImpactedOperations,
										ApiAudienceTransitions:     ot.ApiAudienceTransitions,
										//in this case version doesn't have any operations of ot.ApiType type, but there are some changes
										//but we still need to fill count fields with zero value because its a pointer
										OperationsCount:                 &zeroInt,
										DeprecatedCount:                 &zeroInt,
										NoBwcOperationsCount:            &zeroInt,
										InternalAudienceOperationsCount: &zeroInt,
										UnknownAudienceOperationsCount:  &zeroInt,
									}
								}
							}
						}
					}

				}
			}
		}
	}
	if includeOperations {
		operationTypeHashes, err := v.operationRepo.GetOperationsTypeDataHashes(versionEnt.PackageId, versionEnt.Version, versionEnt.Revision)
		if err != nil {
			return nil, err
		}
		for _, ot := range operationTypeHashes {
			apiType, _ := view.ParseApiType(ot.ApiType)
			if apiType == "" {
				continue
			}
			if versionApiTypeSummary, exists := versionSummaryMap[ot.ApiType]; exists {
				versionApiTypeSummary.Operations = ot.OperationsHash
			} else {
				versionSummaryMap[ot.ApiType] = &view.VersionOperationType{
					ApiType:    ot.ApiType,
					Operations: ot.OperationsHash,
				}
			}
		}
	}
	versionOperationTypes := make([]view.VersionOperationType, 0)
	for _, v := range versionSummaryMap {
		newOpType := view.VersionOperationType{
			ApiType:                         v.ApiType,
			ChangesSummary:                  v.ChangesSummary,
			OperationsCount:                 v.OperationsCount,
			DeprecatedCount:                 v.DeprecatedCount,
			NoBwcOperationsCount:            v.NoBwcOperationsCount,
			InternalAudienceOperationsCount: v.InternalAudienceOperationsCount,
			UnknownAudienceOperationsCount:  v.UnknownAudienceOperationsCount,
		}
		if !showOnlyDeleted {
			newOpType.ApiAudienceTransitions = v.ApiAudienceTransitions
			newOpType.NumberOfImpactedOperations = v.NumberOfImpactedOperations
		}
		versionOperationTypes = append(versionOperationTypes, newOpType)
	}
	return versionOperationTypes, nil
}

func (v versionServiceImpl) getVersionOperationGroups(versionEnt *entity.PackageVersionRevisionEntity) ([]view.VersionOperationGroup, error) {
	operationGroupEntities, err := v.operationRepo.GetVersionOperationGroups(versionEnt.PackageId, versionEnt.Version, versionEnt.Revision)
	if err != nil {
		return nil, err
	}
	versionOperationGroups := make([]view.VersionOperationGroup, 0)
	for _, operationGroupEnt := range operationGroupEntities {
		versionOperationGroups = append(versionOperationGroups, entity.MakeVersionOperationGroupView(operationGroupEnt))
	}
	return versionOperationGroups, nil
}

func (v versionServiceImpl) getVersionChangeSummary(packageId string, versionName string, revision int) (*view.ChangeSummary, error) {
	versionEnt, err := v.publishedRepo.GetVersionByRevision(packageId, versionName, revision)
	if err != nil {
		return nil, err
	}
	if versionEnt == nil {
		return nil, nil
	}
	previousPackageId := versionEnt.PreviousVersionPackageId
	if previousPackageId == "" {
		previousPackageId = versionEnt.PackageId
	}
	if versionEnt.PreviousVersion == "" {
		return nil, nil
	}
	previousVersionEnt, err := v.publishedRepo.GetVersion(previousPackageId, versionEnt.PreviousVersion)
	if err != nil {
		return nil, err
	}
	if previousVersionEnt == nil {
		return nil, nil
	}
	comparisonId := view.MakeVersionComparisonId(
		versionEnt.PackageId, versionEnt.Version, versionEnt.Revision,
		previousVersionEnt.PackageId, previousVersionEnt.Version, previousVersionEnt.Revision,
	)
	versionComparison, err := v.publishedRepo.GetVersionComparison(comparisonId)
	if err != nil {
		return nil, err
	}
	if versionComparison == nil {
		return nil, nil
	}
	changeSummary := &view.ChangeSummary{}
	versionOperationTypes := make([]view.OperationType, 0)

	if len(versionComparison.Refs) > 0 {
		versionComparisons, err := v.publishedRepo.GetVersionRefsComparisons(comparisonId)
		if err != nil {
			return nil, err
		}
		for _, comparison := range versionComparisons {
			versionOperationTypes = append(versionOperationTypes, comparison.OperationTypes...)
		}
	} else {
		versionOperationTypes = append(versionOperationTypes, versionComparison.OperationTypes...)
	}

	for _, opType := range versionOperationTypes {
		changeSummary.Breaking += opType.ChangesSummary.Breaking
		changeSummary.SemiBreaking += opType.ChangesSummary.SemiBreaking
		changeSummary.Deprecated += opType.ChangesSummary.Deprecated
		changeSummary.NonBreaking += opType.ChangesSummary.NonBreaking
		changeSummary.Annotation += opType.ChangesSummary.Annotation
		changeSummary.Unclassified += opType.ChangesSummary.Unclassified
	}
	return changeSummary, nil
}

func (p versionServiceImpl) GetVersionValidationChanges(packageId string, versionName string) (*view.VersionValidationChanges, error) {
	version, err := p.publishedRepo.GetVersion(packageId, versionName)
	if err != nil {
		return nil, err
	}
	if version == nil {
		return nil, &exception.CustomError{
			Status:  http.StatusNotFound,
			Code:    exception.PublishedPackageVersionNotFound,
			Message: exception.PublishedPackageVersionNotFoundMsg,
			Params:  map[string]interface{}{"version": versionName, "packageId": packageId},
		}
	}
	versionChanges, err := p.publishedRepo.GetVersionValidationChanges(packageId, version.Version, version.Revision)
	if err != nil {
		return nil, err
	}
	changelog := make([]view.VersionChangelogData, 0)
	bwc := make([]view.VersionBwcData, 0)
	if versionChanges != nil {
		if versionChanges.Changelog != nil && len(versionChanges.Changelog.Data) != 0 {
			changelog = versionChanges.Changelog.Data
		}
		if versionChanges.Bwc != nil && len(versionChanges.Bwc.Data) != 0 {
			bwc = versionChanges.Bwc.Data
		}
	}
	return &view.VersionValidationChanges{
		PreviousVersion:          version.PreviousVersion,
		PreviousVersionPackageId: version.PreviousVersionPackageId,
		Changes:                  changelog,
		Bwc:                      bwc,
	}, nil
}

func (p versionServiceImpl) GetVersionValidationProblems(packageId string, versionName string) (*view.VersionValidationProblems, error) {
	version, err := p.publishedRepo.GetVersion(packageId, versionName)
	if err != nil {
		return nil, err
	}
	if version == nil {
		return nil, &exception.CustomError{
			Status:  http.StatusNotFound,
			Code:    exception.PublishedPackageVersionNotFound,
			Message: exception.PublishedPackageVersionNotFoundMsg,
			Params:  map[string]interface{}{"version": versionName, "packageId": packageId},
		}
	}
	versionProblems, err := p.publishedRepo.GetVersionValidationProblems(packageId, version.Version, version.Revision)
	if err != nil {
		return nil, err
	}
	spectral := make([]view.VersionSpectralData, 0)
	if versionProblems != nil {
		if len(versionProblems.Spectral.Data) != 0 {
			spectral = versionProblems.Spectral.Data
		}
	}
	return &view.VersionValidationProblems{
		Spectral: spectral,
	}, nil
}

func (v versionServiceImpl) GetDefaultVersion(packageId string) (string, error) {
	defaultVersion, err := v.publishedRepo.GetDefaultVersion(packageId, string(view.Release))
	if err != nil {
		return "", err
	}
	if defaultVersion == nil {
		defaultVersion, err = v.publishedRepo.GetDefaultVersion(packageId, string(view.Draft))
		if err != nil {
			return "", err
		}
	}
	if defaultVersion == nil {
		return "", nil
	}
	return defaultVersion.Version, nil
}

func (v versionServiceImpl) GetLatestRevision(packageId string, versionName string) (int, error) {
	version, err := v.publishedRepo.GetVersion(packageId, versionName)
	if err != nil {
		return 0, err
	}
	if version == nil {
		return 0, &exception.CustomError{
			Status:  http.StatusNotFound,
			Code:    exception.PublishedPackageVersionNotFound,
			Message: exception.PublishedPackageVersionNotFoundMsg,
			Params:  map[string]interface{}{"version": versionName, "packageId": packageId},
		}
	}
	return version.Revision, nil
}

func (v versionServiceImpl) GetVersionDetails(packageId string, versionName string) (*view.VersionDetails, error) {
	versionEnt, err := v.publishedRepo.GetVersion(packageId, versionName)
	if err != nil {
		return nil, err
	}
	if versionEnt == nil {
		return nil, &exception.CustomError{
			Status:  http.StatusNotFound,
			Code:    exception.PublishedVersionNotFound,
			Message: exception.PublishedVersionNotFoundMsg,
			Params:  map[string]interface{}{"version": versionName},
		}
	}
	changeSummary, err := v.getVersionChangeSummary(packageId, versionEnt.Version, versionEnt.Revision)
	if err != nil {
		return nil, err
	}

	latestRevision, err := v.GetLatestRevision(packageId, versionName)
	if err != nil {
		return nil, err
	}

	versionDetails := view.VersionDetails{
		Version: view.MakeVersionRefKey(versionEnt.Version, latestRevision),
		Summary: changeSummary,
	}
	return &versionDetails, nil
}

func ReleaseVersionMatchesPattern(versionName string, pattern string) error {
	versionNameRegexp := regexp.MustCompile(pattern)
	if !versionNameRegexp.MatchString(versionName) {
		return &exception.CustomError{
			Status:  http.StatusBadRequest,
			Code:    exception.ReleaseVersionDoesntMatchPattern,
			Message: exception.ReleaseVersionDoesntMatchPatternMsg,
			Params:  map[string]interface{}{"version": versionName, "pattern": pattern},
		}
	}
	return nil
}

func (v versionServiceImpl) SearchForPackages(searchReq view.SearchQueryReq) (*view.SearchResult, error) {
	searchQuery, err := entity.MakePackageSearchQueryEntity(&searchReq)
	if err != nil {
		return nil, &exception.CustomError{
			Status:  http.StatusBadRequest,
			Code:    exception.InvalidSearchParameters,
			Message: exception.InvalidSearchParametersMsg,
			Params:  map[string]interface{}{"error": err.Error()},
		}
	}
	//todo maybe move to envs
	searchQuery.PackageSearchWeight = entity.PackageSearchWeight{
		PackageNameWeight:        5,
		PackageDescriptionWeight: 1,
		PackageIdWeight:          1,
		PackageServiceNameWeight: 3,
		VersionWeight:            5,
		VersionLabelWeight:       3,
		DefaultVersionWeight:     5,
		OpenCountWeight:          0.2,
	}
	searchQuery.VersionStatusSearchWeight = entity.VersionStatusSearchWeight{
		VersionReleaseStatus:        string(view.Release),
		VersionReleaseStatusWeight:  4,
		VersionDraftStatus:          string(view.Draft),
		VersionDraftStatusWeight:    0.6,
		VersionArchivedStatus:       string(view.Archived),
		VersionArchivedStatusWeight: 0.1,
	}
	versionEntities, err := v.publishedRepo.SearchForVersions(searchQuery)
	if err != nil {
		return nil, err
	}
	packages := make([]view.PackageSearchResult, 0)
	for _, ent := range versionEntities {
		packages = append(packages, *entity.MakePackageSearchResultView(ent))
	}

	return &view.SearchResult{Packages: &packages}, nil
}

func (v versionServiceImpl) SearchForDocuments(searchReq view.SearchQueryReq) (*view.SearchResult, error) {
	unknownTypes := make(map[string]bool, 0)
	unknownTypes[string(view.Unknown)] = true

	unknownTypesList := make([]string, 0)
	for unknownType := range unknownTypes {
		unknownTypesList = append(unknownTypesList, unknownType)
	}

	searchQuery, err := entity.MakeDocumentSearchQueryEntity(&searchReq, unknownTypesList)
	if err != nil {
		return nil, &exception.CustomError{
			Status:  http.StatusBadRequest,
			Code:    exception.InvalidSearchParameters,
			Message: exception.InvalidSearchParametersMsg,
			Params:  map[string]interface{}{"error": err.Error()},
		}
	}
	//todo maybe move to envs
	searchQuery.DocumentSearchWeight = entity.DocumentSearchWeight{
		TitleWeight:     5,
		LabelsWeight:    3,
		ContentWeight:   1,
		OpenCountWeight: 0.2,
	}
	searchQuery.VersionStatusSearchWeight = entity.VersionStatusSearchWeight{
		VersionReleaseStatus:        string(view.Release),
		VersionReleaseStatusWeight:  4,
		VersionDraftStatus:          string(view.Draft),
		VersionDraftStatusWeight:    0.6,
		VersionArchivedStatus:       string(view.Archived),
		VersionArchivedStatusWeight: 0.1,
	}
	documentEntities, err := v.publishedRepo.SearchForDocuments(searchQuery)
	if err != nil {
		return nil, err
	}
	documents := make([]view.DocumentSearchResult, 0)
	maxContentLength := 70 //maybe move to envs or input params?
	for _, ent := range documentEntities {
		var contentSlice string
		if unknownTypes[ent.Type] {
			contentSlice = "Unsupported content"
		} else {
			contentSlice = stripContentByFilter(searchReq.SearchString, ent.Metadata.GetDescription(), maxContentLength)
		}
		documents = append(documents, *entity.MakeDocumentSearchResultView(ent, contentSlice))
	}

	return &view.SearchResult{Documents: &documents}, nil
}

func stripContentByFilter(filter string, content string, maxLen int) string {
	contentLength := len(content)
	filterLength := len(filter)
	if maxLen < filterLength {
		maxLen = filterLength
	}
	if maxLen >= contentLength {
		return content
	}
	index := strings.Index(strings.ToLower(content), strings.ToLower(filter))
	if index == -1 {
		return content[:maxLen]
	}
	contentOffset := (maxLen - filterLength) / 2
	startPos := index - contentOffset
	endPos := index + filterLength + contentOffset
	if startPos > 0 &&
		endPos < contentLength {
		return content[startPos:endPos]
	}
	if startPos == 0 || endPos == contentLength {
		return content[startPos:endPos]
	}
	if startPos < 0 {
		endPos = endPos + (0 - startPos)
		startPos = 0
		return content[startPos:endPos]
	}
	if endPos > contentLength {
		startPos = startPos - (endPos - contentLength)
		endPos = contentLength
		return content[startPos:endPos]
	}
	return content[startPos:endPos]
}

func ValidateVersionName(versionName string) error {
	if strings.Contains(versionName, "@") {
		return &exception.CustomError{
			Status:  http.StatusBadRequest,
			Code:    exception.VersionNameNotAllowed,
			Message: exception.VersionNameNotAllowedMsg,
			Params:  map[string]interface{}{"version": versionName, "character": "@"},
		}
	}
	return nil
}

func (v versionServiceImpl) GetVersionStatus(packageId string, version string) (string, error) {
	versionEnt, err := v.publishedRepo.GetVersion(packageId, version)
	if err != nil {
		return "", err
	}
	if versionEnt == nil {
		return "", &exception.CustomError{
			Status:  http.StatusNotFound,
			Code:    exception.PublishedPackageVersionNotFound,
			Message: exception.PublishedPackageVersionNotFoundMsg,
			Params:  map[string]interface{}{"version": version, "packageId": packageId},
		}
	}

	return versionEnt.Status, nil
}

func (v versionServiceImpl) GetVersionChanges(packageId, version, apiType string, severities []string, versionChangesReq view.VersionChangesReq) (*view.VersionChangesView, error) {
	versionEnt, err := v.publishedRepo.GetVersion(packageId, version)
	if err != nil {
		return nil, err
	}
	if versionEnt == nil {
		return nil, &exception.CustomError{
			Status:  http.StatusNotFound,
			Code:    exception.PublishedPackageVersionNotFound,
			Message: exception.PublishedPackageVersionNotFoundMsg,
			Params:  map[string]interface{}{"version": version, "packageId": packageId},
		}
	}

	if versionChangesReq.PreviousVersion == "" || versionChangesReq.PreviousVersionPackageId == "" {
		if versionEnt.PreviousVersion == "" {
			return nil, &exception.CustomError{
				Status:  http.StatusNotFound,
				Code:    exception.NoPreviousVersion,
				Message: exception.NoPreviousVersionMsg,
				Params:  map[string]interface{}{"version": version},
			}
		}
		versionChangesReq.PreviousVersion = versionEnt.PreviousVersion
		if versionEnt.PreviousVersionPackageId != "" {
			versionChangesReq.PreviousVersionPackageId = versionEnt.PreviousVersionPackageId
		} else {
			versionChangesReq.PreviousVersionPackageId = packageId
		}
	}
	previousVersionEnt, err := v.publishedRepo.GetVersion(versionChangesReq.PreviousVersionPackageId, versionChangesReq.PreviousVersion)
	if err != nil {
		return nil, err
	}
	if previousVersionEnt == nil {
		return nil, &exception.CustomError{
			Status:  http.StatusNotFound,
			Code:    exception.PublishedPackageVersionNotFound,
			Message: exception.PublishedPackageVersionNotFoundMsg,
			Params:  map[string]interface{}{"version": versionChangesReq.PreviousVersion, "packageId": versionChangesReq.PreviousVersionPackageId},
		}
	}

	comparisonId := view.MakeVersionComparisonId(
		versionEnt.PackageId, versionEnt.Version, versionEnt.Revision,
		previousVersionEnt.PackageId, previousVersionEnt.Version, previousVersionEnt.Revision,
	)

	versionComparison, err := v.publishedRepo.GetVersionComparison(comparisonId)
	if err != nil {
		return nil, err
	}
	if versionComparison == nil || versionComparison.NoContent {
		return nil, &exception.CustomError{
			Status:  http.StatusNotFound,
			Code:    exception.ComparisonNotFound,
			Message: exception.ComparisonNotFoundMsg,
			Params: map[string]interface{}{
				"comparisonId":      comparisonId,
				"packageId":         versionEnt.PackageId,
				"version":           versionEnt.Version,
				"revision":          versionEnt.Revision,
				"previousPackageId": previousVersionEnt.PackageId,
				"previousVersion":   previousVersionEnt.Version,
				"previousRevision":  previousVersionEnt.Revision,
			},
		}
	}
	searchQuery := entity.ChangelogSearchQueryEntity{
		ComparisonId:   comparisonId,
		ApiType:        apiType,
		ApiKind:        versionChangesReq.ApiKind,
		ApiAudience:    versionChangesReq.ApiAudience,
		TextFilter:     versionChangesReq.TextFilter,
		Tags:           versionChangesReq.Tags,
		EmptyTag:       versionChangesReq.EmptyTag,
		RefPackageId:   versionChangesReq.RefPackageId,
		EmptyGroup:     versionChangesReq.EmptyGroup,
		Group:          versionChangesReq.Group,
		GroupPackageId: versionEnt.PackageId,
		GroupVersion:   versionEnt.Version,
		GroupRevision:  versionEnt.Revision,
		Severities:     severities,
	}
	operationComparisons := make([]interface{}, 0)
	changelogOperationEnts, err := v.operationRepo.GetChangelog(searchQuery)
	if err != nil {
		return nil, err
	}

	packageVersions := make(map[string][]string)
	for _, changelogOperationEnt := range changelogOperationEnts {
		operationComparisons = append(operationComparisons, entity.MakeOperationComparisonChangesView(changelogOperationEnt))
		if packageRefKey := view.MakePackageRefKey(changelogOperationEnt.PackageId, changelogOperationEnt.Version, changelogOperationEnt.Revision); packageRefKey != "" {
			packageVersions[changelogOperationEnt.PackageId] = append(packageVersions[changelogOperationEnt.PackageId], view.MakeVersionRefKey(changelogOperationEnt.Version, changelogOperationEnt.Revision))
		}
		if previousPackageRefKey := view.MakePackageRefKey(changelogOperationEnt.PreviousPackageId, changelogOperationEnt.PreviousVersion, changelogOperationEnt.PreviousRevision); previousPackageRefKey != "" {
			packageVersions[changelogOperationEnt.PreviousPackageId] = append(packageVersions[changelogOperationEnt.PreviousPackageId], view.MakeVersionRefKey(changelogOperationEnt.PreviousVersion, changelogOperationEnt.PreviousRevision))
		}
	}
	packagesRefs, err := v.packageVersionEnrichmentService.GetPackageVersionRefsMap(packageVersions)
	if err != nil {
		return nil, err
	}
	versionChanges := &view.VersionChangesView{
		PreviousVersion:          previousVersionEnt.Version,
		PreviousVersionPackageId: previousVersionEnt.PackageId,
		Operations:               operationComparisons,
		Packages:                 packagesRefs,
	}
	return versionChanges, nil
}

func (v versionServiceImpl) GetVersionRevisionsList(packageId, versionName string, filterReq view.PagingFilterReq) (*view.PackageVersionRevisions, error) {
	ent, err := v.publishedRepo.GetVersion(packageId, versionName)
	if err != nil {
		return nil, err
	}
	if ent == nil {
		return nil, &exception.CustomError{
			Status:  http.StatusNotFound,
			Code:    exception.PublishedVersionNotFound,
			Message: exception.PublishedVersionNotFoundMsg,
			Params:  map[string]interface{}{"version": versionName},
		}
	}
	searchQueryReq := entity.PackageVersionSearchQueryEntity{
		PackageId:  packageId,
		Version:    ent.Version,
		TextFilter: filterReq.TextFilter,
		Limit:      filterReq.Limit,
		Offset:     filterReq.Offset,
	}
	versionRevisionsEnts, err := v.publishedRepo.GetVersionRevisionsList(searchQueryReq)
	if err != nil {
		return nil, err
	}
	revisions := make([]view.PackageVersionRevision, 0)

	for _, ent := range versionRevisionsEnts {
		revisions = append(revisions, *entity.MakePackageVersionRevisionView(&ent))
	}
	return &view.PackageVersionRevisions{Revisions: revisions}, nil
}

func (v versionServiceImpl) GetTransformedDocuments(packageId string, version string, apiType string, groupName string, buildType string, format string) ([]byte, error) {
	err := view.ValidateFormatForBuildType(buildType, format)
	if err != nil {
		return nil, err
	}
	versionEnt, err := v.publishedRepo.GetVersion(packageId, version)
	if err != nil {
		return nil, err
	}
	if versionEnt == nil {
		return nil, &exception.CustomError{
			Status:  http.StatusNotFound,
			Code:    exception.PublishedVersionNotFound,
			Message: exception.PublishedVersionNotFoundMsg,
			Params:  map[string]interface{}{"version": version},
		}
	}
	groupId := view.MakeOperationGroupId(packageId, versionEnt.Version, versionEnt.Revision, apiType, groupName)
	ent, err := v.exportRepository.GetTransformedDocuments(packageId, version, apiType, groupId, view.BuildType(buildType), format)
	if err != nil {
		return nil, err
	}
	if ent == nil {
		return nil, nil
	}
	if format == string(view.HtmlDocumentFormat) {
		return v.portalService.GenerateInteractivePageForTransformedDocuments(packageId, versionEnt.Version, *ent)
	}
	return ent.Data, nil
}

func (v versionServiceImpl) DeleteVersionsRecursively(ctx context.SecurityContext, packageId string, deleteBefore time.Time) (string, error) {
	rootPackage, err := v.publishedRepo.GetPackage(packageId)
	if err != nil {
		return "", err
	}
	if rootPackage == nil {
		return "", &exception.CustomError{
			Status:  http.StatusNotFound,
			Code:    exception.PackageNotFound,
			Message: exception.PackageNotFoundMsg,
			Params:  map[string]interface{}{"packageId": packageId},
		}
	}

	jobId := uuid.New().String()
	ent := entity.VersionCleanupEntity{
		RunId:        jobId,
		InstanceId:   v.systemInfoService.GetInstanceId(),
		PackageId:    &packageId,
		DeleteBefore: deleteBefore,
		Status:       string(view.StatusRunning),
	}
	context := stdctx.Background()
	err = v.versionCleanupRepository.StoreVersionCleanupRun(context, ent)
	if err != nil {
		return jobId, err
	}

	utils.SafeAsync(func() {
		log.Infof("Starting old draft versions cleanup process %s for package %s", jobId, packageId)
		page, limit, deletedItems := 0, 100, 0
		for {
			getPackageListReq := view.PackageListReq{
				Kind:               []string{entity.KIND_PACKAGE, entity.KIND_DASHBOARD},
				Limit:              limit,
				OnlyFavorite:       false,
				OnlyShared:         false,
				Offset:             page * limit,
				ParentId:           packageId,
				ShowAllDescendants: true,
			}
			packages, err := v.publishedRepo.GetFilteredPackagesWithOffset(context, getPackageListReq, ctx.GetUserId())
			if err != nil {
				log.Errorf("failed to get child packages for versions cleanup %s: %s", jobId, err.Error())
				finishedAt := time.Now()
				err = v.versionCleanupRepository.UpdateVersionCleanupRun(context, jobId, string(view.StatusError), err.Error(), deletedItems, &finishedAt)
				if err != nil {
					log.Errorf("failed to set '%s' status for cleanup job id %s: %s", "error", jobId, err.Error())
					return
				}
				return
			}
			if len(packages) == 0 {
				if rootPackage.Kind == entity.KIND_PACKAGE || rootPackage.Kind == entity.KIND_DASHBOARD {
					deleted, err := v.publishedRepo.DeletePackageRevisionsBeforeDate(context, rootPackage.Id, deleteBefore, true, false, "cleanup_job_"+jobId)
					if err != nil {
						log.Errorf("failed to delete versions of package %s during versions cleanup %s: %s", rootPackage.Id, jobId, err.Error())
						finishedAt := time.Now()
						err = v.versionCleanupRepository.UpdateVersionCleanupRun(context, jobId, string(view.StatusError), err.Error(), deletedItems, &finishedAt)
						if err != nil {
							log.Errorf("failed to set '%s' status for cleanup job id %s: %s", "error", jobId, err.Error())
							return
						}
						return
					}
					deletedItems += deleted
				}
				finishedAt := time.Now()
				err = v.versionCleanupRepository.UpdateVersionCleanupRun(context, jobId, string(view.StatusComplete), "", deletedItems, &finishedAt)
				if err != nil {
					log.Errorf("failed to set '%s' status for cleanup job id %s: %s", "complete", jobId, err.Error())
					return
				}
				log.Infof("version cleanup job %s has deleted %d versions", jobId, deletedItems)
				return
			}
			for _, pkg := range packages {
				deleted, err := v.publishedRepo.DeletePackageRevisionsBeforeDate(context, pkg.Id, deleteBefore, true, false, "cleanup_job_"+jobId)
				if err != nil {
					log.Errorf("failed to delete versions of package %s during versions cleanup %s: %s", pkg.Id, jobId, err.Error())
					finishedAt := time.Now()
					err = v.versionCleanupRepository.UpdateVersionCleanupRun(context, jobId, string(view.StatusError), err.Error(), deletedItems, &finishedAt)
					if err != nil {
						log.Errorf("failed to set '%s' status for cleanup job id %s: %s", "error", jobId, err.Error())
						return
					}
					return
				}
				deletedItems += deleted
			}
			page++
		}
	})
	return jobId, nil
}

func (v versionServiceImpl) CopyVersion(ctx context.SecurityContext, packageId string, version string, req view.CopyVersionReq) (string, error) {
	versionEnt, err := v.publishedRepo.GetVersion(packageId, version)
	if err != nil {
		return "", err
	}
	if versionEnt == nil {
		return "", &exception.CustomError{
			Status:  http.StatusNotFound,
			Code:    exception.PublishedVersionNotFound,
			Message: exception.PublishedVersionNotFoundMsg,
			Params:  map[string]interface{}{"version": version},
		}
	}
	targetPackage, err := v.publishedRepo.GetPackage(req.TargetPackageId)
	if err != nil {
		return "", err
	}
	if targetPackage == nil {
		return "", &exception.CustomError{
			Status:  http.StatusNotFound,
			Code:    exception.PackageNotFound,
			Message: exception.PackageNotFoundMsg,
			Params:  map[string]interface{}{"packageId": req.TargetPackageId},
		}
	}
	currentPackage, err := v.publishedRepo.GetPackage(packageId)
	if err != nil {
		return "", err
	}
	if currentPackage == nil {
		return "", &exception.CustomError{
			Status:  http.StatusInternalServerError,
			Code:    exception.PackageNotFound,
			Message: exception.PackageNotFoundMsg,
			Params:  map[string]interface{}{"packageId": packageId},
		}
	}
	if targetPackage.Kind != currentPackage.Kind {
		return "", &exception.CustomError{
			Status:  http.StatusBadRequest,
			Code:    exception.PackageVersionCannotBeCopied,
			Message: exception.PackageVersionCannotBeCopiedMsg,
			Params: map[string]interface{}{
				"packageId":       packageId,
				"targetPackageId": req.TargetPackageId,
				"version":         version,
				"error":           fmt.Sprintf("target package kind doesn't match current package kind (target='%v', current='%v')", targetPackage.Kind, currentPackage.Kind),
			},
		}
	}
	buildConfig, err := v.publishedService.GetPublishedVersionBuildConfig(packageId, version)
	if err != nil {
		return "", err
	}
	var versionSources []byte
	if currentPackage.Kind == entity.KIND_PACKAGE {
		versionSources, err = v.publishedService.GetVersionSources(packageId, version)
		if err != nil {
			return "", err
		}
	}
	targetBuildConfig := view.BuildConfig{
		PackageId:                req.TargetPackageId,
		Version:                  req.TargetVersion,
		PreviousVersion:          req.TargetPreviousVersion,
		PreviousVersionPackageId: req.TargetPreviousVersionPackageId,
		Status:                   req.TargetStatus,
		Refs:                     buildConfig.Refs,
		Files:                    buildConfig.Files,
		Metadata:                 buildConfig.Metadata,
		BuildType:                view.PublishType,
		CreatedBy:                ctx.GetUserId(),
		ComparisonRevision:       buildConfig.ComparisonRevision,
		ComparisonPrevRevision:   buildConfig.ComparisonPrevRevision,
		UnresolvedRefs:           buildConfig.UnresolvedRefs,
		ResolveRefs:              buildConfig.ResolveRefs,
		ResolveConflicts:         buildConfig.ResolveConflicts,
		ServiceName:              buildConfig.ServiceName,
		ApiType:                  buildConfig.ApiType,
		GroupName:                buildConfig.GroupName,
	}
	if targetBuildConfig.PreviousVersionPackageId == targetBuildConfig.PackageId {
		targetBuildConfig.PreviousVersionPackageId = ""
	}
	targetBuildConfig.Metadata.VersionLabels = req.TargetVersionLabels

	buildTask, err := v.buildService.PublishVersion(ctx, targetBuildConfig, versionSources, false, "", nil, false, false)
	if err != nil {
		return "", err
	}
	return buildTask.PublishId, nil
}

func (v versionServiceImpl) GetPublishedVersionsHistory(filter view.PublishedVersionHistoryFilter) ([]view.PublishedVersionHistoryView, error) {
	result := make([]view.PublishedVersionHistoryView, 0)
	historyEnts, err := v.publishedRepo.GetPublishedVersionsHistory(filter)
	if err != nil {
		return nil, err
	}
	for _, ent := range historyEnts {
		result = append(result, entity.MakePublishedVersionHistoryView(ent))
	}

	return result, nil
}

func (v versionServiceImpl) StartPublishFromCSV(ctx context.SecurityContext, req view.PublishFromCSVReq) (string, error) {
	if len(req.CSVData) == 0 {
		return "", &exception.CustomError{
			Status:  http.StatusInternalServerError,
			Code:    exception.EmptyCSVFile,
			Message: exception.EmptyCSVFileMsg,
		}
	}
	csvOriginal, err := parseCSV(req.CSVData)
	if err != nil {
		return "", &exception.CustomError{
			Status:  http.StatusInternalServerError,
			Code:    exception.InvalidCSVFile,
			Message: exception.InvalidCSVFileMsg,
			Params:  map[string]interface{}{"error": err.Error()},
		}
	}
	if len(csvOriginal) == 0 || len(csvOriginal[0]) == 0 {
		return "", &exception.CustomError{
			Status:  http.StatusInternalServerError,
			Code:    exception.EmptyCSVFile,
			Message: exception.EmptyCSVFileMsg,
		}
	}
	pkg, err := v.publishedRepo.GetPackage(req.PackageId)
	if err != nil {
		return "", err
	}
	if pkg == nil {
		return "", &exception.CustomError{
			Status:  http.StatusNotFound,
			Code:    exception.PackageNotFound,
			Message: exception.PackageNotFoundMsg,
			Params:  map[string]interface{}{"packageId": req.PackageId},
		}
	}
	if pkg.Kind != entity.KIND_DASHBOARD {
		return "", &exception.CustomError{
			Status:  http.StatusNotFound,
			Code:    exception.InvalidPackageKind,
			Message: exception.InvalidPackageKindMsg,
			Params:  map[string]interface{}{"kind": pkg.Kind, "allowedKind": entity.KIND_DASHBOARD},
		}
	}
	workspace, err := v.publishedRepo.GetPackage(req.ServicesWorkspaceId)
	if err != nil {
		return "", err
	}
	if workspace == nil {
		return "", &exception.CustomError{
			Status:  http.StatusNotFound,
			Code:    exception.PackageNotFound,
			Message: exception.PackageNotFoundMsg,
			Params:  map[string]interface{}{"packageId": req.ServicesWorkspaceId},
		}
	}
	if workspace.Kind != entity.KIND_WORKSPACE {
		return "", &exception.CustomError{
			Status:  http.StatusNotFound,
			Code:    exception.InvalidPackageKind,
			Message: exception.InvalidPackageKindMsg,
			Params:  map[string]interface{}{"kind": workspace.Kind, "allowedKind": entity.KIND_WORKSPACE},
		}
	}
	if req.PreviousVersion != "" {
		previousVersionPackageId := req.PreviousVersionPackageId
		if req.PreviousVersionPackageId == "" {
			previousVersionPackageId = req.PackageId
		}
		prevVersion, err := v.publishedRepo.GetVersion(previousVersionPackageId, req.PreviousVersion)
		if err != nil {
			return "", err
		}
		if prevVersion == nil {
			return "", &exception.CustomError{
				Status:  http.StatusNotFound,
				Code:    exception.PublishedPackageVersionNotFound,
				Message: exception.PublishedPackageVersionNotFoundMsg,
				Params:  map[string]interface{}{"packageId": previousVersionPackageId, "version": req.PreviousVersion},
			}
		}
		if prevVersion.Status != string(view.Release) {
			return "", &exception.CustomError{
				Status:  http.StatusNotFound,
				Code:    exception.PreviousPackageVersionNotRelease,
				Message: exception.PreviousPackageVersionNotReleaseMsg,
				Params:  map[string]interface{}{"packageId": previousVersionPackageId, "version": req.PreviousVersion},
			}
		}
	}

	publishEntity := &entity.CSVDashboardPublishEntity{
		PublishId: uuid.NewString(),
		Status:    string(view.StatusRunning),
		Message:   "",
		Report:    []byte{},
	}

	err = v.publishedRepo.StoreCSVDashboardPublishProcess(publishEntity)
	if err != nil {
		return "", err
	}

	utils.SafeAsync(func() {
		v.publishFromCSV(ctx, pkg.Name, req, csvOriginal, publishEntity)
	})
	return publishEntity.PublishId, nil
}

func (v versionServiceImpl) publishFromCSV(ctx context.SecurityContext, dashboardName string, req view.PublishFromCSVReq, csvOriginal [][]string, publishEntity *entity.CSVDashboardPublishEntity) {
	type ServiceInfo struct {
		PackageId    string
		Version      string
		Revision     int
		OperationIds []string
	}

	separator := ','
	customSeparator := getCSVSeparator(csvOriginal[0][0])
	if customSeparator != nil {
		separator = *customSeparator
	}

	report := make([][]string, len(csvOriginal))
	for i := range csvOriginal {
		report[i] = make([]string, len(csvOriginal[i]))
		copy(report[i], csvOriginal[i])
	}

	colNamesRow := 0
	//skip first row if its just a separator
	if customSeparator != nil {
		colNamesRow = 1
	}

	// TODO: check len(csvOriginal)

	colNames := csvOriginal[colNamesRow]

	serviceNameCol := -1
	serviceVersionCol := -1
	methodCol := -1
	pathCol := -1
	extensionCols := make(map[string]int, 0)

	for i, name := range colNames {
		switch name {
		case "service":
			serviceNameCol = i
			break
		case "version":
			serviceVersionCol = i
			break
		case "method":
			methodCol = i
			break
		case "path":
			pathCol = i
			break
		default:
			extensionCols[name] = i
		}
	}
	if serviceNameCol == -1 || serviceVersionCol == -1 || methodCol == -1 || pathCol == -1 {
		v.updateDashboardPublishProcess(publishEntity, string(view.StatusError), fmt.Sprintf("Some mandatory columns [%s, %s, %s, %s] are not present in table header", "service", "version", "method", "path"))
		return
	}

	firstRow := colNamesRow + 1

	servicesMap := make(map[string]*ServiceInfo)
	allServices := make(map[string]struct{})
	includedServices := make(map[string]struct{})
	notIncludedServices := make(map[string]struct{})
	notIncludedVersions := make(map[string]struct{})
	notIncludedOperationsCount := 0

	pathParamsRegex := regexp.MustCompile(`\{.+?\}`)
	for i := firstRow; i < len(csvOriginal); i++ {
		row := csvOriginal[i]
		if len(row) < len(colNames) {
			report[i] = append(report[i], fmt.Sprintf("number of columns in row (%d) do not match table header(%d)", len(row), len(colNames)))
			continue
		}
		serviceName := row[serviceNameCol]
		if serviceName == "" {
			report[i] = append(report[i], "empty service name")
			continue
		}
		allServices[serviceName] = struct{}{}
		serviceVersion := row[serviceVersionCol]
		if serviceVersion == "" {
			report[i] = append(report[i], "empty service version")
			continue
		}
		method := row[methodCol]
		if method == "" {
			report[i] = append(report[i], "empty method")
			continue
		}
		path := row[pathCol]
		if path == "" {
			report[i] = append(report[i], "empty path")
			continue
		}
		path = pathParamsRegex.ReplaceAllString(path, "*") //replace all path parameters with '*'
		serviceInfo := servicesMap[serviceName]
		if serviceInfo == nil {
			if _, exists := notIncludedServices[serviceName]; exists {
				report[i] = append(report[i], "service package doesn't exist")
				continue
			}
			servicePackageId, err := v.publishedRepo.GetServiceOwner(req.ServicesWorkspaceId, serviceName)
			if err != nil {
				report[i] = append(report[i], fmt.Sprintf("failed to look up service package: %v", err.Error()))
				continue
			}
			if servicePackageId == "" {
				report[i] = append(report[i], "service package doesn't exist")
				notIncludedServices[serviceName] = struct{}{}
				continue
			}
			svcInfo := ServiceInfo{
				PackageId: servicePackageId,
			}
			serviceInfo = &svcInfo
			servicesMap[serviceName] = serviceInfo
		}
		versionKey := fmt.Sprintf("%v%v%v", serviceInfo.PackageId, keySeparator, serviceVersion)
		if serviceInfo.Version == "" {
<<<<<<< HEAD
			if _, exists := notIncludedVersions[fmt.Sprintf("%v%v%v", serviceInfo.PackageId, stringSeparator, serviceVersion)]; exists {
=======
			if _, exists := notIncludedVersions[versionKey]; exists {
>>>>>>> 2f1ae0a8
				report[i] = append(report[i], "service version doesn't exist")
				continue
			}
			versionEnt, err := v.publishedRepo.GetVersion(serviceInfo.PackageId, serviceVersion)
			if err != nil {
				report[i] = append(report[i], fmt.Sprintf("failed to look up service version: %v", err.Error()))
				continue
			}
			if versionEnt == nil {
				notIncludedVersions[versionKey] = struct{}{}
				report[i] = append(report[i], "service version doesn't exist")
				continue
			}
			if versionEnt.Status != string(view.Release) {
				notIncludedVersions[versionKey] = struct{}{}
				report[i] = append(report[i], fmt.Sprintf("service version not in '%v' status", view.Release))
				continue
			}
			serviceInfo.Version = versionEnt.Version
			serviceInfo.Revision = versionEnt.Revision
		} else {
			if serviceInfo.Version != serviceVersion {
				notIncludedVersions[versionKey] = struct{}{}
				report[i] = append(report[i], fmt.Sprintf("service already matched with '%v' version", serviceInfo.Version))
				continue
			}
		}
		serviceOperationIds, err := v.operationRepo.GetOperationsByPathAndMethod(serviceInfo.PackageId, serviceInfo.Version, serviceInfo.Revision, string(view.RestApiType), path, method)
		if err != nil {
			report[i] = append(report[i], fmt.Sprintf("failed to look up operation by path and method: %v", err.Error()))
			notIncludedOperationsCount++
			continue
		}
		if len(serviceOperationIds) == 0 {
			report[i] = append(report[i], "endpoint not found")
			notIncludedOperationsCount++
			continue
		}
		if len(serviceOperationIds) > 1 {
			report[i] = append(report[i], "more than 1 endpoint matched")
			notIncludedOperationsCount++
			continue
		}
		serviceInfo.OperationIds = append(serviceInfo.OperationIds, serviceOperationIds[0])
		report[i] = append(report[i], "ok")
		includedServices[serviceName] = struct{}{}
	}
	dashboardRefs := make([]view.BCRef, 0)
	for _, info := range servicesMap {
		if info.Version != "" {
			dashboardRefs = append(dashboardRefs, view.BCRef{
				RefId:   info.PackageId,
				Version: view.MakeVersionRefKey(info.Version, info.Revision),
			})
		}
	}

	var err error
	publishEntity.Report, err = csvToBytes(report, separator)
	if err != nil {
		v.updateDashboardPublishProcess(publishEntity, string(view.StatusError), fmt.Sprintf("internal server error: failed to generate csv report: %v", err.Error()))
		return
	}
	if len(dashboardRefs) == 0 {
		v.updateDashboardPublishProcess(publishEntity, string(view.StatusError), "no versions matched")
		return
	}

	dashboardPublishBuildConfig := view.BuildConfig{
		PackageId:                req.PackageId,
		Version:                  req.Version,
		BuildType:                view.PublishType,
		PreviousVersion:          req.PreviousVersion,
		PreviousVersionPackageId: req.PreviousVersionPackageId,
		Status:                   req.Status,
		Refs:                     dashboardRefs,
		CreatedBy:                ctx.GetUserId(),
		Metadata: view.BuildConfigMetadata{
			VersionLabels: req.VersionLabels,
		},
	}
	build, err := v.buildService.PublishVersion(ctx, dashboardPublishBuildConfig, nil, false, "", nil, false, false)
	if err != nil {
		v.updateDashboardPublishProcess(publishEntity, string(view.StatusError), fmt.Sprintf("failed to start csv dashboard publish: %v", err.Error()))
		return
	}
	err = v.buildService.AwaitBuildCompletion(build.PublishId)
	if err != nil {
		v.updateDashboardPublishProcess(publishEntity, string(view.StatusError), fmt.Sprintf("failed to publish dashboard from csv: %v", err.Error()))
		return
	}
	err = v.operationGroupService.CreateOperationGroup(ctx, req.PackageId, req.Version, string(view.RestApiType), view.CreateOperationGroupReq{
		GroupName: dashboardName,
	})
	if err != nil {
		if customError, ok := err.(*exception.CustomError); ok {
			if customError.Code != exception.OperationGroupAlreadyExists {
				v.updateDashboardPublishProcess(publishEntity, string(view.StatusError), fmt.Sprintf("failed to create operation group: %v", err.Error()))
				return
			}
		} else {
			v.updateDashboardPublishProcess(publishEntity, string(view.StatusError), fmt.Sprintf("failed to create operation group: %v", err.Error()))
			return
		}
	}
	groupOperations := make([]view.GroupOperations, 0)
	uniqueOperations := make(map[view.GroupOperations]struct{})
	for _, info := range servicesMap {
		if info.Version != "" && len(info.OperationIds) > 0 {
			for _, operationId := range info.OperationIds {
				op := view.GroupOperations{
					PackageId:   info.PackageId,
					Version:     view.MakeVersionRefKey(info.Version, info.Revision),
					OperationId: operationId,
				}
				if _, exists := uniqueOperations[op]; exists {
					continue
				}
				groupOperations = append(groupOperations, op)
				uniqueOperations[op] = struct{}{}
			}
		}
	}
	err = v.operationGroupService.UpdateOperationGroup(ctx, req.PackageId, req.Version, string(view.RestApiType), dashboardName, view.UpdateOperationGroupReq{
		Operations: &groupOperations,
	})
	if err != nil {
		v.updateDashboardPublishProcess(publishEntity, string(view.StatusError), fmt.Sprintf("failed to add operations to operation group: %v", err.Error()))
		return
	}

	notIncludedServicesCount := 0
	for service := range allServices {
		if svc, exists := servicesMap[service]; exists {
			if svc.Version == "" {
				notIncludedServicesCount++
			}
		} else {
			notIncludedServicesCount++
		}
	}
	summary := ""
	if notIncludedServicesCount > 0 {
		summary = fmt.Sprintf(`%v services were not included into dashboard version; `, notIncludedServicesCount)
	}
	if len(notIncludedVersions) > 0 {
		summary += fmt.Sprintf(`%v versions for services were not included into dashboard version; `, len(notIncludedVersions))
	}
	if notIncludedOperationsCount > 0 {
		summary += fmt.Sprintf(`%v operations were not included into %v operation group`, notIncludedOperationsCount, dashboardName)
	}

	v.updateDashboardPublishProcess(publishEntity, string(view.StatusComplete), summary)
}

func (v versionServiceImpl) updateDashboardPublishProcess(publishEntity *entity.CSVDashboardPublishEntity, status string, message string) {
	publishEntity.Status = status
	publishEntity.Message = message
	err := v.publishedRepo.UpdateCSVDashboardPublishProcess(publishEntity)
	if err != nil {
		log.Errorf("failed to update dashboard publish process: %v", err.Error())
	}
}

func (v versionServiceImpl) GetCSVDashboardPublishStatus(publishId string) (*view.CSVDashboardPublishStatusResponse, error) {
	publishEnt, err := v.publishedRepo.GetCSVDashboardPublishProcess(publishId)
	if err != nil {
		return nil, err
	}
	if publishEnt == nil {
		return nil, &exception.CustomError{
			Status:  http.StatusNotFound,
			Code:    exception.PublishProcessNotFound,
			Message: exception.PublishProcessNotFoundMsg,
			Params:  map[string]interface{}{"publishId": publishId},
		}
	}
	return &view.CSVDashboardPublishStatusResponse{
		Status:  publishEnt.Status,
		Message: publishEnt.Message,
	}, nil
}

func (v versionServiceImpl) GetCSVDashboardPublishReport(publishId string) ([]byte, error) {
	publishEnt, err := v.publishedRepo.GetCSVDashboardPublishReport(publishId)
	if err != nil {
		return nil, err
	}
	if publishEnt == nil {
		return nil, &exception.CustomError{
			Status:  http.StatusNotFound,
			Code:    exception.PublishProcessNotFound,
			Message: exception.PublishProcessNotFoundMsg,
			Params:  map[string]interface{}{"publishId": publishId},
		}
	}
	return publishEnt.Report, nil
}

func parseCSV(csvData []byte) ([][]string, error) {
	csvReader := csv.NewReader(bytes.NewReader(csvData))
	csvReader.FieldsPerRecord = -1
	firstRow, err := csvReader.Read()
	if err != nil {
		return nil, fmt.Errorf("failed to read first csv record: %w", err)
	}
	//check first row for custom separator
	if len(firstRow) == 1 {
		sep := getCSVSeparator(firstRow[0])
		if sep != nil {
			csvReader.Comma = *sep
		}
	}
	records, err := csvReader.ReadAll()
	if err != nil {
		return nil, fmt.Errorf("failed to parse csv records: %w", err)
	}

	return append([][]string{firstRow}, records...), nil
}

func csvToBytes(csvReport [][]string, separator rune) ([]byte, error) {
	var b bytes.Buffer
	writer := bufio.NewWriter(&b)
	csvWriter := csv.NewWriter(writer)
	csvWriter.Comma = separator
	if err := csvWriter.WriteAll(csvReport); err != nil {
		return nil, err
	}
	csvWriter.Flush()
	return b.Bytes(), nil
}

func getCSVSeparator(record string) *rune {
	if len(strings.Split(strings.ToLower(record), "sep=")) == 2 {
		sep := []rune(strings.Split(strings.ToLower(record), "sep=")[1])
		if len(sep) == 1 {
			return &sep[0]
		}
	}
	return nil
}<|MERGE_RESOLUTION|>--- conflicted
+++ resolved
@@ -1845,13 +1845,9 @@
 			serviceInfo = &svcInfo
 			servicesMap[serviceName] = serviceInfo
 		}
-		versionKey := fmt.Sprintf("%v%v%v", serviceInfo.PackageId, keySeparator, serviceVersion)
+		versionKey := fmt.Sprintf("%v%v%v", serviceInfo.PackageId, stringSeparator, serviceVersion)
 		if serviceInfo.Version == "" {
-<<<<<<< HEAD
-			if _, exists := notIncludedVersions[fmt.Sprintf("%v%v%v", serviceInfo.PackageId, stringSeparator, serviceVersion)]; exists {
-=======
 			if _, exists := notIncludedVersions[versionKey]; exists {
->>>>>>> 2f1ae0a8
 				report[i] = append(report[i], "service version doesn't exist")
 				continue
 			}
