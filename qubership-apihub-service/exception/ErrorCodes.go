--- conflicted
+++ resolved
@@ -747,7 +747,9 @@
 const DuplicateOASExtensionsNotAllowed = "7102"
 const DuplicateOASExtensionsNotAllowedMsg = "Duplicate OAS extension not allowed: $duplicates"
 
-<<<<<<< HEAD
+const ExternalIDPNotFound = "7201"
+const ExternalIDPNotFoundMsg = "External IDP with id '$id' not found"
+
 const OIDCAuthenticationFailed = "7301"
 const OIDCAuthenticationFailedMsg = "Failed to start OIDC authentication flow: $error"
 
@@ -758,8 +760,4 @@
 const OIDCTokenProcessingFailedMsg = "OIDC token processing failed: $error"
 
 const OIDCUserProcessingFailed = "7304"
-const OIDCUserProcessingFailedMsg = "OIDC user processing failed: $error"
-=======
-const ExternalIDPNotFound = "7201"
-const ExternalIDPNotFoundMsg = "External IDP with id '$id' not found"
->>>>>>> e5f04541
+const OIDCUserProcessingFailedMsg = "OIDC user processing failed: $error"