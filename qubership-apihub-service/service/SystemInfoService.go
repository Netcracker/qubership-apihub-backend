// Copyright 2024-2025 NetCracker Technology Corporation
//
// Licensed under the Apache License, Version 2.0 (the "License");
// you may not use this file except in compliance with the License.
// You may obtain a copy of the License at
//
//     http://www.apache.org/licenses/LICENSE-2.0
//
// Unless required by applicable law or agreed to in writing, software
// distributed under the License is distributed on an "AS IS" BASIS,
// WITHOUT WARRANTIES OR CONDITIONS OF ANY KIND, either express or implied.
// See the License for the specific language governing permissions and
// limitations under the License.

package service

import (
	"encoding/base64"
	"fmt"
	"github.com/Netcracker/qubership-apihub-backend/qubership-apihub-service/security/idp"
	"github.com/coreos/go-oidc/v3/oidc"
	"os"
	"strconv"
	"strings"

	"github.com/Netcracker/qubership-apihub-backend/qubership-apihub-service/view"
	log "github.com/sirupsen/logrus"
)

const (
	JWT_PRIVATE_KEY                        = "JWT_PRIVATE_KEY"
	ARTIFACT_DESCRIPTOR_VERSION            = "ARTIFACT_DESCRIPTOR_VERSION"
	BASE_PATH                              = "BASE_PATH"
	PRODUCTION_MODE                        = "PRODUCTION_MODE"
	LOG_LEVEL                              = "LOG_LEVEL"
	GITLAB_URL                             = "GITLAB_URL"
	DIFF_SERVICE_URL                       = "DIFF_SERVICE_URL"
	LISTEN_ADDRESS                         = "LISTEN_ADDRESS"
	ORIGIN_ALLOWED                         = "ORIGIN_ALLOWED"
	APIHUB_POSTGRESQL_HOST                 = "APIHUB_POSTGRESQL_HOST"
	APIHUB_POSTGRESQL_PORT                 = "APIHUB_POSTGRESQL_PORT"
	APIHUB_POSTGRESQL_DB_NAME              = "APIHUB_POSTGRESQL_DB_NAME"
	APIHUB_POSTGRESQL_USERNAME             = "APIHUB_POSTGRESQL_USERNAME"
	APIHUB_POSTGRESQL_PASSWORD             = "APIHUB_POSTGRESQL_PASSWORD"
	PG_SSL_MODE                            = "PG_SSL_MODE"
	CLIENT_ID                              = "CLIENT_ID"
	CLIENT_SECRET                          = "CLIENT_SECRET"
	APIHUB_URL                             = "APIHUB_URL"
	PUBLISH_ARCHIVE_SIZE_LIMIT_MB          = "PUBLISH_ARCHIVE_SIZE_LIMIT_MB"
	PUBLISH_FILE_SIZE_LIMIT_MB             = "PUBLISH_FILE_SIZE_LIMIT_MB"
	BRANCH_CONTENT_SIZE_LIMIT_MB           = "BRANCH_CONTENT_SIZE_LIMIT_MB"
	RELEASE_VERSION_PATTERN                = "RELEASE_VERSION_PATTERN"
	SAML_CRT                               = "SAML_CRT"
	SAML_KEY                               = "SAML_KEY"
	ADFS_METADATA_URL                      = "ADFS_METADATA_URL"
	LDAP_USER                              = "LDAP_USER"
	LDAP_USER_PASSWORD                     = "LDAP_USER_PASSWORD"
	LDAP_SERVER                            = "LDAP_SERVER"
	LDAP_BASE_DN                           = "LDAP_BASE_DN"
	LDAP_ORGANIZATION_UNIT                 = "LDAP_ORGANIZATION_UNIT"
	LDAP_SEARCH_BASE                       = "LDAP_SEARCH_BASE"
	SYSTEM_NOTIFICATION                    = "SYSTEM_NOTIFICATION" //TODO: replace with db impl
	BUILDS_CLEANUP_SCHEDULE                = "BUILDS_CLEANUP_SCHEDULE"
	INSECURE_PROXY                         = "INSECURE_PROXY"
	METRICS_GETTER_SCHEDULE                = "METRICS_GETTER_SCHEDULE"
	MONITORING_ENABLED                     = "MONITORING_ENABLED"
	STORAGE_SERVER_USERNAME                = "STORAGE_SERVER_USERNAME"
	STORAGE_SERVER_PASSWORD                = "STORAGE_SERVER_PASSWORD"
	STORAGE_SERVER_CRT                     = "STORAGE_SERVER_CRT"
	STORAGE_SERVER_URL                     = "STORAGE_SERVER_URL"
	STORAGE_SERVER_BUCKET_NAME             = "STORAGE_SERVER_BUCKET_NAME"
	STORAGE_SERVER_ACTIVE                  = "STORAGE_SERVER_ACTIVE"
	STORAGE_SERVER_STORE_ONLY_BUILD_RESULT = "STORAGE_SERVER_STORE_ONLY_BUILD_RESULT"
	EXTERNAL_LINKS                         = "EXTERNAL_LINKS"
	DEFAULT_WORKSPACE_ID                   = "DEFAULT_WORKSPACE_ID"
	CUSTOM_PATH_PREFIXES                   = "CUSTOM_PATH_PREFIXES"
	ALLOWED_HOSTS                          = "ALLOWED_HOSTS"
	APIHUB_ADMIN_EMAIL                     = "APIHUB_ADMIN_EMAIL"
	APIHUB_ADMIN_PASSWORD                  = "APIHUB_ADMIN_PASSWORD"
	APIHUB_SYSTEM_API_KEY                  = "APIHUB_ACCESS_TOKEN"
	EDITOR_DISABLED                        = "EDITOR_DISABLED"
	FAIL_BUILDS_ON_BROKEN_REFS             = "FAIL_BUILDS_ON_BROKEN_REFS"
	ACCESS_TOKEN_DURATION_SEC              = "JWT_ACCESS_TOKEN_DURATION_SEC"
	REFRESH_TOKEN_DURATION_SEC             = "JWT_REFRESH_TOKEN_DURATION_SEC"
	EXTERNAL_SAML_IDP_DISPLAY_NAME         = "EXTERNAL_SAML_IDP_DISPLAY_NAME"
	EXTERNAL_SAML_IDP_IMAGE_SVG            = "EXTERNAL_SAML_IDP_IMAGE_SVG"
	DEFAULT_IDP_ID                         = "DEFAULT_IDP_ID"
	AUTH_CONFIG                            = "AUTH_CONFIG"
	OIDC_PROVIDER_URL                      = "OIDC_PROVIDER_URL"
	OIDC_CLIENT_ID                         = "OIDC_CLIENT_ID"
	OIDC_CLIENT_SECRET                     = "OIDC_CLIENT_SECRET"
	EXTERNAL_OIDC_IDP_DISPLAY_NAME         = "EXTERNAL_OIDC_IDP_DISPLAY_NAME"
	EXTERNAL_OIDC_IDP_IMAGE_SVG            = "EXTERNAL_OIDC_IDP_IMAGE_SVG"

	LocalIDPId             = "local-idp"
	ExternalSAMLProviderId = "external-saml-idp"
	ExternalOIDCProviderId = "external-oidc-idp"
)

type SystemInfoService interface {
	GetSystemInfo() *view.SystemInfo
	Init() error
	GetBasePath() string
	GetJwtPrivateKey() []byte
	IsProductionMode() bool
	GetBackendVersion() string
	GetLogLevel() string
	GetGitlabUrl() string
	GetDiffServiceUrl() string
	GetListenAddress() string
	GetOriginAllowed() string
	GetPGHost() string
	GetPGPort() int
	GetPGDB() string
	GetPGUser() string
	GetPGPassword() string
	GetPGSSLMode() string
	GetClientID() string
	GetClientSecret() string
	GetAPIHubUrl() string
	GetPublishArchiveSizeLimitMB() int64
	GetPublishFileSizeLimitMB() int64
	GetBranchContentSizeLimitMB() int64
	GetReleaseVersionPattern() string
	GetCredsFromEnv() *view.DbCredentials
	GetLdapServer() string
	GetLdapUser() string
	GetLdapUserPassword() string
	GetLdapBaseDN() string
	GetLdapOrganizationUnit() string
	GetLdapSearchBase() string
	GetBuildsCleanupSchedule() string
	InsecureProxyEnabled() bool
	GetMetricsGetterSchedule() string
	MonitoringEnabled() bool
	GetMinioAccessKeyId() string
	GetMinioSecretAccessKey() string
	GetMinioCrt() string
	GetMinioEndpoint() string
	GetMinioBucketName() string
	IsMinioStorageActive() bool
	GetMinioStorageCreds() *view.MinioStorageCreds
	IsMinioStoreOnlyBuildResult() bool
	GetExternalLinks() []string
	GetDefaultWorkspaceId() string
	GetCustomPathPrefixes() []string
	GetAllowedHosts() []string
	GetZeroDayAdminCreds() (string, string, error)
	GetSystemApiKey() (string, error)
	GetEditorDisabled() bool
	FailBuildOnBrokenRefs() bool
	GetAccessTokenDurationSec() int
	GetRefreshTokenDurationSec() int
	GetAuthConfig() idp.AuthConfig
}

func (g systemInfoServiceImpl) GetCredsFromEnv() *view.DbCredentials {
	return &view.DbCredentials{
		Host:     g.GetPGHost(),
		Port:     g.GetPGPort(),
		Database: g.GetPGDB(),
		Username: g.GetPGUser(),
		Password: g.GetPGPassword(),
		SSLMode:  g.GetPGSSLMode(),
	}
}

func (s systemInfoServiceImpl) GetMinioStorageCreds() *view.MinioStorageCreds {
	return &view.MinioStorageCreds{
		BucketName:           s.GetMinioBucketName(),
		IsActive:             s.IsMinioStorageActive(),
		Endpoint:             s.GetMinioEndpoint(),
		Crt:                  s.GetMinioCrt(),
		AccessKeyId:          s.GetMinioAccessKeyId(),
		SecretAccessKey:      s.GetMinioSecretAccessKey(),
		IsOnlyForBuildResult: s.IsMinioStoreOnlyBuildResult(),
	}
}

func NewSystemInfoService() (SystemInfoService, error) {
	s := &systemInfoServiceImpl{
		systemInfoMap: make(map[string]interface{})}
	if err := s.Init(); err != nil {
		log.Error("Failed to read system info: " + err.Error())
		return nil, err
	}
	return s, nil
}

type systemInfoServiceImpl struct {
	systemInfoMap map[string]interface{}
}

func (g systemInfoServiceImpl) GetSystemInfo() *view.SystemInfo {
	return &view.SystemInfo{
		BackendVersion: g.GetBackendVersion(),
		ProductionMode: g.IsProductionMode(),
		Notification:   g.getSystemNotification(),
		ExternalLinks:  g.GetExternalLinks(),
	}
}

func (g systemInfoServiceImpl) Init() error {
	err := g.setJwtPrivateKey()
	if err != nil {
		return err
	}
	g.setBasePath()
	if err = g.setProductionMode(); err != nil {
		return err
	}
	g.setBackendVersion()
	g.setLogLevel()
	g.setGitlabUrl()
	g.setDiffServiceUrl()
	g.setListenAddress()
	g.setOriginAllowed()
	g.setPGHost()
	if err = g.setPGPort(); err != nil {
		return err
	}
	g.setPGDB()
	g.setPGUser()
	g.setPGPassword()
	g.setPGSSLMode()
	g.setClientID()
	g.setClientSecret()
	g.setAPIHubUrl()
	g.setPublishArchiveSizeLimitMB()
	g.setPublishFileSizeLimitMB()
	g.setBranchContentSizeLimitMB()
	g.setReleaseVersionPattern()
	g.setLdapServer()
	g.setLdapUser()
	g.setLdapUserPassword()
	g.setLdapBaseDN()
	g.setLdapOrganizationUnit()
	g.setLdapSearchBase()
	g.setSystemNotification()
	g.setBuildsCleanupSchedule()
	g.setInsecureProxy()
	g.setMetricsGetterSchedule()
	g.setMonitoringEnabled()
	g.setMinioAccessKeyId()
	g.setMinioSecretAccessKey()
	g.setMinioCrt()
	g.setMinioEndpoint()
	g.setMinioBucketName()
	g.setMinioStorageActive()
	g.setMinioOnlyForBuildResult()
	g.setExternalLinks()
	g.setDefaultWorkspaceId()
	g.setCustomPathPrefixes()
	g.setAllowedHosts()
	g.setEditorDisabled()
	g.setFailBuildOnBrokenRefs()
	g.setAccessTokenDurationSec()
	g.setRefreshTokenDurationSec()
	if err = g.setAuthConfig(); err != nil {
		return err
	}

	return nil
}

func (g systemInfoServiceImpl) setBasePath() {
	g.systemInfoMap[BASE_PATH] = os.Getenv(BASE_PATH)
	if g.systemInfoMap[BASE_PATH] == "" {
		g.systemInfoMap[BASE_PATH] = "."
	}
}

func (g systemInfoServiceImpl) setJwtPrivateKey() error {
	decodePrivateKey, err := base64.StdEncoding.DecodeString(os.Getenv(JWT_PRIVATE_KEY))
	if err != nil {
		return fmt.Errorf("can't decode env JWT_PRIVATE_KEY. Error - %s", err.Error())
	}
	if len(decodePrivateKey) == 0 {
		return fmt.Errorf("env JWT_PRIVATE_KEY is not set or empty")
	}
	g.systemInfoMap[JWT_PRIVATE_KEY] = decodePrivateKey
	return nil
}

func (g systemInfoServiceImpl) setProductionMode() error {
	envVal := os.Getenv(PRODUCTION_MODE)
	if envVal == "" {
		envVal = "false"
	}
	productionMode, err := strconv.ParseBool(envVal)
	if err != nil {
		return fmt.Errorf("failed to parse %v env value: %v", PRODUCTION_MODE, err.Error())
	}
	g.systemInfoMap[PRODUCTION_MODE] = productionMode
	return nil
}

func (g systemInfoServiceImpl) setBackendVersion() {
	version := os.Getenv(ARTIFACT_DESCRIPTOR_VERSION)
	if version == "" {
		version = "unknown"
	}
	g.systemInfoMap[ARTIFACT_DESCRIPTOR_VERSION] = version
}

func (g systemInfoServiceImpl) GetBasePath() string {
	return g.systemInfoMap[BASE_PATH].(string)
}

func (g systemInfoServiceImpl) GetJwtPrivateKey() []byte {
	return g.systemInfoMap[JWT_PRIVATE_KEY].([]byte)
}

func (g systemInfoServiceImpl) IsProductionMode() bool {
	return g.systemInfoMap[PRODUCTION_MODE].(bool)
}

func (g systemInfoServiceImpl) GetBackendVersion() string {
	return g.systemInfoMap[ARTIFACT_DESCRIPTOR_VERSION].(string)
}

func (g systemInfoServiceImpl) setLogLevel() {
	g.systemInfoMap[LOG_LEVEL] = os.Getenv(LOG_LEVEL)
}

func (g systemInfoServiceImpl) GetLogLevel() string {
	return g.systemInfoMap[LOG_LEVEL].(string)
}

func (g systemInfoServiceImpl) setGitlabUrl() {
	gitlabUrl := os.Getenv(GITLAB_URL)
	if gitlabUrl == "" {
		gitlabUrl = "https://git.domain.com"
	}
	g.systemInfoMap[GITLAB_URL] = gitlabUrl
}

func (g systemInfoServiceImpl) GetGitlabUrl() string {
	return g.systemInfoMap[GITLAB_URL].(string)
}

func (g systemInfoServiceImpl) setDiffServiceUrl() {
	nodeServiceUrl := os.Getenv(DIFF_SERVICE_URL)
	if nodeServiceUrl == "" {
		nodeServiceUrl = "http://localhost:3000"
	}
	g.systemInfoMap[DIFF_SERVICE_URL] = nodeServiceUrl
}

func (g systemInfoServiceImpl) GetDiffServiceUrl() string {
	return g.systemInfoMap[DIFF_SERVICE_URL].(string)
}

func (g systemInfoServiceImpl) setListenAddress() {
	listenAddr := os.Getenv(LISTEN_ADDRESS)
	if listenAddr == "" {
		listenAddr = ":8080"
	}
	g.systemInfoMap[LISTEN_ADDRESS] = listenAddr
}

func (g systemInfoServiceImpl) GetListenAddress() string {
	return g.systemInfoMap[LISTEN_ADDRESS].(string)
}

func (g systemInfoServiceImpl) setOriginAllowed() {
	g.systemInfoMap[ORIGIN_ALLOWED] = os.Getenv(ORIGIN_ALLOWED)
}

func (g systemInfoServiceImpl) GetOriginAllowed() string {
	return g.systemInfoMap[ORIGIN_ALLOWED].(string)
}

func (g systemInfoServiceImpl) setPGHost() {
	host := os.Getenv(APIHUB_POSTGRESQL_HOST)
	if host == "" {
		host = "localhost"
	}
	g.systemInfoMap[APIHUB_POSTGRESQL_HOST] = host
}

func (g systemInfoServiceImpl) GetPGHost() string {
	return g.systemInfoMap[APIHUB_POSTGRESQL_HOST].(string)
}

func (g systemInfoServiceImpl) setPGPort() error {
	portStr := os.Getenv(APIHUB_POSTGRESQL_PORT)
	var port int
	var err error
	if portStr == "" {
		port = 5432
	} else {
		port, err = strconv.Atoi(portStr)
		if err != nil {
			return fmt.Errorf("failed to parse %v env value: %v", APIHUB_POSTGRESQL_PORT, err.Error())
		}
	}
	g.systemInfoMap[APIHUB_POSTGRESQL_PORT] = port
	return nil
}

func (g systemInfoServiceImpl) GetPGPort() int {
	return g.systemInfoMap[APIHUB_POSTGRESQL_PORT].(int)
}

func (g systemInfoServiceImpl) setPGDB() {
	database := os.Getenv(APIHUB_POSTGRESQL_DB_NAME)
	if database == "" {
		database = "apihub"
	}
	g.systemInfoMap[APIHUB_POSTGRESQL_DB_NAME] = database
}

func (g systemInfoServiceImpl) GetPGDB() string {
	return g.systemInfoMap[APIHUB_POSTGRESQL_DB_NAME].(string)
}

func (g systemInfoServiceImpl) setPGUser() {
	user := os.Getenv(APIHUB_POSTGRESQL_USERNAME)
	if user == "" {
		user = "apihub"
	}
	g.systemInfoMap[APIHUB_POSTGRESQL_USERNAME] = user
}

func (g systemInfoServiceImpl) GetPGUser() string {
	return g.systemInfoMap[APIHUB_POSTGRESQL_USERNAME].(string)
}

func (g systemInfoServiceImpl) setPGPassword() {
	password := os.Getenv(APIHUB_POSTGRESQL_PASSWORD)
	if password == "" {
		password = "apihub"
	}
	g.systemInfoMap[APIHUB_POSTGRESQL_PASSWORD] = password
}

func (g systemInfoServiceImpl) GetPGPassword() string {
	return g.systemInfoMap[APIHUB_POSTGRESQL_PASSWORD].(string)
}

func (g systemInfoServiceImpl) setPGSSLMode() {
	sslMode := os.Getenv(PG_SSL_MODE)
	if sslMode == "" {
		sslMode = "disable"
	}
	g.systemInfoMap[PG_SSL_MODE] = sslMode
}

func (g systemInfoServiceImpl) GetPGSSLMode() string {
	return g.systemInfoMap[PG_SSL_MODE].(string)
}

func (g systemInfoServiceImpl) setClientID() {
	g.systemInfoMap[CLIENT_ID] = os.Getenv(CLIENT_ID)
}

func (g systemInfoServiceImpl) GetClientID() string {
	return g.systemInfoMap[CLIENT_ID].(string)
}

func (g systemInfoServiceImpl) setClientSecret() {
	g.systemInfoMap[CLIENT_SECRET] = os.Getenv(CLIENT_SECRET)
}

func (g systemInfoServiceImpl) GetClientSecret() string {
	return g.systemInfoMap[CLIENT_SECRET].(string)
}

func (g systemInfoServiceImpl) setAPIHubUrl() {
	g.systemInfoMap[APIHUB_URL] = os.Getenv(APIHUB_URL)
}

func (g systemInfoServiceImpl) GetAPIHubUrl() string {
	return g.systemInfoMap[APIHUB_URL].(string)
}

func (g systemInfoServiceImpl) setPublishArchiveSizeLimitMB() {
	var bytesInMb int64 = 1048576
	publishArchiveSizeLimit, err := strconv.ParseInt(os.Getenv(PUBLISH_ARCHIVE_SIZE_LIMIT_MB), 0, 64)
	if err != nil || publishArchiveSizeLimit == 0 {
		publishArchiveSizeLimit = 50
		log.Warnf("PUBLISH_ARCHIVE_SIZE_LIMIT_MB has incorrect value, default=%d is going to be used", 50)
	}
	g.systemInfoMap[PUBLISH_ARCHIVE_SIZE_LIMIT_MB] = publishArchiveSizeLimit * bytesInMb
}

func (g systemInfoServiceImpl) GetPublishArchiveSizeLimitMB() int64 {
	return g.systemInfoMap[PUBLISH_ARCHIVE_SIZE_LIMIT_MB].(int64)
}

func (g systemInfoServiceImpl) setPublishFileSizeLimitMB() {
	var bytesInMb int64 = 1048576
	publishFileSizeLimit, err := strconv.ParseInt(os.Getenv(PUBLISH_FILE_SIZE_LIMIT_MB), 0, 64)
	if err != nil || publishFileSizeLimit == 0 {
		publishFileSizeLimit = 15 //15Mb
		log.Warnf("PUBLISH_FILE_SIZE_LIMIT_MB has incorrect value, default=%d is going to be used", 15)
	}
	publishFileSizeLimit = publishFileSizeLimit * bytesInMb
	g.systemInfoMap[PUBLISH_FILE_SIZE_LIMIT_MB] = publishFileSizeLimit
}

func (g systemInfoServiceImpl) setBranchContentSizeLimitMB() {
	var bytesInMb int64 = 1048576
	branchContentSizeLimit, err := strconv.ParseInt(os.Getenv(BRANCH_CONTENT_SIZE_LIMIT_MB), 0, 64)
	if err != nil || branchContentSizeLimit == 0 {
		branchContentSizeLimit = 50
		log.Warnf("BRANCH_CONTENT_SIZE_LIMIT_MB has incorrect value, default=%d is going to be used", 50)
	}
	g.systemInfoMap[BRANCH_CONTENT_SIZE_LIMIT_MB] = branchContentSizeLimit * bytesInMb
}

func (g systemInfoServiceImpl) GetBranchContentSizeLimitMB() int64 {
	return g.systemInfoMap[BRANCH_CONTENT_SIZE_LIMIT_MB].(int64)
}

func (g systemInfoServiceImpl) GetPublishFileSizeLimitMB() int64 {
	return g.systemInfoMap[PUBLISH_FILE_SIZE_LIMIT_MB].(int64)
}

func (g systemInfoServiceImpl) setReleaseVersionPattern() {
	pattern := os.Getenv(RELEASE_VERSION_PATTERN)
	if pattern == "" {
		pattern = `^[0-9]{4}[.]{1}[1-4]{1}$`
	}
	g.systemInfoMap[RELEASE_VERSION_PATTERN] = pattern
}

func (g systemInfoServiceImpl) GetReleaseVersionPattern() string {
	return g.systemInfoMap[RELEASE_VERSION_PATTERN].(string)
}

func (g systemInfoServiceImpl) setLdapServer() {
	ldapServerUrl := os.Getenv(LDAP_SERVER)
	if ldapServerUrl == "" {
		log.Error("env LDAP_SERVER is not set or empty")
	}
	g.systemInfoMap[LDAP_SERVER] = os.Getenv(LDAP_SERVER)
}

func (g systemInfoServiceImpl) GetLdapServer() string {
	return g.systemInfoMap[LDAP_SERVER].(string)
}

func (g systemInfoServiceImpl) setLdapUser() {
	ldapUser := os.Getenv(LDAP_USER)
	if ldapUser == "" {
		log.Error("env LDAP_USER is not set or empty")
	}
	g.systemInfoMap[LDAP_USER] = os.Getenv(LDAP_USER)
}

func (g systemInfoServiceImpl) GetLdapUser() string {
	return g.systemInfoMap[LDAP_USER].(string)
}

func (g systemInfoServiceImpl) setLdapUserPassword() {
	ldapUserPassword := os.Getenv(LDAP_USER_PASSWORD)
	if ldapUserPassword == "" {
		log.Error("env LDAP_USER_PASSWORD is not set or empty")
	}
	g.systemInfoMap[LDAP_USER_PASSWORD] = os.Getenv(LDAP_USER_PASSWORD)
}

func (g systemInfoServiceImpl) GetLdapUserPassword() string {
	return g.systemInfoMap[LDAP_USER_PASSWORD].(string)
}

func (g systemInfoServiceImpl) setLdapBaseDN() {
	ldapBaseDn := os.Getenv(LDAP_BASE_DN)
	if ldapBaseDn == "" {
		log.Error("env LDAP_BASE_DN is not set or empty")
	}
	g.systemInfoMap[LDAP_BASE_DN] = ldapBaseDn
}

func (g systemInfoServiceImpl) setLdapOrganizationUnit() {
	ldapOU := os.Getenv(LDAP_ORGANIZATION_UNIT)
	if ldapOU == "" {
		log.Error("env LDAP_ORGANIZATION_UNIT is not set or empty")
	}
	g.systemInfoMap[LDAP_ORGANIZATION_UNIT] = ldapOU
}

func (g systemInfoServiceImpl) setLdapSearchBase() {
	ldapSearchBase := os.Getenv(LDAP_SEARCH_BASE)
	if ldapSearchBase == "" {
		log.Error("env LDAP_SEARCH_BASE is not set or empty")
	}
	g.systemInfoMap[LDAP_SEARCH_BASE] = ldapSearchBase
}

func (g systemInfoServiceImpl) GetLdapBaseDN() string {
	return g.systemInfoMap[LDAP_BASE_DN].(string)
}

func (g systemInfoServiceImpl) GetLdapOrganizationUnit() string {
	return g.systemInfoMap[LDAP_ORGANIZATION_UNIT].(string)
}

func (g systemInfoServiceImpl) GetLdapSearchBase() string {
	return g.systemInfoMap[LDAP_SEARCH_BASE].(string)
}

func (g systemInfoServiceImpl) setSystemNotification() {
	g.systemInfoMap[SYSTEM_NOTIFICATION] = os.Getenv(SYSTEM_NOTIFICATION)
}

func (g systemInfoServiceImpl) getSystemNotification() string {
	return g.systemInfoMap[SYSTEM_NOTIFICATION].(string)
}

func (g systemInfoServiceImpl) GetBuildsCleanupSchedule() string {
	return g.systemInfoMap[BUILDS_CLEANUP_SCHEDULE].(string)
}

func (g systemInfoServiceImpl) setBuildsCleanupSchedule() {
	g.systemInfoMap[BUILDS_CLEANUP_SCHEDULE] = "0 1 * * 0" // at 01:00 AM on Sunday
}

func (g systemInfoServiceImpl) setInsecureProxy() {
	envVal := os.Getenv(INSECURE_PROXY)
	insecureProxy, err := strconv.ParseBool(envVal)
	if err != nil {
		log.Infof("environment variable %v has invalid value, using false value instead", INSECURE_PROXY)
		insecureProxy = false
	}
	g.systemInfoMap[INSECURE_PROXY] = insecureProxy
}

func (s systemInfoServiceImpl) InsecureProxyEnabled() bool {
	return s.systemInfoMap[INSECURE_PROXY].(bool)
}

func (g systemInfoServiceImpl) GetMetricsGetterSchedule() string {
	return g.systemInfoMap[METRICS_GETTER_SCHEDULE].(string)
}

func (g systemInfoServiceImpl) setMetricsGetterSchedule() {
	g.systemInfoMap[METRICS_GETTER_SCHEDULE] = "* * * * *" // every minute
}

func (g systemInfoServiceImpl) setMonitoringEnabled() {
	envVal := os.Getenv(MONITORING_ENABLED)
	monitoringEnabled, err := strconv.ParseBool(envVal)
	if err != nil {
		log.Infof("environment variable %v has invalid value, using false value instead", MONITORING_ENABLED)
		monitoringEnabled = false
	}
	g.systemInfoMap[MONITORING_ENABLED] = monitoringEnabled
}

func (s systemInfoServiceImpl) MonitoringEnabled() bool {
	return s.systemInfoMap[MONITORING_ENABLED].(bool)
}

func (g systemInfoServiceImpl) GetMinioAccessKeyId() string {
	return g.systemInfoMap[STORAGE_SERVER_USERNAME].(string)
}

func (g systemInfoServiceImpl) setMinioAccessKeyId() {
	g.systemInfoMap[STORAGE_SERVER_USERNAME] = os.Getenv(STORAGE_SERVER_USERNAME)
}

func (g systemInfoServiceImpl) GetMinioSecretAccessKey() string {
	return g.systemInfoMap[STORAGE_SERVER_PASSWORD].(string)
}

func (g systemInfoServiceImpl) setMinioSecretAccessKey() {
	g.systemInfoMap[STORAGE_SERVER_PASSWORD] = os.Getenv(STORAGE_SERVER_PASSWORD)
}

func (g systemInfoServiceImpl) GetMinioCrt() string {
	return g.systemInfoMap[STORAGE_SERVER_CRT].(string)
}

func (g systemInfoServiceImpl) setMinioCrt() {
	g.systemInfoMap[STORAGE_SERVER_CRT] = os.Getenv(STORAGE_SERVER_CRT)
}

func (g systemInfoServiceImpl) GetMinioEndpoint() string {
	return g.systemInfoMap[STORAGE_SERVER_URL].(string)
}

func (g systemInfoServiceImpl) setMinioEndpoint() {
	g.systemInfoMap[STORAGE_SERVER_URL] = os.Getenv(STORAGE_SERVER_URL)
}

func (g systemInfoServiceImpl) GetMinioBucketName() string {
	return g.systemInfoMap[STORAGE_SERVER_BUCKET_NAME].(string)
}

func (g systemInfoServiceImpl) setMinioBucketName() {
	g.systemInfoMap[STORAGE_SERVER_BUCKET_NAME] = os.Getenv(STORAGE_SERVER_BUCKET_NAME)
}

func (g systemInfoServiceImpl) setMinioStorageActive() {
	envVal := os.Getenv(STORAGE_SERVER_ACTIVE)
	if envVal == "" {
		envVal = "false"
	}
	val, err := strconv.ParseBool(envVal)
	if err != nil {
		log.Errorf("failed to parse %v env value: %v. Value by default - false", STORAGE_SERVER_ACTIVE, err.Error())
		val = false
	}
	g.systemInfoMap[STORAGE_SERVER_ACTIVE] = val
}

func (g systemInfoServiceImpl) IsMinioStorageActive() bool {
	return g.systemInfoMap[STORAGE_SERVER_ACTIVE].(bool)
}

func (g systemInfoServiceImpl) IsMinioStoreOnlyBuildResult() bool {
	return g.systemInfoMap[STORAGE_SERVER_STORE_ONLY_BUILD_RESULT].(bool)
}

func (g systemInfoServiceImpl) setMinioOnlyForBuildResult() {
	envVal := os.Getenv(STORAGE_SERVER_STORE_ONLY_BUILD_RESULT)
	if envVal == "" {
		envVal = "false"
	}
	val, err := strconv.ParseBool(envVal)
	if err != nil {
		log.Errorf("failed to parse %v env value: %v. Value by default - false", STORAGE_SERVER_STORE_ONLY_BUILD_RESULT, err.Error())
		val = false
	}
	if !g.IsMinioStorageActive() && val == true {
		val = false
		log.Warnf("%s was set to false because %s had been set to false", STORAGE_SERVER_STORE_ONLY_BUILD_RESULT, STORAGE_SERVER_ACTIVE)
	}
	g.systemInfoMap[STORAGE_SERVER_STORE_ONLY_BUILD_RESULT] = val
}

func (g systemInfoServiceImpl) GetExternalLinks() []string {
	return g.systemInfoMap[EXTERNAL_LINKS].([]string)
}

func (g systemInfoServiceImpl) setExternalLinks() {
	externalLinksStr := os.Getenv(EXTERNAL_LINKS)
	if externalLinksStr != "" {
		g.systemInfoMap[EXTERNAL_LINKS] = strings.Split(externalLinksStr, ",")
	} else {
		g.systemInfoMap[EXTERNAL_LINKS] = []string{}
	}
}

func (g systemInfoServiceImpl) GetDefaultWorkspaceId() string {
	return g.systemInfoMap[DEFAULT_WORKSPACE_ID].(string)
}

func (g systemInfoServiceImpl) setDefaultWorkspaceId() {
	g.systemInfoMap[DEFAULT_WORKSPACE_ID] = os.Getenv(DEFAULT_WORKSPACE_ID)
}

func (g systemInfoServiceImpl) setCustomPathPrefixes() {
	prefixes := make([]string, 0)
	prefixesStr := os.Getenv(CUSTOM_PATH_PREFIXES)
	if prefixesStr != "" {
		prefixes = strings.Split(prefixesStr, ",")
	}
	g.systemInfoMap[CUSTOM_PATH_PREFIXES] = prefixes
}

func (g systemInfoServiceImpl) GetCustomPathPrefixes() []string {
	return g.systemInfoMap[CUSTOM_PATH_PREFIXES].([]string)
}

func (g systemInfoServiceImpl) setAllowedHosts() {
	hosts := make([]string, 0)
	hostsStr := os.Getenv(ALLOWED_HOSTS)
	if hostsStr != "" {
		hosts = strings.Split(hostsStr, ",")
	}
	g.systemInfoMap[ALLOWED_HOSTS] = hosts
}

func (g systemInfoServiceImpl) GetAllowedHosts() []string {
	return g.systemInfoMap[ALLOWED_HOSTS].([]string)
}

func (g systemInfoServiceImpl) GetZeroDayAdminCreds() (string, string, error) {
	email := os.Getenv(APIHUB_ADMIN_EMAIL)
	password := os.Getenv(APIHUB_ADMIN_PASSWORD)
	if email == "" || password == "" {
		return "", "", fmt.Errorf("some zero day admin envs('%s' or '%s') are empty or not set", APIHUB_ADMIN_EMAIL, APIHUB_ADMIN_PASSWORD)
	}
	return email, password, nil
}

func (g systemInfoServiceImpl) GetSystemApiKey() (string, error) {
	apiKey := os.Getenv(APIHUB_SYSTEM_API_KEY)
	if apiKey == "" {
		return "", fmt.Errorf("system api key env '%s' is empty or not set", APIHUB_SYSTEM_API_KEY)
	}
	return apiKey, nil
}

func (g systemInfoServiceImpl) setEditorDisabled() {
	envVal := os.Getenv(EDITOR_DISABLED)
	editorDisabled, err := strconv.ParseBool(envVal)
	if err != nil {
		log.Infof("environment variable %v has invalid value, using false value instead", EDITOR_DISABLED)
		editorDisabled = false
	}
	g.systemInfoMap[EDITOR_DISABLED] = editorDisabled
}

func (g systemInfoServiceImpl) GetEditorDisabled() bool {
	return g.systemInfoMap[EDITOR_DISABLED].(bool)
}
func (g systemInfoServiceImpl) setFailBuildOnBrokenRefs() {
	envVal := os.Getenv(FAIL_BUILDS_ON_BROKEN_REFS)
	if envVal == "" {
		envVal = "true"
	}
	val, err := strconv.ParseBool(envVal)
	if err != nil {
		log.Errorf("failed to parse %v env value: %v. Value by default - false", FAIL_BUILDS_ON_BROKEN_REFS, err.Error())
		val = false
	}
	g.systemInfoMap[FAIL_BUILDS_ON_BROKEN_REFS] = val
}

func (g systemInfoServiceImpl) FailBuildOnBrokenRefs() bool {
	return g.systemInfoMap[FAIL_BUILDS_ON_BROKEN_REFS].(bool)
}

func (g systemInfoServiceImpl) setAccessTokenDurationSec() {
	envVal := os.Getenv(ACCESS_TOKEN_DURATION_SEC)
	if envVal == "" {
		g.systemInfoMap[ACCESS_TOKEN_DURATION_SEC] = 3600 //1 hour
		return
	}
	val, err := strconv.Atoi(envVal)
	if err != nil {
		log.Errorf("failed to parse %v env value: %v. Value by default - 3600", ACCESS_TOKEN_DURATION_SEC, err.Error())
		g.systemInfoMap[ACCESS_TOKEN_DURATION_SEC] = 3600
		return
	}

	if val < 600 {
		err = fmt.Errorf("env %v has incorrect value, value must be greater than 600. Value by default - 3600", ACCESS_TOKEN_DURATION_SEC)
		g.systemInfoMap[ACCESS_TOKEN_DURATION_SEC] = 3600
		return
	}
	g.systemInfoMap[ACCESS_TOKEN_DURATION_SEC] = val
}

func (g systemInfoServiceImpl) GetAccessTokenDurationSec() int {
	return g.systemInfoMap[ACCESS_TOKEN_DURATION_SEC].(int)
}

func (g systemInfoServiceImpl) setRefreshTokenDurationSec() {
	envVal := os.Getenv(REFRESH_TOKEN_DURATION_SEC)
	if envVal == "" {
		g.systemInfoMap[REFRESH_TOKEN_DURATION_SEC] = 43200 //12 hours
		return
	}
	val, err := strconv.Atoi(envVal)
	if err != nil {
		log.Errorf("failed to parse %v env value: %v. Value by default - 43200", REFRESH_TOKEN_DURATION_SEC, err.Error())
		g.systemInfoMap[REFRESH_TOKEN_DURATION_SEC] = 43200
		return
	}
	if val < g.GetAccessTokenDurationSec() {
		err = fmt.Errorf("env %v has incorrect value, value must be equal or greater than %v. Value by default - 43200", REFRESH_TOKEN_DURATION_SEC, ACCESS_TOKEN_DURATION_SEC)
		g.systemInfoMap[REFRESH_TOKEN_DURATION_SEC] = 43200
		return
	}

	g.systemInfoMap[REFRESH_TOKEN_DURATION_SEC] = val
}

func (g systemInfoServiceImpl) GetRefreshTokenDurationSec() int {
	return g.systemInfoMap[REFRESH_TOKEN_DURATION_SEC].(int)
}

// all IDP initialization should be done in this method only
func (g systemInfoServiceImpl) setAuthConfig() error {
	var authConfig idp.AuthConfig

	if !g.IsProductionMode() {
		localIDP := idp.IDP{
			Id:                   LocalIDPId,
			IdpType:              idp.IDPTypeInternal,
			DisplayName:          "Local IDP",
			ImageSvg:             "",
			LoginStartEndpoint:   "/api/v3/auth/local",
			RefreshTokenEndpoint: "/api/v3/auth/local/refresh",
		}
		authConfig.Providers = append(authConfig.Providers, localIDP)
	}

	samlConfig, err := g.createSAMLConfig()
	if err != nil {
		return err
	}
	if samlConfig != nil {
		externalIDP := idp.IDP{
			Id:                 ExternalSAMLProviderId,
			IdpType:            idp.IDPTypeExternal,
<<<<<<< HEAD
			DisplayName:        os.Getenv(EXTERNAL_IDP_DISPLAY_NAME),
			ImageSvg:           os.Getenv(EXTERNAL_IDP_IMAGE_SVG),
			LoginStartEndpoint: "/api/v1/login/sso/" + ExternalSAMLProviderId,
=======
			DisplayName:        os.Getenv(EXTERNAL_SAML_IDP_DISPLAY_NAME),
			ImageSvg:           os.Getenv(EXTERNAL_SAML_IDP_IMAGE_SVG),
			LoginStartEndpoint: "/api/v1/login/sso/" + ExternalIDPId,
>>>>>>> 0865630d
			Protocol:           idp.AuthProtocolSAML,
			SAMLConfiguration:  samlConfig,
		}
		authConfig.Providers = append(authConfig.Providers, externalIDP)
	}

	oidcConfig, err := g.createOIDCConfig()
	if err != nil {
		return err
	}
	if oidcConfig != nil {
		externalIDP := idp.IDP{
			Id:                 ExternalOIDCProviderId,
			IdpType:            idp.IDPTypeExternal,
			DisplayName:        os.Getenv(EXTERNAL_OIDC_IDP_DISPLAY_NAME),
			ImageSvg:           os.Getenv(EXTERNAL_OIDC_IDP_IMAGE_SVG),
			LoginStartEndpoint: "/api/v1/login/sso/" + ExternalOIDCProviderId,
			Protocol:           idp.AuthProtocolOIDC,
			OIDCConfiguration:  oidcConfig,
		}
		authConfig.Providers = append(authConfig.Providers, externalIDP)
	}

	authConfig.DefaultProviderId = os.Getenv(DEFAULT_IDP_ID)

	if len(authConfig.Providers) == 0 {
		return fmt.Errorf("no identity providers configured, at least one provider must exist")
	}

	g.systemInfoMap[AUTH_CONFIG] = authConfig

	return nil
}

func (g systemInfoServiceImpl) createSAMLConfig() (*idp.SAMLConfiguration, error) {
	samlCrt := os.Getenv(SAML_CRT)
	samlKey := os.Getenv(SAML_KEY)
	metadataURL := os.Getenv(ADFS_METADATA_URL)
	rootURL := os.Getenv(APIHUB_URL)
	if samlCrt == "" && samlKey == "" && metadataURL == "" {
		log.Warn("SAML configuration environment variables are not provided. External IDP will not be available")
		return nil, nil
	}

	if samlCrt == "" || samlKey == "" || metadataURL == "" || rootURL == "" {
		return nil, fmt.Errorf("incomplete SAML configuration, all environment variables SAML_CRT, SAML_KEY, ADFS_METADATA_URL and APIHUB_URL must be set")
	}

	return &idp.SAMLConfiguration{
		Certificate:    samlCrt,
		PrivateKey:     samlKey,
		IDPMetadataURL: metadataURL,
		RootURL:        rootURL,
	}, nil
}

func (g systemInfoServiceImpl) createOIDCConfig() (*idp.OIDCConfiguration, error) {
	clientId := os.Getenv(OIDC_CLIENT_ID)
	clientSecret := os.Getenv(OIDC_CLIENT_SECRET)
	providerURL := os.Getenv(OIDC_PROVIDER_URL)
	rootURL := os.Getenv(APIHUB_URL)
	if clientId == "" && clientSecret == "" && providerURL == "" {
		log.Warn("OIDC configuration environment variables are not provided. External IDP will not be available")
		return nil, nil
	}

	if clientId == "" || clientSecret == "" || providerURL == "" || rootURL == "" {
		return nil, fmt.Errorf("incomplete OIDC configuration, all environment variables OIDC_CLIENT_ID, OIDC_CLIENT_SECRET, OIDC_PROVIDER_URL and APIHUB_URL must be set")
	}

	return &idp.OIDCConfiguration{
		ClientID:     clientId,
		ClientSecret: clientSecret,
		RootURL:      rootURL,
		RedirectPath: "/api/v1/oidc/" + ExternalOIDCProviderId + "/callback",
		ProviderURL:  providerURL,
		Scopes:       []string{oidc.ScopeOpenID, "profile", "email"},
	}, nil
}

func (g systemInfoServiceImpl) GetAuthConfig() idp.AuthConfig {
	return g.systemInfoMap[AUTH_CONFIG].(idp.AuthConfig)
}<|MERGE_RESOLUTION|>--- conflicted
+++ resolved
@@ -900,15 +900,9 @@
 		externalIDP := idp.IDP{
 			Id:                 ExternalSAMLProviderId,
 			IdpType:            idp.IDPTypeExternal,
-<<<<<<< HEAD
-			DisplayName:        os.Getenv(EXTERNAL_IDP_DISPLAY_NAME),
-			ImageSvg:           os.Getenv(EXTERNAL_IDP_IMAGE_SVG),
-			LoginStartEndpoint: "/api/v1/login/sso/" + ExternalSAMLProviderId,
-=======
 			DisplayName:        os.Getenv(EXTERNAL_SAML_IDP_DISPLAY_NAME),
 			ImageSvg:           os.Getenv(EXTERNAL_SAML_IDP_IMAGE_SVG),
-			LoginStartEndpoint: "/api/v1/login/sso/" + ExternalIDPId,
->>>>>>> 0865630d
+			LoginStartEndpoint: "/api/v1/login/sso/" + ExternalSAMLProviderId,
 			Protocol:           idp.AuthProtocolSAML,
 			SAMLConfiguration:  samlConfig,
 		}
