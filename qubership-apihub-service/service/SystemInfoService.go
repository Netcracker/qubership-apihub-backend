// Copyright 2024-2025 NetCracker Technology Corporation
//
// Licensed under the Apache License, Version 2.0 (the "License");
// you may not use this file except in compliance with the License.
// You may obtain a copy of the License at
//
//     http://www.apache.org/licenses/LICENSE-2.0
//
// Unless required by applicable law or agreed to in writing, software
// distributed under the License is distributed on an "AS IS" BASIS,
// WITHOUT WARRANTIES OR CONDITIONS OF ANY KIND, either express or implied.
// See the License for the specific language governing permissions and
// limitations under the License.

package service

import (
	"fmt"
	"os"
	"reflect"

	"github.com/Netcracker/qubership-apihub-backend/qubership-apihub-service/config"
	"github.com/Netcracker/qubership-apihub-backend/qubership-apihub-service/security/idp"
	"github.com/Netcracker/qubership-apihub-backend/qubership-apihub-service/utils"
	"github.com/coreos/go-oidc/v3/oidc"
	"github.com/mitchellh/mapstructure"
	"github.com/spf13/viper"

	"github.com/Netcracker/qubership-apihub-backend/qubership-apihub-service/view"
	"github.com/google/uuid"
	log "github.com/sirupsen/logrus"
)

const (
<<<<<<< HEAD
	JWT_PRIVATE_KEY                            = "JWT_PRIVATE_KEY"
	ARTIFACT_DESCRIPTOR_VERSION                = "ARTIFACT_DESCRIPTOR_VERSION"
	BASE_PATH                                  = "BASE_PATH"
	PRODUCTION_MODE                            = "PRODUCTION_MODE"
	LOG_LEVEL                                  = "LOG_LEVEL"
	GITLAB_URL                                 = "GITLAB_URL"
	DIFF_SERVICE_URL                           = "DIFF_SERVICE_URL"
	LISTEN_ADDRESS                             = "LISTEN_ADDRESS"
	ORIGIN_ALLOWED                             = "ORIGIN_ALLOWED"
	APIHUB_POSTGRESQL_HOST                     = "APIHUB_POSTGRESQL_HOST"
	APIHUB_POSTGRESQL_PORT                     = "APIHUB_POSTGRESQL_PORT"
	APIHUB_POSTGRESQL_DB_NAME                  = "APIHUB_POSTGRESQL_DB_NAME"
	APIHUB_POSTGRESQL_USERNAME                 = "APIHUB_POSTGRESQL_USERNAME"
	APIHUB_POSTGRESQL_PASSWORD                 = "APIHUB_POSTGRESQL_PASSWORD"
	PG_SSL_MODE                                = "PG_SSL_MODE"
	CLIENT_ID                                  = "CLIENT_ID"
	CLIENT_SECRET                              = "CLIENT_SECRET"
	APIHUB_URL                                 = "APIHUB_URL"
	PUBLISH_ARCHIVE_SIZE_LIMIT_MB              = "PUBLISH_ARCHIVE_SIZE_LIMIT_MB"
	PUBLISH_FILE_SIZE_LIMIT_MB                 = "PUBLISH_FILE_SIZE_LIMIT_MB"
	BRANCH_CONTENT_SIZE_LIMIT_MB               = "BRANCH_CONTENT_SIZE_LIMIT_MB"
	RELEASE_VERSION_PATTERN                    = "RELEASE_VERSION_PATTERN"
	SAML_CRT                                   = "SAML_CRT"
	SAML_KEY                                   = "SAML_KEY"
	ADFS_METADATA_URL                          = "ADFS_METADATA_URL"
	LDAP_USER                                  = "LDAP_USER"
	LDAP_USER_PASSWORD                         = "LDAP_USER_PASSWORD"
	LDAP_SERVER                                = "LDAP_SERVER"
	LDAP_BASE_DN                               = "LDAP_BASE_DN"
	LDAP_ORGANIZATION_UNIT                     = "LDAP_ORGANIZATION_UNIT"
	LDAP_SEARCH_BASE                           = "LDAP_SEARCH_BASE"
	SYSTEM_NOTIFICATION                        = "SYSTEM_NOTIFICATION" //TODO: replace with db impl
	BUILDS_CLEANUP_SCHEDULE                    = "BUILDS_CLEANUP_SCHEDULE"
	METRICS_GETTER_SCHEDULE                    = "METRICS_GETTER_SCHEDULE"
	MONITORING_ENABLED                         = "MONITORING_ENABLED"
	STORAGE_SERVER_USERNAME                    = "STORAGE_SERVER_USERNAME"
	STORAGE_SERVER_PASSWORD                    = "STORAGE_SERVER_PASSWORD"
	STORAGE_SERVER_CRT                         = "STORAGE_SERVER_CRT"
	STORAGE_SERVER_URL                         = "STORAGE_SERVER_URL"
	STORAGE_SERVER_BUCKET_NAME                 = "STORAGE_SERVER_BUCKET_NAME"
	STORAGE_SERVER_ACTIVE                      = "STORAGE_SERVER_ACTIVE"
	STORAGE_SERVER_STORE_ONLY_BUILD_RESULT     = "STORAGE_SERVER_STORE_ONLY_BUILD_RESULT"
	EXTERNAL_LINKS                             = "EXTERNAL_LINKS"
	DEFAULT_WORKSPACE_ID                       = "DEFAULT_WORKSPACE_ID"
	CUSTOM_PATH_PREFIXES                       = "CUSTOM_PATH_PREFIXES"
	ALLOWED_HOSTS                              = "ALLOWED_HOSTS"
	APIHUB_ADMIN_EMAIL                         = "APIHUB_ADMIN_EMAIL"
	APIHUB_ADMIN_PASSWORD                      = "APIHUB_ADMIN_PASSWORD"
	APIHUB_SYSTEM_API_KEY                      = "APIHUB_ACCESS_TOKEN"
	EDITOR_DISABLED                            = "EDITOR_DISABLED"
	FAIL_BUILDS_ON_BROKEN_REFS                 = "FAIL_BUILDS_ON_BROKEN_REFS"
	ACCESS_TOKEN_DURATION_SEC                  = "JWT_ACCESS_TOKEN_DURATION_SEC"
	REFRESH_TOKEN_DURATION_SEC                 = "JWT_REFRESH_TOKEN_DURATION_SEC"
	EXTERNAL_SAML_IDP_DISPLAY_NAME             = "EXTERNAL_SAML_IDP_DISPLAY_NAME"
	EXTERNAL_SAML_IDP_IMAGE_SVG                = "EXTERNAL_SAML_IDP_IMAGE_SVG"
	AUTO_LOGIN                                 = "AUTO_LOGIN"
	AUTH_CONFIG                                = "AUTH_CONFIG"
	OIDC_PROVIDER_URL                          = "OIDC_PROVIDER_URL"
	OIDC_CLIENT_ID                             = "OIDC_CLIENT_ID"
	OIDC_CLIENT_SECRET                         = "OIDC_CLIENT_SECRET"
	EXTERNAL_OIDC_IDP_DISPLAY_NAME             = "EXTERNAL_OIDC_IDP_DISPLAY_NAME"
	EXTERNAL_OIDC_IDP_IMAGE_SVG                = "EXTERNAL_OIDC_IDP_IMAGE_SVG"
	GIT_BRANCH                                 = "GIT_BRANCH"
	GIT_HASH                                   = "GIT_HASH"
	LEGACY_SAML                                = "LEGACY_SAML"
	REVISIONS_CLEANUP_SCHEDULE                 = "REVISIONS_CLEANUP_SCHEDULE"
	REVISIONS_CLEANUP_DELETE_LAST_REVISION     = "REVISIONS_CLEANUP_DELETE_LAST_REVISION"
	REVISIONS_CLEANUP_DELETE_RELEASE_REVISIONS = "REVISIONS_CLEANUP_DELETE_RELEASE_REVISIONS"
	REVISIONS_TTL_DAYS                         = "REVISIONS_TTL_DAYS"
	INSTANCE_ID                                = "INSTANCE_ID"
	COMPARISONS_CLEANUP_SCHEDULE               = "COMPARISONS_CLEANUP_SCHEDULE"
	COMPARISONS_TTL_DAYS                       = "COMPARISONS_TTL_DAYS"

	LocalIDPId             = "local-idp"
	ExternalSAMLProviderId = "external-saml-idp"
	ExternalOIDCProviderId = "external-oidc-idp"
	maxMB                  = 8796093022207 // 8796093022207 * 1048576 is safely below MaxInt64
=======
	GIT_BRANCH           = "GIT_BRANCH"
	GIT_HASH             = "GIT_HASH"
	APIHUB_CONFIG_FOLDER = "APIHUB_CONFIG_FOLDER"

	LocalIDPId = "local-idp"
	bytesInMb  = 1048576
>>>>>>> c47f6ece
)

type SystemInfoService interface {
	GetSystemInfo() *view.SystemInfo
	Init() error
	GetBasePath() string
	GetJwtPrivateKey() []byte
	IsProductionMode() bool
	GetBackendVersion() string
	GetGitlabUrl() string
	GetListenAddress() string
	GetAllowedOrigins() []string
	GetPGHost() string
	GetPGPort() int
	GetPGDB() string
	GetPGUser() string
	GetPGPassword() string
	GetClientID() string
	GetClientSecret() string
	GetAPIHubUrl() string
	GetPublishArchiveSizeLimitMB() int64
	GetPublishFileSizeLimitMB() int64
	GetBranchContentSizeLimitMB() int64
	GetReleaseVersionPattern() string
	GetCredsFromEnv() *view.DbCredentials
	GetLdapServer() string
	GetLdapUser() string
	GetLdapUserPassword() string
	GetLdapBaseDN() string
	GetLdapOrganizationUnit() string
	GetLdapSearchBase() string
	GetBuildsCleanupSchedule() string
	GetMetricsGetterSchedule() string
	MonitoringEnabled() bool
	GetMinioAccessKeyId() string
	GetMinioSecretAccessKey() string
	GetMinioCrt() string
	GetMinioEndpoint() string
	GetMinioBucketName() string
	IsMinioStorageActive() bool
	GetMinioStorageCreds() *view.MinioStorageCreds
	IsMinioStoreOnlyBuildResult() bool
	GetExternalLinks() []string
	GetDefaultWorkspaceId() string
	GetAllowedHosts() []string
	GetZeroDayAdminCreds() (string, string)
	GetSystemApiKey() string
	GetEditorDisabled() bool
	FailBuildOnBrokenRefs() bool
	GetAccessTokenDurationSec() int
	GetRefreshTokenDurationSec() int
	IsLegacySAML() bool
	GetAuthConfig() idp.AuthConfig
	GetOlricConfig() config.OlricConfig
	GetConfigFolder() string
	GetInstanceId() string
	GetRevisionsCleanupSchedule() string
	GetRevisionsCleanupDeleteLastRevision() bool
	GetRevisionsCleanupDeleteReleaseRevisions() bool
	GetRevisionsTTLDays() int
	GetComparisonCleanupSchedule() string
	GetComparisonCleanupTimeout() int
	GetComparisonsTTLDays() int
	GetSoftDeletedDataCleanupSchedule() string
	GetSoftDeletedDataCleanupTimeout() int
	GetSoftDeletedDataTTLDays() int
}

func (g *systemInfoServiceImpl) GetCredsFromEnv() *view.DbCredentials {
	return &view.DbCredentials{
		Host:     g.GetPGHost(),
		Port:     g.GetPGPort(),
		Database: g.GetPGDB(),
		Username: g.GetPGUser(),
		Password: g.GetPGPassword(),
	}
}

func (s *systemInfoServiceImpl) GetMinioStorageCreds() *view.MinioStorageCreds {
	return &view.MinioStorageCreds{
		BucketName:           s.GetMinioBucketName(),
		IsActive:             s.IsMinioStorageActive(),
		Endpoint:             s.GetMinioEndpoint(),
		Crt:                  s.GetMinioCrt(),
		AccessKeyId:          s.GetMinioAccessKeyId(),
		SecretAccessKey:      s.GetMinioSecretAccessKey(),
		IsOnlyForBuildResult: s.IsMinioStoreOnlyBuildResult(),
	}
}

func NewSystemInfoService() (SystemInfoService, error) {
	s := &systemInfoServiceImpl{}
	if err := s.Init(); err != nil {
		log.Error("Failed to read system info: " + err.Error())
		return nil, err
	}
	return s, nil
}

type systemInfoServiceImpl struct {
	config     config.Config
	authConfig idp.AuthConfig
}

func (g *systemInfoServiceImpl) GetSystemInfo() *view.SystemInfo {
	return &view.SystemInfo{
		BackendVersion: g.GetBackendVersion(),
		ProductionMode: g.IsProductionMode(),
		Notification:   g.getSystemNotification(),
		ExternalLinks:  g.GetExternalLinks(),
	}
}

func (g *systemInfoServiceImpl) Init() error {
	viper.SetConfigName("config")
	viper.SetConfigType("yaml")
	viper.AddConfigPath(g.GetConfigFolder())
	g.setDefaults()

	if err := viper.ReadInConfig(); err != nil {
		return fmt.Errorf("failed to read config file: %w", err)
	}
<<<<<<< HEAD
	g.setPGDB()
	g.setPGUser()
	g.setPGPassword()
	g.setPGSSLMode()
	g.setClientID()
	g.setClientSecret()
	g.setAPIHubUrl()
	g.setPublishArchiveSizeLimitMB()
	g.setPublishFileSizeLimitMB()
	g.setBranchContentSizeLimitMB()
	g.setReleaseVersionPattern()
	g.setLdapServer()
	g.setLdapUser()
	g.setLdapUserPassword()
	g.setLdapBaseDN()
	g.setLdapOrganizationUnit()
	g.setLdapSearchBase()
	g.setSystemNotification()
	g.setBuildsCleanupSchedule()
	g.setMetricsGetterSchedule()
	g.setMonitoringEnabled()
	g.setMinioAccessKeyId()
	g.setMinioSecretAccessKey()
	g.setMinioCrt()
	g.setMinioEndpoint()
	g.setMinioBucketName()
	g.setMinioStorageActive()
	g.setMinioOnlyForBuildResult()
	g.setExternalLinks()
	g.setDefaultWorkspaceId()
	g.setCustomPathPrefixes()
	g.setAllowedHosts()
	g.setEditorDisabled()
	g.setFailBuildOnBrokenRefs()
	g.setAccessTokenDurationSec()
	g.setRefreshTokenDurationSec()
	g.setLegacySAML()
	if err = g.setAuthConfig(); err != nil {
		return err
=======
	opts := viper.DecodeHook(base64EncodedStringDecodeHook())
	if err := viper.Unmarshal(&g.config, opts); err != nil {
		return fmt.Errorf("failed to unmarshal config: %w", err)
>>>>>>> c47f6ece
	}
	g.postProcessConfig()

	utils.PrintConfig(g.config)

	if err := utils.ValidateConfig(g.config); err != nil {
		return err
	}

	authConfig, err := g.buildAuthConfig()
	if err != nil {
		return err
	}
	g.authConfig = authConfig

	return nil
}

func base64EncodedStringDecodeHook() mapstructure.DecodeHookFunc {
	return func(f reflect.Type, t reflect.Type, data interface{}) (interface{}, error) {
		if f.Kind() != reflect.String {
			return data, nil
		}
		if t != reflect.TypeOf(config.Base64DecodedString{}) {
			return data, nil
		}

		d := new(config.Base64DecodedString)
		err := d.UnmarshalText([]byte(data.(string)))
		if err != nil {
			return nil, err
		}
		return *d, nil
	}
}

func (g *systemInfoServiceImpl) setDefaults() {
	viper.SetDefault("database.host", "localhost")
	viper.SetDefault("database.port", 5432)
	viper.SetDefault("database.name", "apihub")
	viper.SetDefault("database.username", "apihub")
	viper.SetDefault("database.password", "apihub")
	viper.SetDefault("security.productionMode", true)
	viper.SetDefault("security.jwt.accessTokenDurationSec", 1800)
	viper.SetDefault("security.jwt.refreshTokenDurationSec", 43200)
	viper.SetDefault("security.insecureProxy", false)
	viper.SetDefault("security.allowedHostsForProxy", []string{})
	viper.SetDefault("security.allowedOrigins", []string{})
	viper.SetDefault("security.legacySaml", true)
	viper.SetDefault("security.autoLogin", false)
	viper.SetDefault("technicalParameters.basePath", ".")
	viper.SetDefault("technicalParameters.listenAddress", ":8080")
	viper.SetDefault("technicalParameters.metricsGetterSchedule", "* * * * *") // every minute
	viper.SetDefault("businessParameters.publishArchiveSizeLimitMb", 50)
	viper.SetDefault("businessParameters.publishFileSizeLimitMb", 15)
	viper.SetDefault("businessParameters.branchContentSizeLimitMb", 50)
	viper.SetDefault("businessParameters.releaseVersionPattern", ".*")
	viper.SetDefault("businessParameters.externalLinks", []string{})
	viper.SetDefault("businessParameters.failBuildOnBrokenRefs", true)
	viper.SetDefault("monitoring.enabled", false)
	viper.SetDefault("s3Storage.enabled", false)
	viper.SetDefault("s3Storage.storeOnlyBuildResult", false)
	viper.SetDefault("editor.disabled", true)
	viper.SetDefault("olric.discoveryMode", "local")
	viper.SetDefault("olric.replicaCount", 1)
	viper.SetDefault("cleanup.builds.schedule", "0 1 * * 0")     // at 01:00 AM on Sunday
	viper.SetDefault("cleanup.revisions.schedule", "0 21 * * 0") // at 9:00 PM on Sunday
	viper.SetDefault("cleanup.revisions.deleteLastRevision", false)
	viper.SetDefault("cleanup.revisions.deleteReleaseRevisions", false)
	viper.SetDefault("cleanup.revisions.ttlDays", 365)
	viper.SetDefault("cleanup.comparisons.schedule", "0 5 * * 0") //at 5:00 AM on Sunday
	viper.SetDefault("cleanup.comparisons.timeoutMinutes", 720)   //12 hours
	viper.SetDefault("cleanup.comparisons.ttlDays", 30)
	viper.SetDefault("cleanup.softDeletedData.schedule", "0 22 * * 5") //at 10 PM on Friday
	viper.SetDefault("cleanup.softDeletedData.timeoutMinutes", 1200)   //20 hours
	viper.SetDefault("cleanup.softDeletedData.ttlDays", 730)           // 2 years
}

func (g *systemInfoServiceImpl) GetConfigFolder() string {
	folder := os.Getenv(APIHUB_CONFIG_FOLDER)
	if folder == "" {
		log.Warn("APIHUB_CONFIG_FOLDER is not set, using default value: '.'")
		folder = "."
	}
	return folder
}

func (g *systemInfoServiceImpl) postProcessConfig() {
	g.setBackendVersion()
	g.setInstanceId()

	//TODO: do we really need to log errors about empty LDAP params or printing of the full config is enough?
	if g.config.Security.Ldap.Server == "" {
		log.Error("config value 'security.ldap.server' is not set or empty")
	}
	if g.config.Security.Ldap.User == "" {
		log.Error("config value 'security.ldap.user' is not set or empty")
	}
	if g.config.Security.Ldap.Password == "" {
		log.Error("config value 'security.ldap.password' is not set or empty")
	}
	if g.config.Security.Ldap.BaseDN == "" {
		log.Error("config value 'security.ldap.baseDN' is not set or empty")
	}
	if g.config.Security.Ldap.OrganizationUnit == "" {
		log.Error("config value 'security.ldap.organizationUnit' is not set or empty")
	}
	if g.config.Security.Ldap.SearchBase == "" {
		log.Error("config value 'security.ldap.searchBase' is not set or empty")
	}
}
func (g *systemInfoServiceImpl) setBackendVersion() {
	gitBranch := os.Getenv(GIT_BRANCH)
	gitHash := os.Getenv(GIT_HASH)

	if gitBranch == "" && gitHash == "" {
		g.config.TechnicalParameters.BackendVersion = "unknown"
	} else {
		g.config.TechnicalParameters.BackendVersion = gitBranch + "." + gitHash
	}
}

func (g *systemInfoServiceImpl) setInstanceId() {
	instanceId := uuid.New().String()
	log.Infof("Instance ID: %s", instanceId)
	g.config.TechnicalParameters.InstanceId = instanceId
}

func (g *systemInfoServiceImpl) GetBasePath() string {
	return g.config.TechnicalParameters.BasePath
}

func (g *systemInfoServiceImpl) GetJwtPrivateKey() []byte {
	return g.config.Security.Jwt.PrivateKey
}

func (g *systemInfoServiceImpl) IsProductionMode() bool {
	return g.config.Security.ProductionMode
}

func (g *systemInfoServiceImpl) GetBackendVersion() string {
	return g.config.TechnicalParameters.BackendVersion
}

func (g *systemInfoServiceImpl) GetGitlabUrl() string {
	return g.config.Editor.GitlabUrl
}

func (g *systemInfoServiceImpl) GetListenAddress() string {
	return g.config.TechnicalParameters.ListenAddress
}

func (g *systemInfoServiceImpl) GetAllowedOrigins() []string {
	return g.config.Security.AllowedOrigins
}

func (g *systemInfoServiceImpl) GetPGHost() string {
	return g.config.Database.Host
}

func (g *systemInfoServiceImpl) GetPGPort() int {
	return g.config.Database.Port
}

func (g *systemInfoServiceImpl) GetPGDB() string {
	return g.config.Database.Name
}

<<<<<<< HEAD
func (g systemInfoServiceImpl) GetMetricsGetterSchedule() string {
	return g.systemInfoMap[METRICS_GETTER_SCHEDULE].(string)
=======
func (g *systemInfoServiceImpl) GetPGUser() string {
	return g.config.Database.Username
}

func (g *systemInfoServiceImpl) GetPGPassword() string {
	return g.config.Database.Password
}

func (g *systemInfoServiceImpl) GetClientID() string {
	return g.config.Editor.ClientId
>>>>>>> c47f6ece
}

func (g *systemInfoServiceImpl) GetClientSecret() string {
	return g.config.Editor.ClientSecret
}

func (g *systemInfoServiceImpl) GetAPIHubUrl() string {
	return g.config.Security.ApihubExternalUrl
}

func (g *systemInfoServiceImpl) GetPublishArchiveSizeLimitMB() int64 {
	return int64(g.config.BusinessParameters.PublishArchiveSizeLimitMb * bytesInMb)
}

func (g *systemInfoServiceImpl) GetBranchContentSizeLimitMB() int64 {
	return int64(g.config.BusinessParameters.BranchContentSizeLimitMb * bytesInMb)
}

func (g *systemInfoServiceImpl) GetPublishFileSizeLimitMB() int64 {
	return int64(g.config.BusinessParameters.PublishFileSizeLimitMb * bytesInMb)
}

func (g *systemInfoServiceImpl) GetReleaseVersionPattern() string {
	return g.config.BusinessParameters.ReleaseVersionPattern
}

func (g *systemInfoServiceImpl) GetLdapServer() string {
	return g.config.Security.Ldap.Server
}

func (g *systemInfoServiceImpl) GetLdapUser() string {
	return g.config.Security.Ldap.User
}

func (g *systemInfoServiceImpl) GetLdapUserPassword() string {
	return g.config.Security.Ldap.Password
}

func (g *systemInfoServiceImpl) GetLdapBaseDN() string {
	return g.config.Security.Ldap.BaseDN
}

func (g *systemInfoServiceImpl) GetLdapOrganizationUnit() string {
	return g.config.Security.Ldap.OrganizationUnit
}

func (g *systemInfoServiceImpl) GetLdapSearchBase() string {
	return g.config.Security.Ldap.SearchBase
}

func (g *systemInfoServiceImpl) getSystemNotification() string {
	return g.config.BusinessParameters.SystemNotification
}

func (g *systemInfoServiceImpl) GetBuildsCleanupSchedule() string {
	return g.config.Cleanup.Builds.Schedule
}

func (s *systemInfoServiceImpl) InsecureProxyEnabled() bool {
	return s.config.Security.InsecureProxy
}

func (g *systemInfoServiceImpl) GetMetricsGetterSchedule() string {
	return g.config.TechnicalParameters.MetricsGetterSchedule
}

func (s *systemInfoServiceImpl) MonitoringEnabled() bool {
	return s.config.Monitoring.Enabled
}

func (g *systemInfoServiceImpl) GetMinioAccessKeyId() string {
	return g.config.S3Storage.Username
}

func (g *systemInfoServiceImpl) GetMinioSecretAccessKey() string {
	return g.config.S3Storage.Password
}

func (g *systemInfoServiceImpl) GetMinioCrt() string {
	return g.config.S3Storage.Crt
}

func (g *systemInfoServiceImpl) GetMinioEndpoint() string {
	return g.config.S3Storage.Url
}

func (g *systemInfoServiceImpl) GetMinioBucketName() string {
	return g.config.S3Storage.BucketName
}

func (g *systemInfoServiceImpl) IsMinioStorageActive() bool {
	return g.config.S3Storage.Enabled
}

func (g *systemInfoServiceImpl) IsMinioStoreOnlyBuildResult() bool {
	return g.config.S3Storage.StoreOnlyBuildResult
}

func (g *systemInfoServiceImpl) GetExternalLinks() []string {
	return g.config.BusinessParameters.ExternalLinks
}

func (g *systemInfoServiceImpl) GetDefaultWorkspaceId() string {
	return g.config.BusinessParameters.DefaultWorkspaceId
}

func (g *systemInfoServiceImpl) GetAllowedHosts() []string {
	return g.config.Security.AllowedHostsForProxy
}

func (g *systemInfoServiceImpl) GetZeroDayAdminCreds() (string, string) {
	return g.config.ZeroDayConfiguration.AdminEmail, g.config.ZeroDayConfiguration.AdminPassword
}

func (g *systemInfoServiceImpl) GetSystemApiKey() string {
	return g.config.ZeroDayConfiguration.AccessToken
}

func (g *systemInfoServiceImpl) GetEditorDisabled() bool {
	return g.config.Editor.Disabled
}

func (g *systemInfoServiceImpl) FailBuildOnBrokenRefs() bool {
	return g.config.BusinessParameters.FailBuildOnBrokenRefs
}

func (g *systemInfoServiceImpl) GetAccessTokenDurationSec() int {
	return g.config.Security.Jwt.AccessTokenDurationSec
}

func (g *systemInfoServiceImpl) GetRefreshTokenDurationSec() int {
	return g.config.Security.Jwt.RefreshTokenDurationSec
}

func (g *systemInfoServiceImpl) IsLegacySAML() bool {
	return g.config.Security.LegacySaml
}

func (g *systemInfoServiceImpl) GetAuthConfig() idp.AuthConfig {
	return g.authConfig
}

func (g *systemInfoServiceImpl) GetOlricConfig() config.OlricConfig {
	return g.config.Olric
}

// all IDP initialization should be done in this method only
func (g *systemInfoServiceImpl) buildAuthConfig() (idp.AuthConfig, error) {
	var authConfig idp.AuthConfig
	firstSAMLProvider := true
	for _, provider := range g.config.Security.ExternalIdentityProviders {
		switch provider.Protocol {
		case idp.AuthProtocolSAML:
			samlConfig := provider.SamlConfiguration
			loginStartEndpoint := "/api/v1/login/sso/" + provider.Id
			//TODO: remove after IDP reconfiguration
			if firstSAMLProvider && g.IsLegacySAML() {
				loginStartEndpoint = "/login/sso/saml"
				firstSAMLProvider = false
			}
			externalIDP := idp.IDP{
				Id:                 provider.Id,
				IdpType:            idp.IDPTypeExternal,
				DisplayName:        provider.DisplayName,
				ImageSvg:           provider.ImageSvg,
				LoginStartEndpoint: loginStartEndpoint,
				Protocol:           idp.AuthProtocolSAML,
				SAMLConfiguration: &idp.SAMLConfiguration{
					Certificate:    samlConfig.Certificate,
					PrivateKey:     samlConfig.PrivateKey,
					IDPMetadataURL: samlConfig.MetadataUrl,
					RootURL:        g.config.Security.ApihubExternalUrl,
				},
			}
			authConfig.Providers = append(authConfig.Providers, externalIDP)
		case idp.AuthProtocolOIDC:
			oidcConfig := provider.OidcConfiguration
			externalIDP := idp.IDP{
				Id:                 provider.Id,
				IdpType:            idp.IDPTypeExternal,
				DisplayName:        provider.DisplayName,
				ImageSvg:           provider.ImageSvg,
				LoginStartEndpoint: "/api/v1/login/sso/" + provider.Id,
				Protocol:           idp.AuthProtocolOIDC,
				OIDCConfiguration: &idp.OIDCConfiguration{
					ClientID:     oidcConfig.ClientId,
					ClientSecret: oidcConfig.ClientSecret,
					RootURL:      g.config.Security.ApihubExternalUrl,
					RedirectPath: "/api/v1/oidc/" + provider.Id + "/callback",
					ProviderURL:  oidcConfig.ProviderUrl,
					Scopes:       []string{oidc.ScopeOpenID, "profile", "email"},
				},
			}
			authConfig.Providers = append(authConfig.Providers, externalIDP)
		}
	}
	if !g.IsProductionMode() {
		localIDP := idp.IDP{
			Id:                   LocalIDPId,
			IdpType:              idp.IDPTypeInternal,
			DisplayName:          "Local IDP",
			ImageSvg:             "",
			LoginStartEndpoint:   "/api/v3/auth/local",
			RefreshTokenEndpoint: "/api/v3/auth/local/refresh",
		}
		authConfig.Providers = append(authConfig.Providers, localIDP)
	}

	if len(authConfig.Providers) == 0 {
		return authConfig, fmt.Errorf("no identity providers configured, at least one provider must exist")
	}

	authConfig.AutoLogin = g.config.Security.AutoLogin

	if authConfig.AutoLogin {
		if len(authConfig.Providers) > 1 {
			return authConfig, fmt.Errorf("auto-login cannot be enabled when multiple identity providers are configured")
		}

		if len(authConfig.Providers) == 1 && authConfig.Providers[0].IdpType == idp.IDPTypeInternal {
			return authConfig, fmt.Errorf("auto-login cannot be enabled when only internal identity provider is configured")
		}
	}

	return authConfig, nil
}

func (g *systemInfoServiceImpl) GetRevisionsCleanupSchedule() string {
	return g.config.Cleanup.Revisions.Schedule
}

func (g *systemInfoServiceImpl) GetRevisionsCleanupDeleteLastRevision() bool {
	return g.config.Cleanup.Revisions.DeleteLastRevision
}

func (g *systemInfoServiceImpl) GetRevisionsCleanupDeleteReleaseRevisions() bool {
	return g.config.Cleanup.Revisions.DeleteReleaseRevisions
}

func (g *systemInfoServiceImpl) GetRevisionsTTLDays() int {
	return g.config.Cleanup.Revisions.TTLDays
}

func (g *systemInfoServiceImpl) GetInstanceId() string {
	return g.config.TechnicalParameters.InstanceId
}

func (g *systemInfoServiceImpl) GetComparisonCleanupSchedule() string {
	return g.config.Cleanup.Comparisons.Schedule
}

func (g *systemInfoServiceImpl) GetComparisonCleanupTimeout() int {
	return g.config.Cleanup.Comparisons.TimeoutMinutes
}

func (g *systemInfoServiceImpl) GetComparisonsTTLDays() int {
	return g.config.Cleanup.Comparisons.TTLDays
}

func (g *systemInfoServiceImpl) GetSoftDeletedDataCleanupSchedule() string {
	return g.config.Cleanup.SoftDeletedData.Schedule
}

func (g *systemInfoServiceImpl) GetSoftDeletedDataCleanupTimeout() int {
	return g.config.Cleanup.SoftDeletedData.TimeoutMinutes
}

func (g *systemInfoServiceImpl) GetSoftDeletedDataTTLDays() int {
	return g.config.Cleanup.SoftDeletedData.TTLDays
}<|MERGE_RESOLUTION|>--- conflicted
+++ resolved
@@ -32,92 +32,12 @@
 )
 
 const (
-<<<<<<< HEAD
-	JWT_PRIVATE_KEY                            = "JWT_PRIVATE_KEY"
-	ARTIFACT_DESCRIPTOR_VERSION                = "ARTIFACT_DESCRIPTOR_VERSION"
-	BASE_PATH                                  = "BASE_PATH"
-	PRODUCTION_MODE                            = "PRODUCTION_MODE"
-	LOG_LEVEL                                  = "LOG_LEVEL"
-	GITLAB_URL                                 = "GITLAB_URL"
-	DIFF_SERVICE_URL                           = "DIFF_SERVICE_URL"
-	LISTEN_ADDRESS                             = "LISTEN_ADDRESS"
-	ORIGIN_ALLOWED                             = "ORIGIN_ALLOWED"
-	APIHUB_POSTGRESQL_HOST                     = "APIHUB_POSTGRESQL_HOST"
-	APIHUB_POSTGRESQL_PORT                     = "APIHUB_POSTGRESQL_PORT"
-	APIHUB_POSTGRESQL_DB_NAME                  = "APIHUB_POSTGRESQL_DB_NAME"
-	APIHUB_POSTGRESQL_USERNAME                 = "APIHUB_POSTGRESQL_USERNAME"
-	APIHUB_POSTGRESQL_PASSWORD                 = "APIHUB_POSTGRESQL_PASSWORD"
-	PG_SSL_MODE                                = "PG_SSL_MODE"
-	CLIENT_ID                                  = "CLIENT_ID"
-	CLIENT_SECRET                              = "CLIENT_SECRET"
-	APIHUB_URL                                 = "APIHUB_URL"
-	PUBLISH_ARCHIVE_SIZE_LIMIT_MB              = "PUBLISH_ARCHIVE_SIZE_LIMIT_MB"
-	PUBLISH_FILE_SIZE_LIMIT_MB                 = "PUBLISH_FILE_SIZE_LIMIT_MB"
-	BRANCH_CONTENT_SIZE_LIMIT_MB               = "BRANCH_CONTENT_SIZE_LIMIT_MB"
-	RELEASE_VERSION_PATTERN                    = "RELEASE_VERSION_PATTERN"
-	SAML_CRT                                   = "SAML_CRT"
-	SAML_KEY                                   = "SAML_KEY"
-	ADFS_METADATA_URL                          = "ADFS_METADATA_URL"
-	LDAP_USER                                  = "LDAP_USER"
-	LDAP_USER_PASSWORD                         = "LDAP_USER_PASSWORD"
-	LDAP_SERVER                                = "LDAP_SERVER"
-	LDAP_BASE_DN                               = "LDAP_BASE_DN"
-	LDAP_ORGANIZATION_UNIT                     = "LDAP_ORGANIZATION_UNIT"
-	LDAP_SEARCH_BASE                           = "LDAP_SEARCH_BASE"
-	SYSTEM_NOTIFICATION                        = "SYSTEM_NOTIFICATION" //TODO: replace with db impl
-	BUILDS_CLEANUP_SCHEDULE                    = "BUILDS_CLEANUP_SCHEDULE"
-	METRICS_GETTER_SCHEDULE                    = "METRICS_GETTER_SCHEDULE"
-	MONITORING_ENABLED                         = "MONITORING_ENABLED"
-	STORAGE_SERVER_USERNAME                    = "STORAGE_SERVER_USERNAME"
-	STORAGE_SERVER_PASSWORD                    = "STORAGE_SERVER_PASSWORD"
-	STORAGE_SERVER_CRT                         = "STORAGE_SERVER_CRT"
-	STORAGE_SERVER_URL                         = "STORAGE_SERVER_URL"
-	STORAGE_SERVER_BUCKET_NAME                 = "STORAGE_SERVER_BUCKET_NAME"
-	STORAGE_SERVER_ACTIVE                      = "STORAGE_SERVER_ACTIVE"
-	STORAGE_SERVER_STORE_ONLY_BUILD_RESULT     = "STORAGE_SERVER_STORE_ONLY_BUILD_RESULT"
-	EXTERNAL_LINKS                             = "EXTERNAL_LINKS"
-	DEFAULT_WORKSPACE_ID                       = "DEFAULT_WORKSPACE_ID"
-	CUSTOM_PATH_PREFIXES                       = "CUSTOM_PATH_PREFIXES"
-	ALLOWED_HOSTS                              = "ALLOWED_HOSTS"
-	APIHUB_ADMIN_EMAIL                         = "APIHUB_ADMIN_EMAIL"
-	APIHUB_ADMIN_PASSWORD                      = "APIHUB_ADMIN_PASSWORD"
-	APIHUB_SYSTEM_API_KEY                      = "APIHUB_ACCESS_TOKEN"
-	EDITOR_DISABLED                            = "EDITOR_DISABLED"
-	FAIL_BUILDS_ON_BROKEN_REFS                 = "FAIL_BUILDS_ON_BROKEN_REFS"
-	ACCESS_TOKEN_DURATION_SEC                  = "JWT_ACCESS_TOKEN_DURATION_SEC"
-	REFRESH_TOKEN_DURATION_SEC                 = "JWT_REFRESH_TOKEN_DURATION_SEC"
-	EXTERNAL_SAML_IDP_DISPLAY_NAME             = "EXTERNAL_SAML_IDP_DISPLAY_NAME"
-	EXTERNAL_SAML_IDP_IMAGE_SVG                = "EXTERNAL_SAML_IDP_IMAGE_SVG"
-	AUTO_LOGIN                                 = "AUTO_LOGIN"
-	AUTH_CONFIG                                = "AUTH_CONFIG"
-	OIDC_PROVIDER_URL                          = "OIDC_PROVIDER_URL"
-	OIDC_CLIENT_ID                             = "OIDC_CLIENT_ID"
-	OIDC_CLIENT_SECRET                         = "OIDC_CLIENT_SECRET"
-	EXTERNAL_OIDC_IDP_DISPLAY_NAME             = "EXTERNAL_OIDC_IDP_DISPLAY_NAME"
-	EXTERNAL_OIDC_IDP_IMAGE_SVG                = "EXTERNAL_OIDC_IDP_IMAGE_SVG"
-	GIT_BRANCH                                 = "GIT_BRANCH"
-	GIT_HASH                                   = "GIT_HASH"
-	LEGACY_SAML                                = "LEGACY_SAML"
-	REVISIONS_CLEANUP_SCHEDULE                 = "REVISIONS_CLEANUP_SCHEDULE"
-	REVISIONS_CLEANUP_DELETE_LAST_REVISION     = "REVISIONS_CLEANUP_DELETE_LAST_REVISION"
-	REVISIONS_CLEANUP_DELETE_RELEASE_REVISIONS = "REVISIONS_CLEANUP_DELETE_RELEASE_REVISIONS"
-	REVISIONS_TTL_DAYS                         = "REVISIONS_TTL_DAYS"
-	INSTANCE_ID                                = "INSTANCE_ID"
-	COMPARISONS_CLEANUP_SCHEDULE               = "COMPARISONS_CLEANUP_SCHEDULE"
-	COMPARISONS_TTL_DAYS                       = "COMPARISONS_TTL_DAYS"
-
-	LocalIDPId             = "local-idp"
-	ExternalSAMLProviderId = "external-saml-idp"
-	ExternalOIDCProviderId = "external-oidc-idp"
-	maxMB                  = 8796093022207 // 8796093022207 * 1048576 is safely below MaxInt64
-=======
 	GIT_BRANCH           = "GIT_BRANCH"
 	GIT_HASH             = "GIT_HASH"
 	APIHUB_CONFIG_FOLDER = "APIHUB_CONFIG_FOLDER"
 
 	LocalIDPId = "local-idp"
 	bytesInMb  = 1048576
->>>>>>> c47f6ece
 )
 
 type SystemInfoService interface {
@@ -240,51 +160,9 @@
 	if err := viper.ReadInConfig(); err != nil {
 		return fmt.Errorf("failed to read config file: %w", err)
 	}
-<<<<<<< HEAD
-	g.setPGDB()
-	g.setPGUser()
-	g.setPGPassword()
-	g.setPGSSLMode()
-	g.setClientID()
-	g.setClientSecret()
-	g.setAPIHubUrl()
-	g.setPublishArchiveSizeLimitMB()
-	g.setPublishFileSizeLimitMB()
-	g.setBranchContentSizeLimitMB()
-	g.setReleaseVersionPattern()
-	g.setLdapServer()
-	g.setLdapUser()
-	g.setLdapUserPassword()
-	g.setLdapBaseDN()
-	g.setLdapOrganizationUnit()
-	g.setLdapSearchBase()
-	g.setSystemNotification()
-	g.setBuildsCleanupSchedule()
-	g.setMetricsGetterSchedule()
-	g.setMonitoringEnabled()
-	g.setMinioAccessKeyId()
-	g.setMinioSecretAccessKey()
-	g.setMinioCrt()
-	g.setMinioEndpoint()
-	g.setMinioBucketName()
-	g.setMinioStorageActive()
-	g.setMinioOnlyForBuildResult()
-	g.setExternalLinks()
-	g.setDefaultWorkspaceId()
-	g.setCustomPathPrefixes()
-	g.setAllowedHosts()
-	g.setEditorDisabled()
-	g.setFailBuildOnBrokenRefs()
-	g.setAccessTokenDurationSec()
-	g.setRefreshTokenDurationSec()
-	g.setLegacySAML()
-	if err = g.setAuthConfig(); err != nil {
-		return err
-=======
 	opts := viper.DecodeHook(base64EncodedStringDecodeHook())
 	if err := viper.Unmarshal(&g.config, opts); err != nil {
 		return fmt.Errorf("failed to unmarshal config: %w", err)
->>>>>>> c47f6ece
 	}
 	g.postProcessConfig()
 
@@ -399,7 +277,6 @@
 func (g *systemInfoServiceImpl) setBackendVersion() {
 	gitBranch := os.Getenv(GIT_BRANCH)
 	gitHash := os.Getenv(GIT_HASH)
-
 	if gitBranch == "" && gitHash == "" {
 		g.config.TechnicalParameters.BackendVersion = "unknown"
 	} else {
@@ -453,10 +330,6 @@
 	return g.config.Database.Name
 }
 
-<<<<<<< HEAD
-func (g systemInfoServiceImpl) GetMetricsGetterSchedule() string {
-	return g.systemInfoMap[METRICS_GETTER_SCHEDULE].(string)
-=======
 func (g *systemInfoServiceImpl) GetPGUser() string {
 	return g.config.Database.Username
 }
@@ -467,7 +340,6 @@
 
 func (g *systemInfoServiceImpl) GetClientID() string {
 	return g.config.Editor.ClientId
->>>>>>> c47f6ece
 }
 
 func (g *systemInfoServiceImpl) GetClientSecret() string {
