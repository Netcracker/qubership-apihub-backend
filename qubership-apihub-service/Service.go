// Copyright 2024-2025 NetCracker Technology Corporation
//
// Licensed under the Apache License, Version 2.0 (the "License");
// you may not use this file except in compliance with the License.
// You may obtain a copy of the License at
//
//     http://www.apache.org/licenses/LICENSE-2.0
//
// Unless required by applicable law or agreed to in writing, software
// distributed under the License is distributed on an "AS IS" BASIS,
// WITHOUT WARRANTIES OR CONDITIONS OF ANY KIND, either express or implied.
// See the License for the specific language governing permissions and
// limitations under the License.

package main

import (
	"context"
	"io"
	"net/http"
	_ "net/http/pprof"
	"os"
	"path"
	"runtime/debug"
	"strings"
	"sync"
	"time"

	"github.com/Netcracker/qubership-apihub-backend/qubership-apihub-service/security/idp/providers"

	"gopkg.in/natefinch/lumberjack.v2"

	"github.com/Netcracker/qubership-apihub-backend/qubership-apihub-service/metrics"
	midldleware "github.com/Netcracker/qubership-apihub-backend/qubership-apihub-service/middleware"
	"github.com/prometheus/client_golang/prometheus/promhttp"

	"github.com/Netcracker/qubership-apihub-backend/qubership-apihub-service/exception"
	mController "github.com/Netcracker/qubership-apihub-backend/qubership-apihub-service/migration/controller"
	mRepository "github.com/Netcracker/qubership-apihub-backend/qubership-apihub-service/migration/repository"
	mService "github.com/Netcracker/qubership-apihub-backend/qubership-apihub-service/migration/service"
	"github.com/Netcracker/qubership-apihub-backend/qubership-apihub-service/utils"

	"github.com/Netcracker/qubership-apihub-backend/qubership-apihub-service/cache"

	"github.com/Netcracker/qubership-apihub-backend/qubership-apihub-service/db"

	"github.com/Netcracker/qubership-apihub-backend/qubership-apihub-service/view"

	"github.com/Netcracker/qubership-apihub-backend/qubership-apihub-service/client"
	"github.com/Netcracker/qubership-apihub-backend/qubership-apihub-service/controller"
	"github.com/Netcracker/qubership-apihub-backend/qubership-apihub-service/repository"
	"github.com/Netcracker/qubership-apihub-backend/qubership-apihub-service/security"
	"github.com/Netcracker/qubership-apihub-backend/qubership-apihub-service/service"

	"github.com/gorilla/handlers"
	"github.com/gorilla/mux"
	log "github.com/sirupsen/logrus"
	prefixed "github.com/x-cray/logrus-prefixed-formatter"
)

func init() {
	basePath := os.Getenv("BASE_PATH")
	if basePath == "" {
		basePath = "."
	}
	logFilePath := os.Getenv("LOG_FILE_PATH") //Example: /logs/apihub.log
	var mw io.Writer
	if logFilePath != "" {
		mw = io.MultiWriter(
			os.Stdout,
			&lumberjack.Logger{
				Filename: logFilePath,
				MaxSize:  10, // megabytes
			},
		)
	} else {
		mw = os.Stdout
	}
	log.SetFormatter(&prefixed.TextFormatter{
		DisableColors:   true,
		TimestampFormat: "2006-01-02 15:04:05",
		FullTimestamp:   true,
		ForceFormatting: true,
	})
	logLevel, err := log.ParseLevel(os.Getenv("LOG_LEVEL"))
	if err != nil {
		logLevel = log.InfoLevel
	}
	log.SetLevel(logLevel)
	log.SetOutput(mw)
}

func main() {
	systemInfoService, err := service.NewSystemInfoService()
	if err != nil {
		panic(err)
	}
	basePath := systemInfoService.GetBasePath()

	gitlabUrl := systemInfoService.GetGitlabUrl()

	// Create router and server to expose live and ready endpoints during initialization
	readyChan := make(chan bool)
	migrationPassedChan := make(chan bool)
	initSrvStoppedChan := make(chan bool)
	r := mux.NewRouter()
	r.Use(midldleware.PrometheusMiddleware)
	r.SkipClean(true)
	r.UseEncodedPath()
	healthController := controller.NewHealthController(readyChan)
	r.HandleFunc("/live", healthController.HandleLiveRequest).Methods(http.MethodGet)
	r.HandleFunc("/ready", healthController.HandleReadyRequest).Methods(http.MethodGet)
	initSrv := makeServer(systemInfoService, r)

	creds := systemInfoService.GetCredsFromEnv()

	cp := db.NewConnectionProvider(creds)

	migrationRunRepository := mRepository.NewMigrationRunRepository(cp)
	buildCleanupRepository := repository.NewBuildCleanupRepository(cp)
	transitionRepository := repository.NewTransitionRepository(cp)
	buildResultRepository := repository.NewBuildResultRepository(cp)
	publishedRepository, err := repository.NewPublishedRepositoryPG(cp)
	if err != nil {
		log.Error("Failed to create PublishedRepository: " + err.Error())
		panic("Failed to create PublishedRepository: " + err.Error())
	}
	minioStorageCreds := systemInfoService.GetMinioStorageCreds()
	minioStorageService := service.NewMinioStorageService(buildResultRepository, publishedRepository, minioStorageCreds)
	dbMigrationService, err := mService.NewDBMigrationService(cp, migrationRunRepository, buildCleanupRepository, transitionRepository, systemInfoService, minioStorageService)
	if err != nil {
		log.Error("Failed create dbMigrationService: " + err.Error())
		panic("Failed create dbMigrationService: " + err.Error())
	}

	go func(initSrvStoppedChan chan bool) { // Do not use safe async here to enable panic
		log.Debugf("Starting init srv")
		_ = initSrv.ListenAndServe()
		log.Debugf("Init srv closed")
		initSrvStoppedChan <- true
		close(initSrvStoppedChan)
	}(initSrvStoppedChan)

	go func(migrationReadyChan chan bool) { // Do not use safe async here to enable panic
		passed := <-migrationPassedChan
		err := initSrv.Shutdown(context.Background())
		if err != nil {
			log.Fatalf("Failed to shutdown initial server")
		}
		if !passed {
			log.Fatalf("Stopping server since migration failed")
		}
		migrationReadyChan <- true
		close(migrationReadyChan)
		close(migrationPassedChan)
	}(readyChan)

	wg := sync.WaitGroup{}
	wg.Add(1)

	go func() { // Do not use safe async here to enable panic
		defer wg.Done()

		currentVersion, newVersion, migrationRequired, err := dbMigrationService.Migrate(basePath)
		if err != nil {
			log.Error("Failed perform DB migration: " + err.Error())
			time.Sleep(time.Second * 10) // Give a chance to read the unrecoverable error
			panic("Failed perform DB migration: " + err.Error())
		}
		// to perform migrations, which could not be implemented with "pure" SQL
		err = dbMigrationService.SoftMigrateDb(currentVersion, newVersion, migrationRequired)
		if err != nil {
			log.Errorf("Failed to perform db migrations: %v", err.Error())
			time.Sleep(time.Second * 10) // Give a chance to read the unrecoverable error
			panic("Failed to perform db migrations: " + err.Error())
		}

		migrationPassedChan <- true
	}()

	wg.Wait()
	_ = <-initSrvStoppedChan // wait for the init srv to stop to avoid multiple servers started race condition
	log.Infof("Migration step passed, continue initialization")

	gitIntegrationRepository, err := repository.NewGitIntegrationRepositoryPG(cp)
	if err != nil {
		log.Error("Failed to create UserIntegrationsRepository: " + err.Error())
		panic("Failed to create UserIntegrationsRepository: " + err.Error())
	}

	projectRepository, err := repository.NewPrjGrpIntRepositoryPG(cp)
	if err != nil {
		log.Error("Failed to create PrjGrpIntRepository: " + err.Error())
		panic("Failed to create PrjGrpIntRepository: " + err.Error())
	}

	draftRepository, err := repository.NewDraftRepositoryPG(cp)
	if err != nil {
		log.Error("Failed to create DraftRepository: " + err.Error())
		panic("Failed to create DraftRepository: " + err.Error())
	}

	favoritesRepository, err := repository.NewFavoritesRepositoryPG(cp)
	if err != nil {
		log.Error("Failed to create FavoriteRepository: " + err.Error())
		panic("Failed to create FavoriteRepository: " + err.Error())
	}

	usersRepository, err := repository.NewUserRepositoryPG(cp)
	if err != nil {
		log.Error("Failed to create UsersRepository: " + err.Error())
		panic("Failed to create UsersRepository: " + err.Error())
	}
	apihubApiKeyRepository, err := repository.NewApihubApiKeyRepositoryPG(cp)
	if err != nil {
		log.Error("Failed to create ApihubApiKeyRepository: " + err.Error())
		panic("Failed to create ApihubApiKeyRepository: " + err.Error())
	}
	branchRepository, err := repository.NewBranchRepositoryPG(cp)
	if err != nil {
		log.Error("Failed to create BranchRepository: " + err.Error())
		panic("Failed to create BranchRepository: " + err.Error())
	}
	buildRepository, err := repository.NewBuildRepositoryPG(cp)
	if err != nil {
		log.Error("Failed to create BuildRepository: " + err.Error())
		panic("Failed to create BuildRepository: " + err.Error())
	}

	roleRepository := repository.NewRoleRepository(cp)
	operationRepository := repository.NewOperationRepository(cp)
	agentRepository := repository.NewAgentRepository(cp)
	businessMetricRepository := repository.NewBusinessMetricRepository(cp)

	activityTrackingRepository := repository.NewActivityTrackingRepository(cp)

	versionCleanupRepository := repository.NewVersionCleanupRepository(cp)
	comparisonCleanupRepository := repository.NewComparisonCleanupRepository(cp)

	personalAccessTokenRepository := repository.NewPersonalAccessTokenRepository(cp)

	packageExportConfigRepository := repository.NewPackageExportConfigRepository(cp)

	exportRepository := repository.NewExportRepository(cp)

<<<<<<< HEAD
	systemStatsRepository := repository.NewSystemStatsRepository(cp)
=======
	lockRepo := repository.NewLockRepository(cp)
>>>>>>> a3d63a00

	olricProvider, err := cache.NewOlricProvider()
	if err != nil {
		log.Error("Failed to create olricProvider: " + err.Error())
		panic("Failed to create olricProvider: " + err.Error())
	}

	configs := []client.GitClientConfiguration{{Integration: view.GitlabIntegration, BaseUrl: gitlabUrl}}
	tokenRevocationHandler := service.NewTokenRevocationHandler(gitIntegrationRepository, olricProvider)
	tokenExpirationHandler := service.NewTokenExpirationHandler(gitIntegrationRepository, olricProvider, systemInfoService)
	gitClientProvider, err := service.NewGitClientProvider(configs, gitIntegrationRepository, tokenRevocationHandler, tokenExpirationHandler, olricProvider)
	if err != nil {
		log.Error("Failed to create GitClientProvider: " + err.Error())
		panic("Failed to create GitClientProvider: " + err.Error())
	}
	privateUserPackageService := service.NewPrivateUserPackageService(publishedRepository, usersRepository, roleRepository, favoritesRepository)
	integrationsService := service.NewIntegrationsService(gitIntegrationRepository, gitClientProvider)
	userService := service.NewUserService(usersRepository, gitClientProvider, systemInfoService, privateUserPackageService, integrationsService)

	projectService := service.NewProjectService(gitClientProvider, projectRepository, favoritesRepository, publishedRepository)
	groupService := service.NewGroupService(projectRepository, projectService, favoritesRepository, publishedRepository, usersRepository)

	wsLoadBalancer, err := service.NewWsLoadBalancer(olricProvider)
	if err != nil {
		log.Error("Failed to create wsLoadBalancer: " + err.Error())
		panic("Failed to create wsLoadBalancer: " + err.Error())
	}

	templateService := service.NewTemplateService()

	lockService := service.NewLockService(lockRepo, systemInfoService.GetInstanceId())

	cleanupService := service.NewCleanupService(cp)
	if err := cleanupService.CreateRevisionsCleanupJob(publishedRepository, migrationRunRepository, versionCleanupRepository, lockService, systemInfoService.GetInstanceId(), systemInfoService.GetRevisionsCleanupSchedule(), systemInfoService.GetRevisionsCleanupDeleteLastRevision(), systemInfoService.GetRevisionsCleanupDeleteReleaseRevisions(), systemInfoService.GetRevisionsTTLDays()); err != nil {
		log.Error("Failed to start revisions cleaning job" + err.Error())
	}
	if err := cleanupService.CreateComparisonsCleanupJob(publishedRepository, migrationRunRepository, comparisonCleanupRepository, lockService, systemInfoService.GetInstanceId(), systemInfoService.GetComparisonCleanupSchedule(), systemInfoService.GetComparisonsTTLDays()); err != nil {
		log.Error("Failed to start comparisons cleaning job" + err.Error())
	}

	monitoringService := service.NewMonitoringService(cp)
	packageVersionEnrichmentService := service.NewPackageVersionEnrichmentService(publishedRepository)
	activityTrackingService := service.NewActivityTrackingService(activityTrackingRepository, publishedRepository, userService)
	operationService := service.NewOperationService(operationRepository, publishedRepository, packageVersionEnrichmentService)
	roleService := service.NewRoleService(roleRepository, userService, activityTrackingService, publishedRepository)
	wsBranchService := service.NewWsBranchService(userService, wsLoadBalancer)
	branchEditorsService := service.NewBranchEditorsService(userService, wsBranchService, branchRepository, olricProvider)
	branchService := service.NewBranchService(projectService, draftRepository, gitClientProvider, publishedRepository, wsBranchService, branchEditorsService, branchRepository)
	projectFilesService := service.NewProjectFilesService(gitClientProvider, projectRepository, branchService)
	ptHandler := service.NewPackageTransitionHandler(transitionRepository)
	publishedService := service.NewPublishedService(branchService, publishedRepository, projectRepository, buildRepository, gitClientProvider, wsBranchService, favoritesRepository, operationRepository, activityTrackingService, monitoringService, minioStorageService, systemInfoService)
	contentService := service.NewContentService(draftRepository, projectService, branchService, gitClientProvider, wsBranchService, templateService, systemInfoService)
	refService := service.NewRefService(draftRepository, projectService, branchService, publishedRepository, wsBranchService)
	wsFileEditService := service.NewWsFileEditService(userService, contentService, branchEditorsService, wsLoadBalancer)
	portalService := service.NewPortalService(basePath, publishedService, publishedRepository, projectRepository)

	operationGroupService := service.NewOperationGroupService(operationRepository, publishedRepository, exportRepository, packageVersionEnrichmentService, activityTrackingService)
	versionService := service.NewVersionService(gitClientProvider, projectRepository, favoritesRepository, publishedRepository, publishedService, operationRepository, exportRepository, operationService, activityTrackingService, systemInfoService, packageVersionEnrichmentService, portalService, versionCleanupRepository, operationGroupService)
	packageService := service.NewPackageService(gitClientProvider, projectRepository, favoritesRepository, publishedRepository, versionService, roleService, activityTrackingService, operationGroupService, usersRepository, ptHandler, systemInfoService)

	logsService := service.NewLogsService()
	internalWebsocketService := service.NewInternalWebsocketService(wsLoadBalancer, olricProvider)
	commitService := service.NewCommitService(draftRepository, contentService, branchService, projectService, gitClientProvider, wsBranchService, wsFileEditService, branchEditorsService)
	searchService := service.NewSearchService(projectService, publishedService, branchService, gitClientProvider, contentService)
	apihubApiKeyService := service.NewApihubApiKeyService(apihubApiKeyRepository, publishedRepository, activityTrackingService, userService, roleRepository, roleService.IsSysadm, systemInfoService)

	refResolverService := service.NewRefResolverService(publishedRepository)
	buildProcessorService := service.NewBuildProcessorService(buildRepository, refResolverService)
	buildService := service.NewBuildService(buildRepository, buildProcessorService, publishedService, systemInfoService, packageService, refResolverService)

	packageExportConfigService := service.NewPackageExportConfigService(packageExportConfigRepository, packageService)

	exportService := service.NewExportService(exportRepository, buildService, packageExportConfigService)

	buildResultService := service.NewBuildResultService(buildResultRepository, buildRepository, publishedRepository, systemInfoService, minioStorageService, publishedService, exportService)
	versionService.SetBuildService(buildService)
	operationGroupService.SetBuildService(buildService)

	agentService := service.NewAgentRegistrationService(agentRepository)
	excelService := service.NewExcelService(publishedRepository, versionService, operationService, packageService)
	comparisonService := service.NewComparisonService(publishedRepository, operationRepository, packageVersionEnrichmentService)
	businessMetricService := service.NewBusinessMetricService(businessMetricRepository)

	dbCleanupService := service.NewDBCleanupService(buildCleanupRepository, migrationRunRepository, minioStorageService, systemInfoService)
	if err := dbCleanupService.CreateCleanupJob(systemInfoService.GetBuildsCleanupSchedule()); err != nil {
		log.Error("Failed to start cleaning job" + err.Error())
	}

	transitionService := service.NewTransitionService(transitionRepository, publishedRepository)
	transformationService := service.NewTransformationService(publishedRepository, operationRepository, packageVersionEnrichmentService)

	gitHookService := service.NewGitHookService(projectRepository, branchService, buildService, userService)

	zeroDayAdminService := service.NewZeroDayAdminService(userService, roleService, usersRepository, systemInfoService)

	personalAccessTokenService := service.NewPersonalAccessTokenService(personalAccessTokenRepository, userService, roleService)

	tokenRevocationService := service.NewTokenRevocationService(olricProvider, systemInfoService.GetRefreshTokenDurationSec())
	systemStatsService := service.NewSystemStatsService(systemStatsRepository)

	idpManager, err := providers.NewIDPManager(systemInfoService.GetAuthConfig(), systemInfoService.GetAllowedHosts(), systemInfoService.IsProductionMode(), userService)
	if err != nil {
		log.Error("Failed to initialize external IDP: " + err.Error())
		panic("Failed to initialize external IDP: " + err.Error())
	}

	integrationsController := controller.NewIntegrationsController(integrationsService)
	projectController := controller.NewProjectController(projectService, groupService, searchService)
	branchController := controller.NewBranchController(branchService, commitService, projectFilesService, searchService, publishedService, branchEditorsService, wsBranchService)
	groupController := controller.NewGroupController(groupService, publishedService, roleService)
	contentController := controller.NewContentController(contentService, branchService, searchService, wsFileEditService, wsBranchService, systemInfoService)
	publishedController := controller.NewPublishedController(publishedService, portalService, searchService)
	refController := controller.NewRefController(refService, wsBranchService)
	branchWSController := controller.NewBranchWSController(branchService, wsLoadBalancer, internalWebsocketService)
	fileWSController := controller.NewFileWSController(wsFileEditService, wsLoadBalancer, internalWebsocketService)

	logsController := controller.NewLogsController(logsService, roleService)
	systemInfoController := controller.NewSystemInfoController(systemInfoService, dbMigrationService)
	sysAdminController := controller.NewSysAdminController(roleService)
	apihubApiKeyController := controller.NewApihubApiKeyController(apihubApiKeyService, roleService)
	cleanupController := controller.NewCleanupController(cleanupService)

	agentClient := client.NewAgentClient()
	agentController := controller.NewAgentController(agentService, agentClient, roleService.IsSysadm)
	agentProxyController := controller.NewAgentProxyController(agentService, systemInfoService)
	playgroundProxyController := controller.NewPlaygroundProxyController(systemInfoService)
	publishV2Controller := controller.NewPublishV2Controller(buildService, publishedService, buildResultService, roleService, systemInfoService)
	exportController := controller.NewExportController(publishedService, portalService, searchService, roleService, excelService, versionService, monitoringService, exportService, packageService)

	packageController := controller.NewPackageController(packageService, publishedService, portalService, searchService, roleService, monitoringService, ptHandler)
	versionController := controller.NewVersionController(versionService, roleService, monitoringService, ptHandler, roleService.IsSysadm)
	roleController := controller.NewRoleController(roleService)
	samlAuthController := controller.NewSamlAuthController(userService, systemInfoService, idpManager) //deprecated
	authController := controller.NewAuthController(systemInfoService, idpManager)
	userController := controller.NewUserController(userService, privateUserPackageService, roleService.IsSysadm)
	jwtPubKeyController := controller.NewJwtPubKeyController()
	oauthController := controller.NewOauth20Controller(integrationsService, userService, systemInfoService)
	logoutController := controller.NewLogoutController(tokenRevocationService, systemInfoService)
	operationController := controller.NewOperationController(roleService, operationService, buildService, monitoringService, ptHandler)
	operationGroupController := controller.NewOperationGroupController(roleService, operationGroupService, versionService)
	searchController := controller.NewSearchController(operationService, versionService, monitoringService)
	tempMigrationController := mController.NewTempMigrationController(dbMigrationService, roleService.IsSysadm)
	activityTrackingController := controller.NewActivityTrackingController(activityTrackingService, roleService, ptHandler)
	comparisonController := controller.NewComparisonController(operationService, versionService, buildService, roleService, comparisonService, monitoringService, ptHandler)
	buildCleanupController := controller.NewBuildCleanupController(dbCleanupService, roleService.IsSysadm)
	transitionController := controller.NewTransitionController(transitionService, roleService.IsSysadm)
	businessMetricController := controller.NewBusinessMetricController(businessMetricService, excelService, roleService.IsSysadm)
	apiDocsController := controller.NewApiDocsController(basePath)
	transformationController := controller.NewTransformationController(roleService, buildService, versionService, transformationService, operationGroupService)
	minioStorageController := controller.NewMinioStorageController(minioStorageCreds, minioStorageService)
	gitHookController := controller.NewGitHookController(gitHookService)
	personalAccessTokenController := controller.NewPersonalAccessTokenController(personalAccessTokenService)
	packageExportConfigController := controller.NewPackageExportConfigController(roleService, packageExportConfigService, ptHandler)
	systemStatsController := controller.NewSystemStatsController(systemStatsService, roleService)

	if !systemInfoService.GetEditorDisabled() {
		r.HandleFunc("/api/v1/integrations/{integrationId}/apikey", security.Secure(integrationsController.GetUserApiKeyStatus)).Methods(http.MethodGet)
		r.HandleFunc("/api/v1/integrations/{integrationId}/apikey", security.Secure(integrationsController.SetUserApiKey)).Methods(http.MethodPut)
		r.HandleFunc("/api/v1/integrations/{integrationId}/repositories", security.Secure(integrationsController.ListRepositories)).Methods(http.MethodGet)
		r.HandleFunc("/api/v1/integrations/{integrationId}/repositories/{repositoryId}/branches", security.Secure(integrationsController.ListBranchesAndTags)).Methods(http.MethodGet)

		r.HandleFunc("/api/v1/projects", security.Secure(projectController.GetFilteredProjects)).Methods(http.MethodGet)
		r.HandleFunc("/api/v1/projects", security.Secure(projectController.AddProject)).Methods(http.MethodPost)
		r.HandleFunc("/api/v1/projects/{projectId}", security.Secure(projectController.GetProject)).Methods(http.MethodGet)
		r.HandleFunc("/api/v1/projects/{projectId}", security.Secure(projectController.UpdateProject)).Methods(http.MethodPut)
		r.HandleFunc("/api/v1/projects/{projectId}", security.Secure(projectController.DeleteProject)).Methods(http.MethodDelete)
		r.HandleFunc("/api/v1/projects/{projectId}/favor", security.Secure(projectController.FavorProject)).Methods(http.MethodPost)
		r.HandleFunc("/api/v1/projects/{projectId}/disfavor", security.Secure(projectController.DisfavorProject)).Methods(http.MethodPost)

		r.HandleFunc("/api/v1/groups", security.Secure(groupController.AddGroup)).Methods(http.MethodPost)
		r.HandleFunc("/api/v1/groups/{groupId}", security.Secure(groupController.GetGroupInfo)).Methods(http.MethodGet)
		r.HandleFunc("/api/v1/groups", security.Secure(groupController.GetAllGroups)).Methods(http.MethodGet)
		r.HandleFunc("/api/v1/groups/{groupId}/favor", security.Secure(groupController.FavorGroup)).Methods(http.MethodPost)
		r.HandleFunc("/api/v1/groups/{groupId}/disfavor", security.Secure(groupController.DisfavorGroup)).Methods(http.MethodPost)

		r.HandleFunc("/api/v1/projects/{projectId}/branches", security.Secure(branchController.GetProjectBranches)).Methods(http.MethodGet)
		r.HandleFunc("/api/v1/projects/{projectId}/branches/{branchName}", security.Secure(branchController.GetProjectBranchDetails)).Methods(http.MethodGet)
		r.HandleFunc("/api/v1/projects/{projectId}/branches/{branchName}/config", security.Secure(branchController.GetProjectBranchConfigRaw)).Methods(http.MethodGet)
		r.HandleFunc("/api/v1/projects/{projectId}/branches/{branchName}/save", security.Secure(branchController.CommitBranchDraftChanges)).Methods(http.MethodPost)
		r.HandleFunc("/api/v1/projects/{projectId}/branches/{branchName}/zip", security.Secure(branchController.GetProjectBranchContentZip)).Methods(http.MethodGet)
		r.HandleFunc("/api/v1/projects/{projectId}/branches/{branchName}/integration/files", security.Secure(branchController.GetProjectBranchFiles)).Methods(http.MethodGet)
		r.HandleFunc("/api/v1/projects/{projectId}/branches/{branchName}/history", security.Secure(branchController.GetProjectBranchCommitHistory_deprecated)).Methods(http.MethodGet)
		r.HandleFunc("/api/v1/projects/{projectId}/branches/{branchName}", security.Secure(branchController.DeleteBranch)).Methods(http.MethodDelete)
		r.HandleFunc("/api/v1/projects/{projectId}/branches/{branchName}/clone", security.Secure(branchController.CloneBranch)).Methods(http.MethodPost)
		r.HandleFunc("/api/v1/projects/{projectId}/branches/{branchName}/reset", security.Secure(branchController.DeleteBranchDraft)).Methods(http.MethodPost)
		r.HandleFunc("/api/v1/projects/{projectId}/branches/{branchName}/conflicts", security.Secure(branchController.GetBranchConflicts)).Methods(http.MethodGet)
		r.HandleFunc("/api/v1/projects/{projectId}/branches/{branchName}/integration/files", security.Secure(contentController.AddFile)).Methods(http.MethodPost)
		r.HandleFunc("/api/v1/projects/{projectId}/branches/{branchName}/refs", security.Secure(refController.UpdateRefs)).Methods(http.MethodPatch)
		r.HandleFunc("/api/v1/projects/{projectId}/branches/{branchName}/editors", security.Secure(branchController.AddBranchEditor)).Methods(http.MethodPost)
		r.HandleFunc("/api/v1/projects/{projectId}/branches/{branchName}/editors", security.Secure(branchController.RemoveBranchEditor)).Methods(http.MethodDelete)

		r.HandleFunc("/api/v1/projects/{projectId}/branches/{branchName}/files/{fileId}", security.Secure(contentController.GetContent)).Methods(http.MethodGet) //deprecated???
		r.HandleFunc("/api/v1/projects/{projectId}/branches/{branchName}/files/{fileId}/file", security.Secure(contentController.GetContentAsFile)).Methods(http.MethodGet)
		r.HandleFunc("/api/v1/projects/{projectId}/branches/{branchName}/files/{fileId}", security.Secure(contentController.UpdateContent)).Methods(http.MethodPut)
		r.HandleFunc("/api/v1/projects/{projectId}/branches/{branchName}/upload", security.Secure(contentController.UploadContent)).Methods(http.MethodPost)
		r.HandleFunc("/api/v1/projects/{projectId}/branches/{branchName}/files/{fileId}/history", security.Secure(contentController.GetContentHistory)).Methods(http.MethodGet)
		r.HandleFunc("/api/v1/projects/{projectId}/branches/{branchName}/files/{fileId}/history/{commitId}", security.Secure(contentController.GetContentFromCommit)).Methods(http.MethodGet)
		r.HandleFunc("/api/v1/projects/{projectId}/blobs/{blobId}", security.Secure(contentController.GetContentFromBlobId)).Methods(http.MethodGet)
		r.HandleFunc("/api/v1/projects/{projectId}/branches/{branchName}/files/{fileId}/rename", security.Secure(contentController.MoveFile)).Methods(http.MethodPost)
		r.HandleFunc("/api/v1/projects/{projectId}/branches/{branchName}/files/{fileId}/reset", security.Secure(contentController.ResetFile)).Methods(http.MethodPost)
		r.HandleFunc("/api/v1/projects/{projectId}/branches/{branchName}/files/{fileId}/restore", security.Secure(contentController.RestoreFile)).Methods(http.MethodPost)
		r.HandleFunc("/api/v1/projects/{projectId}/branches/{branchName}/files/{fileId}", security.Secure(contentController.DeleteFile)).Methods(http.MethodDelete)
		r.HandleFunc("/api/v1/projects/{projectId}/branches/{branchName}/files/{fileId}/meta", security.Secure(contentController.UpdateMetadata)).Methods(http.MethodPatch)
		r.HandleFunc("/api/v1/projects/{projectId}/branches/{branchName}/allfiles", security.Secure(contentController.GetAllContent)).Methods(http.MethodGet)

		r.HandleFunc("/api/v1/projects/{packageId}/versions/{version}", security.Secure(publishedController.GetVersion)).Methods(http.MethodGet)
		r.HandleFunc("/api/v1/projects/{packageId}/versions/{version}/documentation", security.Secure(publishedController.GenerateVersionDocumentation)).Methods(http.MethodGet)
		r.HandleFunc("/api/v1/projects/{packageId}/versions/{version}/files/{slug}/documentation", security.Secure(publishedController.GenerateFileDocumentation)).Methods(http.MethodGet)
		r.HandleFunc("/api/v1/projects/{packageId}/versions/{version}/files/{fileSlug}/share", security.Secure(publishedController.SharePublishedFile)).Methods(http.MethodPost)
		r.HandleFunc("/api/v1/shared/{shared_id}", security.NoSecure(publishedController.GetSharedContentFile)).Methods(http.MethodGet)

		r.HandleFunc("/api/v1/projects/{projectId}/versions/{version}/files/{fileSlug}/share", security.Secure(publishedController.SharePublishedFile)).Methods(http.MethodPost)

		r.HandleFunc("/login/gitlab/callback", security.NoSecure(oauthController.GitlabOauthCallback)).Methods(http.MethodGet)
		r.HandleFunc("/login/gitlab", security.NoSecure(oauthController.StartOauthProcessWithGitlab)).Methods(http.MethodGet)

		r.HandleFunc("/api/v1/git/webhook", gitHookController.HandleEvent).Methods(http.MethodPost)
		r.HandleFunc("/api/v1/projects/{projectId}/integration/hooks", security.Secure(gitHookController.SetGitLabToken)).Methods(http.MethodPut)

		//websocket
		r.HandleFunc("/ws/v1/projects/{projectId}/branches/{branchName}", security.SecureWebsocket(branchWSController.ConnectToProjectBranch))
		r.HandleFunc("/ws/v1/projects/{projectId}/branches/{branchName}/files/{fileId}", security.SecureWebsocket(fileWSController.ConnectToFile))
	}

	r.HandleFunc("/api/v1/system/info", security.Secure(systemInfoController.GetSystemInfo)).Methods(http.MethodGet)
	r.HandleFunc("/api/v1/system/configuration", samlAuthController.GetSystemSSOInfo_deprecated).Methods(http.MethodGet) //deprecated
	r.HandleFunc("/api/v2/system/configuration", security.NoSecure(authController.GetSystemConfigurationInfo)).Methods(http.MethodGet)

	r.HandleFunc("/api/v1/debug/logs", security.Secure(logsController.StoreLogs)).Methods(http.MethodPut)
	r.HandleFunc("/api/v1/debug/logs/setLevel", security.Secure(logsController.SetLogLevel)).Methods(http.MethodPost)
	r.HandleFunc("/api/v1/debug/logs/checkLevel", security.Secure(logsController.CheckLogLevel)).Methods(http.MethodGet)

	//Search
	r.HandleFunc("/api/v2/search/{searchLevel}", security.Secure(searchController.Search_deprecated)).Methods(http.MethodPost) //deprecated
	r.HandleFunc("/api/v3/search/{searchLevel}", security.Secure(searchController.Search)).Methods(http.MethodPost)

	r.HandleFunc("/api/v2/builders/{builderId}/tasks", security.Secure(publishV2Controller.GetFreeBuild)).Methods(http.MethodPost)

	r.HandleFunc("/api/v2/packages", security.Secure(packageController.CreatePackage)).Methods(http.MethodPost)
	r.HandleFunc("/api/v2/packages/{packageId}", security.Secure(packageController.UpdatePackage)).Methods(http.MethodPatch)
	r.HandleFunc("/api/v2/packages/{packageId}", security.Secure(packageController.DeletePackage)).Methods(http.MethodDelete)
	r.HandleFunc("/api/v2/packages/{packageId}/favor", security.Secure(packageController.FavorPackage)).Methods(http.MethodPost)
	r.HandleFunc("/api/v2/packages/{packageId}/disfavor", security.Secure(packageController.DisfavorPackage)).Methods(http.MethodPost)
	r.HandleFunc("/api/v2/packages/{packageId}", security.Secure(packageController.GetPackage)).Methods(http.MethodGet)
	r.HandleFunc("/api/v2/packages/{packageId}/status", security.Secure(packageController.GetPackageStatus)).Methods(http.MethodGet)
	r.HandleFunc("/api/v2/packages", security.Secure(packageController.GetPackagesList)).Methods(http.MethodGet)
	r.HandleFunc("/api/v2/packages/{packageId}/publish/availableStatuses", security.Secure(packageController.GetAvailableVersionStatusesForPublish)).Methods(http.MethodGet)

	r.HandleFunc("/api/v2/packages/{packageId}/apiKeys", security.Secure(apihubApiKeyController.GetApiKeys_deprecated)).Methods(http.MethodGet)
	r.HandleFunc("/api/v3/packages/{packageId}/apiKeys", security.Secure(apihubApiKeyController.GetApiKeys_v3_deprecated)).Methods(http.MethodGet)
	r.HandleFunc("/api/v4/packages/{packageId}/apiKeys", security.Secure(apihubApiKeyController.GetApiKeys)).Methods(http.MethodGet)
	r.HandleFunc("/api/v2/packages/{packageId}/apiKeys", security.Secure(apihubApiKeyController.CreateApiKey_deprecated)).Methods(http.MethodPost)
	r.HandleFunc("/api/v3/packages/{packageId}/apiKeys", security.Secure(apihubApiKeyController.CreateApiKey_v3_deprecated)).Methods(http.MethodPost)
	r.HandleFunc("/api/v4/packages/{packageId}/apiKeys", security.Secure(apihubApiKeyController.CreateApiKey)).Methods(http.MethodPost)
	r.HandleFunc("/api/v2/packages/{packageId}/apiKeys/{id}", security.Secure(apihubApiKeyController.RevokeApiKey)).Methods(http.MethodDelete)

	r.HandleFunc("/api/v2/packages/{packageId}/members", security.Secure(roleController.GetPackageMembers)).Methods(http.MethodGet)
	r.HandleFunc("/api/v2/packages/{packageId}/members", security.Secure(roleController.AddPackageMembers)).Methods(http.MethodPost)
	r.HandleFunc("/api/v2/packages/{packageId}/members/{userId}", security.Secure(roleController.UpdatePackageMembers)).Methods(http.MethodPatch)
	r.HandleFunc("/api/v2/packages/{packageId}/members/{userId}", security.Secure(roleController.DeletePackageMember)).Methods(http.MethodDelete)

	r.HandleFunc("/api/v2/packages/{packageId}/recalculateGroups", security.Secure(packageController.RecalculateOperationGroups)).Methods(http.MethodPost)
	r.HandleFunc("/api/v2/packages/{packageId}/calculateGroups", security.Secure(packageController.CalculateOperationGroups)).Methods(http.MethodGet)

	//api for agent
	r.HandleFunc("/api/v2/users/{userId}/availablePackagePromoteStatuses", security.Secure(roleController.GetAvailableUserPackagePromoteStatuses)).Methods(http.MethodPost)

	r.HandleFunc("/api/v2/packages/{packageId}/publish/{publishId}/status", security.Secure(publishV2Controller.GetPublishStatus)).Methods(http.MethodGet)
	r.HandleFunc("/api/v2/packages/{packageId}/publish/statuses", security.Secure(publishV2Controller.GetPublishStatuses)).Methods(http.MethodPost)
	r.HandleFunc("/api/v2/packages/{packageId}/publish", security.Secure(publishV2Controller.Publish)).Methods(http.MethodPost)
	r.HandleFunc("/api/v2/packages/{packageId}/publish/{publishId}/status", security.Secure(publishV2Controller.SetPublishStatus_deprecated)).Methods(http.MethodPost)
	r.HandleFunc("/api/v3/packages/{packageId}/publish/{publishId}/status", security.Secure(publishV2Controller.SetPublishStatus)).Methods(http.MethodPost)
	r.HandleFunc("/api/v1/packages/{packageId}/publish/withOperationsGroup", security.Secure(versionController.PublishFromCSV)).Methods(http.MethodPost)
	r.HandleFunc("/api/v1/packages/{packageId}/publish/{publishId}/withOperationsGroup/status", security.Secure(versionController.GetCSVDashboardPublishStatus)).Methods(http.MethodGet)
	r.HandleFunc("/api/v1/packages/{packageId}/publish/{publishId}/withOperationsGroup/report", security.Secure(versionController.GetCSVDashboardPublishReport)).Methods(http.MethodGet)

	r.HandleFunc("/api/v2/packages/{packageId}/versions/{version}", security.Secure(versionController.GetPackageVersionContent_deprecated)).Methods(http.MethodGet)
	r.HandleFunc("/api/v3/packages/{packageId}/versions/{version}", security.Secure(versionController.GetPackageVersionContent)).Methods(http.MethodGet)
	r.HandleFunc("/api/v2/packages/{packageId}/versions", security.Secure(versionController.GetPackageVersionsList_deprecated)).Methods(http.MethodGet)
	r.HandleFunc("/api/v3/packages/{packageId}/versions", security.Secure(versionController.GetPackageVersionsList)).Methods(http.MethodGet)
	r.HandleFunc("/api/v2/packages/{packageId}/versions/{version}", security.Secure(versionController.DeleteVersion)).Methods(http.MethodDelete)
	r.HandleFunc("/api/v2/packages/{packageId}/versions/{version}", security.Secure(versionController.PatchVersion)).Methods(http.MethodPatch)
	r.HandleFunc("/api/v2/packages/{packageId}/versions/recursiveDelete", security.Secure(versionController.DeleteVersionsRecursively)).Methods(http.MethodPost)

	r.HandleFunc("/api/v2/packages/{packageId}/versions/{version}/files/{slug}/raw", security.Secure(versionController.GetVersionedContentFileRaw)).Methods(http.MethodGet)
	r.HandleFunc("/api/v2/sharedFiles/{sharedFileId}", security.NoSecure(versionController.GetSharedContentFile)).Methods(http.MethodGet)
	r.HandleFunc("/api/v2/packages/{packageId}/versions/{version}/changes", security.Secure(versionController.GetVersionChanges)).Methods(http.MethodGet)
	r.HandleFunc("/api/v2/packages/{packageId}/versions/{version}/problems", security.Secure(versionController.GetVersionProblems)).Methods(http.MethodGet)
	r.HandleFunc("/api/v2/sharedFiles", security.Secure(versionController.SharePublishedFile)).Methods(http.MethodPost)

	r.HandleFunc("/api/v2/packages/{packageId}/versions/{version}/doc", security.Secure(exportController.GenerateVersionDoc)).Methods(http.MethodGet)           // deprecated
	r.HandleFunc("/api/v2/packages/{packageId}/versions/{version}/files/{slug}/doc", security.Secure(exportController.GenerateFileDoc)).Methods(http.MethodGet) // deprecated

	r.HandleFunc("/api/v2/auth/saml", security.NoSecure(samlAuthController.StartSamlAuthentication_deprecated)).Methods(http.MethodGet) // deprecated.
	r.HandleFunc("/login/sso/saml", security.RefreshToken(samlAuthController.StartSamlAuthentication_deprecated)).Methods(http.MethodGet)
	r.HandleFunc("/saml/acs", security.NoSecure(samlAuthController.AssertionConsumerHandler_deprecated)).Methods(http.MethodPost)
	r.HandleFunc("/saml/metadata", security.NoSecure(samlAuthController.ServeMetadata_deprecated)).Methods(http.MethodGet)

	r.HandleFunc("/api/v1/login/sso/{idpId}", security.RefreshToken(authController.StartAuthentication)).Methods(http.MethodGet)
	r.HandleFunc("/api/v1/saml/{idpId}/acs", security.NoSecure(authController.SAMLAssertionConsumerHandler)).Methods(http.MethodPost)
	r.HandleFunc("/api/v1/saml/{idpId}/metadata", security.NoSecure(authController.ServeMetadata)).Methods(http.MethodGet)
	r.HandleFunc("/api/v1/oidc/{idpId}/callback", authController.OIDCCallbackHandler).Methods(http.MethodGet)

	r.HandleFunc("/api/v1/logout", security.SecureJWT(logoutController.Logout)).Methods(http.MethodPost)

	// Required for agent to verify apihub tokens
	r.HandleFunc("/api/v2/auth/publicKey", security.NoSecure(jwtPubKeyController.GetRsaPublicKey)).Methods(http.MethodGet)
	// Required to verify api key for external authorization
	r.HandleFunc("/api/v2/auth/apiKey", security.NoSecure(apihubApiKeyController.GetApiKeyByKey)).Methods(http.MethodGet)
	r.HandleFunc("/api/v1/auth/apiKey/{apiKeyId}", security.Secure(apihubApiKeyController.GetApiKeyById)).Methods(http.MethodGet)
	// Required for extensions to check Apihub auth. Just return 200 OK if authentication is passed.
	r.HandleFunc("/api/v1/auth/token", security.SecureJWT(func(writer http.ResponseWriter, request *http.Request) {})).Methods(http.MethodGet)

	r.HandleFunc("/api/v2/users/{userId}/profile/avatar", security.NoSecure(userController.GetUserAvatar)).Methods(http.MethodGet) // Should not be secured! FE renders avatar as <img src='avatarUrl' and it couldn't include auth header
	r.HandleFunc("/api/v2/users", security.Secure(userController.GetUsers)).Methods(http.MethodGet)
	r.HandleFunc("/api/v2/users/{userId}", security.Secure(userController.GetUserById)).Methods(http.MethodGet)
	r.HandleFunc("/api/v2/users/{userId}/space", security.Secure(userController.CreatePrivatePackageForUser)).Methods(http.MethodPost)
	r.HandleFunc("/api/v2/space", security.SecureUser(userController.CreatePrivateUserPackage)).Methods(http.MethodPost)
	r.HandleFunc("/api/v2/space", security.SecureUser(userController.GetPrivateUserPackage)).Methods(http.MethodGet)
	r.HandleFunc("/api/v1/user", security.SecureUser(userController.GetExtendedUser)).Methods(http.MethodGet)

	r.HandleFunc("/api/v2/packages/{packageId}/versions/{version}/changes/summary", security.Secure(comparisonController.GetComparisonChangesSummary)).Methods(http.MethodGet)
	r.HandleFunc("/api/v2/packages/{packageId}/versions/{version}/{apiType}/operations", security.Secure(operationController.GetOperationList)).Methods(http.MethodGet)
	r.HandleFunc("/api/v2/packages/{packageId}/versions/{version}/{apiType}/operations/{operationId}", security.Secure(operationController.GetOperation)).Methods(http.MethodGet)
	r.HandleFunc("/api/v2/packages/{packageId}/versions/{version}/{apiType}/operations/{operationId}/changes", security.Secure(operationController.GetOperationChanges)).Methods(http.MethodGet)
	r.HandleFunc("/api/v2/packages/{packageId}/versions/{version}/{apiType}/operations/{operationId}/models/{modelName}/usages", security.Secure(operationController.GetOperationModelUsages)).Methods(http.MethodGet)
	r.HandleFunc("/api/v2/packages/{packageId}/versions/{version}/{apiType}/changes", security.Secure(operationController.GetOperationsChanges_deprecated)).Methods(http.MethodGet)  // deprecated
	r.HandleFunc("/api/v3/packages/{packageId}/versions/{version}/{apiType}/changes", security.Secure(operationController.GetOperationChanges_deprecated_2)).Methods(http.MethodGet) // deprecated
	r.HandleFunc("/api/v4/packages/{packageId}/versions/{version}/{apiType}/changes", security.Secure(operationController.GetOperationsChanges)).Methods(http.MethodGet)
	r.HandleFunc("/api/v2/packages/{packageId}/versions/{version}/{apiType}/tags", security.Secure(operationController.GetOperationsTags)).Methods(http.MethodGet)
	r.HandleFunc("/api/v2/packages/{packageId}/versions/{version}/{apiType}/deprecated", security.Secure(operationController.GetDeprecatedOperationsList)).Methods(http.MethodGet)
	r.HandleFunc("/api/v2/packages/{packageId}/versions/{version}/{apiType}/operations/{operationId}/deprecatedItems", security.Secure(operationController.GetOperationDeprecatedItems)).Methods(http.MethodGet)
	r.HandleFunc("/api/v2/packages/{packageId}/versions/{version}/deprecated/summary", security.Secure(operationController.GetDeprecatedOperationsSummary)).Methods(http.MethodGet)

	r.HandleFunc("/api/v2/packages/{packageId}/versions/{version}/documents/{slug}", security.Secure(versionController.GetVersionedDocument_deprecated)).Methods(http.MethodGet) //deprecated
	r.HandleFunc("/api/v3/packages/{packageId}/versions/{version}/documents/{slug}", security.Secure(versionController.GetVersionedDocument)).Methods(http.MethodGet)
	r.HandleFunc("/api/v2/packages/{packageId}/versions/{version}/documents", security.Secure(versionController.GetVersionDocuments)).Methods(http.MethodGet)
	r.HandleFunc("/api/v2/packages/{packageId}/versions/{version}/references", security.Secure(versionController.GetVersionReferences)).Methods(http.MethodGet) // deprecated
	r.HandleFunc("/api/v3/packages/{packageId}/versions/{version}/references", security.Secure(versionController.GetVersionReferencesV3)).Methods(http.MethodGet)
	r.HandleFunc("/api/v2/packages/{packageId}/versions/{version}/sources", security.Secure(publishedController.GetVersionSources)).Methods(http.MethodGet)
	r.HandleFunc("/api/v2/packages/{packageId}/versions/{version}/revisions", security.Secure(versionController.GetVersionRevisionsList_deprecated)).Methods(http.MethodGet)
	r.HandleFunc("/api/v3/packages/{packageId}/versions/{version}/revisions", security.Secure(versionController.GetVersionRevisionsList)).Methods(http.MethodGet)
	r.HandleFunc("/api/v2/packages/{packageId}/versions/{version}/sourceData", security.Secure(publishedController.GetPublishedVersionSourceDataConfig)).Methods(http.MethodGet)
	r.HandleFunc("/api/v2/packages/{packageId}/versions/{version}/config", security.Secure(publishedController.GetPublishedVersionBuildConfig)).Methods(http.MethodGet)
	r.HandleFunc("/api/v2/packages/{packageId}/versions/{version}/copy", security.Secure(versionController.CopyVersion)).Methods(http.MethodPost)

	r.HandleFunc("/api/v2/packages/{packageId}/activity", security.Secure(activityTrackingController.GetActivityHistoryForPackage_deprecated)).Methods(http.MethodGet)
	r.HandleFunc("/api/v3/packages/{packageId}/activity", security.Secure(activityTrackingController.GetActivityHistoryForPackage_deprecated_2)).Methods(http.MethodGet)
	r.HandleFunc("/api/v4/packages/{packageId}/activity", security.Secure(activityTrackingController.GetActivityHistoryForPackage)).Methods(http.MethodGet)
	r.HandleFunc("/api/v2/activity", security.Secure(activityTrackingController.GetActivityHistory_deprecated)).Methods(http.MethodGet)
	r.HandleFunc("/api/v3/activity", security.Secure(activityTrackingController.GetActivityHistory_deprecated_2)).Methods(http.MethodGet)
	r.HandleFunc("/api/v4/activity", security.Secure(activityTrackingController.GetActivityHistory)).Methods(http.MethodGet)

	r.HandleFunc("/api/v2/agents", security.Secure(agentController.ListAgents)).Methods(http.MethodGet)
	r.HandleFunc("/api/v2/agents", security.Secure(agentController.ProcessAgentSignal)).Methods(http.MethodPost)
	r.HandleFunc("/api/v2/agents/{id}", security.Secure(agentController.GetAgent)).Methods(http.MethodGet)

	r.HandleFunc("/api/v2/agents/{agentId}/namespaces", security.Secure(agentController.GetAgentNamespaces)).Methods(http.MethodGet)
	r.HandleFunc("/api/v2/agents/{agentId}/namespaces/{namespace}/serviceNames", security.Secure(agentController.ListServiceNames))

	r.HandleFunc("/api/v2/packages/{packageId}/versions/{version}/{apiType}/groups", security.Secure(operationGroupController.CreateOperationGroup_deprecated)).Methods(http.MethodPost)
	r.HandleFunc("/api/v3/packages/{packageId}/versions/{version}/{apiType}/groups", security.Secure(operationGroupController.CreateOperationGroup)).Methods(http.MethodPost)
	r.HandleFunc("/api/v2/packages/{packageId}/versions/{version}/{apiType}/groups/{groupName}", security.Secure(operationGroupController.DeleteOperationGroup)).Methods(http.MethodDelete)
	r.HandleFunc("/api/v2/packages/{packageId}/versions/{version}/{apiType}/groups/{groupName}", security.Secure(operationGroupController.ReplaceOperationGroup_deprecated)).Methods(http.MethodPut)
	r.HandleFunc("/api/v3/packages/{packageId}/versions/{version}/{apiType}/groups/{groupName}", security.Secure(operationGroupController.ReplaceOperationGroup)).Methods(http.MethodPut)
	r.HandleFunc("/api/v2/packages/{packageId}/versions/{version}/{apiType}/groups/{groupName}", security.Secure(operationGroupController.GetGroupedOperations)).Methods(http.MethodGet)
	r.HandleFunc("/api/v2/packages/{packageId}/versions/{version}/{apiType}/groups/{groupName}", security.Secure(operationGroupController.UpdateOperationGroup_deprecated)).Methods(http.MethodPatch)
	r.HandleFunc("/api/v3/packages/{packageId}/versions/{version}/{apiType}/groups/{groupName}", security.Secure(operationGroupController.UpdateOperationGroup)).Methods(http.MethodPatch)
	r.HandleFunc("/api/v2/packages/{packageId}/versions/{version}/{apiType}/groups/{groupName}/ghosts", security.Secure(operationGroupController.GetGroupedOperationGhosts_deprecated)).Methods(http.MethodGet)
	r.HandleFunc("/api/v1/packages/{packageId}/versions/{version}/{apiType}/groups/{groupName}/template", security.Secure(operationGroupController.GetGroupExportTemplate)).Methods(http.MethodGet)

	const proxyPath = "/agents/{agentId}/namespaces/{name}/services/{serviceId}/proxy/"
	if systemInfoService.InsecureProxyEnabled() {
		r.PathPrefix(proxyPath).HandlerFunc(agentProxyController.Proxy)
	} else {
		r.PathPrefix(proxyPath).HandlerFunc(security.SecureAgentProxy(agentProxyController.Proxy))
	}

	r.HandleFunc("/playground/proxy", security.SecureProxy(playgroundProxyController.Proxy))

	r.HandleFunc("/api/v2/admins", security.Secure(sysAdminController.GetSystemAdministrators)).Methods(http.MethodGet)
	r.HandleFunc("/api/v2/admins", security.Secure(sysAdminController.AddSystemAdministrator)).Methods(http.MethodPost)
	r.HandleFunc("/api/v2/admins/{userId}", security.Secure(sysAdminController.DeleteSystemAdministrator)).Methods(http.MethodDelete)
	r.HandleFunc("/api/v2/permissions", security.Secure(roleController.GetExistingPermissions)).Methods(http.MethodGet)
	r.HandleFunc("/api/v2/roles", security.Secure(roleController.CreateRole)).Methods(http.MethodPost)
	r.HandleFunc("/api/v2/roles", security.Secure(roleController.GetExistingRoles)).Methods(http.MethodGet)
	r.HandleFunc("/api/v2/roles/{roleId}", security.Secure(roleController.UpdateRole)).Methods(http.MethodPatch)
	r.HandleFunc("/api/v2/roles/{roleId}", security.Secure(roleController.DeleteRole)).Methods(http.MethodDelete)
	r.HandleFunc("/api/v2/roles/changeOrder", security.Secure(roleController.SetRoleOrder)).Methods(http.MethodPost)
	r.HandleFunc("/api/v2/packages/{packageId}/availableRoles", security.Secure(roleController.GetAvailablePackageRoles)).Methods(http.MethodGet)

	r.HandleFunc("/api/internal/migrate/operations", security.Secure(tempMigrationController.StartOpsMigration)).Methods(http.MethodPost)
	r.HandleFunc("/api/internal/migrate/operations/{migrationId}", security.Secure(tempMigrationController.GetMigrationReport)).Methods(http.MethodGet)
	r.HandleFunc("/api/internal/migrate/operations/{migrationId}/suspiciousBuilds", security.Secure(tempMigrationController.GetSuspiciousBuilds)).Methods(http.MethodGet)
	r.HandleFunc("/api/internal/migrate/operations/cancel", security.Secure(tempMigrationController.CancelRunningMigrations)).Methods(http.MethodPost)
	r.HandleFunc("/api/internal/migrate/operations/cleanup", security.Secure(buildCleanupController.StartMigrationBuildCleanup)).Methods(http.MethodPost)
	r.HandleFunc("/api/internal/migrate/operations/cleanup/{id}", security.Secure(buildCleanupController.GetMigrationBuildCleanupResult)).Methods(http.MethodGet)

	r.HandleFunc("/api/v2/admin/transition/move", security.Secure(transitionController.MoveOrRenamePackage)).Methods(http.MethodPost)
	r.HandleFunc("/api/v2/admin/transition/move/{id}", security.Secure(transitionController.GetMoveStatus)).Methods(http.MethodGet)
	r.HandleFunc("/api/v2/admin/transition/activity", security.Secure(transitionController.ListActivities)).Methods(http.MethodGet)
	r.HandleFunc("/api/v2/admin/transition", security.Secure(transitionController.ListPackageTransitions)).Methods(http.MethodGet)

	r.HandleFunc("/api/v2/admin/system/stats", security.Secure(systemStatsController.GetSystemStats)).Methods(http.MethodGet)

	r.HandleFunc("/api/v2/compare", security.Secure(comparisonController.CompareTwoVersions)).Methods(http.MethodPost)

	r.HandleFunc("/api/v2/packages/{packageId}/versions/{version}/changes/export", security.Secure(exportController.GenerateApiChangesExcelReport)).Methods(http.MethodGet)
	r.HandleFunc("/api/v3/packages/{packageId}/versions/{version}/{apiType}/export/changes", security.Secure(exportController.GenerateApiChangesExcelReportV3)).Methods(http.MethodGet)
	r.HandleFunc("/api/v2/packages/{packageId}/versions/{version}/{apiType}/export/operations", security.Secure(exportController.GenerateOperationsExcelReport)).Methods(http.MethodGet)
	r.HandleFunc("/api/v2/packages/{packageId}/versions/{version}/{apiType}/export/operations/deprecated", security.Secure(exportController.GenerateDeprecatedOperationsExcelReport)).Methods(http.MethodGet)

	r.Path("/metrics").Handler(promhttp.Handler())
	r.HandleFunc("/api/v2/packages/{packageId}/versions/{version}/{apiType}/groups/{groupName}/transform", security.Secure(transformationController.TransformDocuments_deprecated)).Methods(http.MethodPost)
	r.HandleFunc("/api/v2/packages/{packageId}/versions/{version}/{apiType}/export/groups/{groupName}", security.Secure(exportController.ExportOperationGroupAsOpenAPIDocuments_deprecated)).Methods(http.MethodGet)                         //deprecated
	r.HandleFunc("/api/v2/packages/{packageId}/versions/{version}/{apiType}/groups/{groupName}/transformation/documents", security.Secure(transformationController.GetDataForDocumentsTransformation)).Methods(http.MethodGet)               //deprecated
	r.HandleFunc("/api/v3/packages/{packageId}/versions/{version}/{apiType}/build/groups/{groupName}/buildType/{buildType}", security.Secure(transformationController.TransformDocuments_deprecated_2)).Methods(http.MethodPost)             //deprecated
	r.HandleFunc("/api/v3/packages/{packageId}/versions/{version}/{apiType}/export/groups/{groupName}/buildType/{buildType}", security.Secure(exportController.ExportOperationGroupAsOpenAPIDocuments_deprecated_2)).Methods(http.MethodGet) //deprecated
	r.HandleFunc("/api/v3/packages/{packageId}/versions/{version}/{apiType}/groups/{groupName}/documents", security.Secure(transformationController.GetDataForDocumentsTransformation)).Methods(http.MethodGet)

	r.HandleFunc("/api/v3/packages/{packageId}/versions/{version}/{apiType}/groups/{groupName}/publish", security.Secure(operationGroupController.StartOperationGroupPublish)).Methods(http.MethodPost)
	r.HandleFunc("/api/v3/packages/{packageId}/versions/{version}/{apiType}/groups/{groupName}/publish/{publishId}/status", security.Secure(operationGroupController.GetOperationGroupPublishStatus)).Methods(http.MethodGet)

	r.HandleFunc("/api/v2/businessMetrics", security.Secure(businessMetricController.GetBusinessMetrics)).Methods(http.MethodGet)

	r.HandleFunc("/api/v1/publishHistory", security.Secure(versionController.GetPublishedVersionsHistory)).Methods(http.MethodGet)

	r.HandleFunc("/api/v1/personalAccessToken", security.Secure(personalAccessTokenController.CreatePAT)).Methods(http.MethodPost)
	r.HandleFunc("/api/v1/personalAccessToken", security.Secure(personalAccessTokenController.ListPATs)).Methods(http.MethodGet)
	r.HandleFunc("/api/v1/personalAccessToken/{id}", security.Secure(personalAccessTokenController.DeletePAT)).Methods(http.MethodDelete)

	r.HandleFunc("/api/v1/packages/{packageId}/exportConfig", security.Secure(packageExportConfigController.GetConfig)).Methods(http.MethodGet)
	r.HandleFunc("/api/v1/packages/{packageId}/exportConfig", security.Secure(packageExportConfigController.SetConfig)).Methods(http.MethodPatch)

	r.HandleFunc("/api/v1/export", security.Secure(exportController.StartAsyncExport)).Methods(http.MethodPost)
	r.HandleFunc("/api/v1/export/{exportId}/status", security.Secure(exportController.GetAsyncExportStatus)).Methods(http.MethodGet)

	//debug + cleanup
	if !systemInfoService.GetSystemInfo().ProductionMode {
		if !systemInfoService.GetEditorDisabled() {
			r.HandleFunc("/api/internal/websocket/branches/log", security.Secure(branchWSController.TestLogWebsocketClient)).Methods(http.MethodPost)
			r.HandleFunc("/api/internal/websocket/branches/log", security.Secure(branchWSController.TestGetWebsocketClientMessages)).Methods(http.MethodGet)
			r.HandleFunc("/api/internal/websocket/files/log", security.Secure(fileWSController.TestLogWebsocketClient)).Methods(http.MethodPost)
			r.HandleFunc("/api/internal/websocket/files/log", security.Secure(fileWSController.TestGetWebsocketClientMessages)).Methods(http.MethodGet)
			r.HandleFunc("/api/internal/websocket/files/send", security.Secure(fileWSController.TestSendMessageToWebsocket)).Methods(http.MethodPut)
			r.HandleFunc("/api/internal/websocket/loadbalancer", security.Secure(branchWSController.DebugSessionsLoadBalance)).Methods(http.MethodGet)
		}
		r.HandleFunc("/api/internal/users/{userId}/systemRole", security.Secure(roleController.TestSetUserSystemRole)).Methods(http.MethodPost)
		r.HandleFunc("/api/internal/users", security.NoSecure(userController.CreateInternalUser)).Methods(http.MethodPost)
		r.HandleFunc("/api/v2/auth/local", security.NoSecure(security.CreateLocalUserToken_deprecated)).Methods(http.MethodPost) //deprecated
		r.HandleFunc("/api/v3/auth/local", security.NoSecure(security.CreateLocalUserToken)).Methods(http.MethodPost)
		r.HandleFunc("/api/v3/auth/local/refresh", security.RefreshToken(utils.RedirectHandler(systemInfoService.GetAPIHubUrl()))).Methods(http.MethodGet)

		r.HandleFunc("/api/internal/clear/{testId}", security.Secure(cleanupController.ClearTestData)).Methods(http.MethodDelete)

		r.PathPrefix("/debug/").Handler(http.DefaultServeMux)

		r.HandleFunc("/api/internal/minio/download", security.Secure(minioStorageController.DownloadFilesFromMinioToDatabase)).Methods(http.MethodPost)
	}
	debug.SetGCPercent(30)

	r.HandleFunc("/v3/api-docs/swagger-config", apiDocsController.GetSpecsUrls).Methods(http.MethodGet)
	r.HandleFunc("/v3/api-docs/{specName}", apiDocsController.GetSpec).Methods(http.MethodGet)

	portalFs := http.FileServer(http.Dir(basePath + "/static/portal"))
	editorFs := http.FileServer(http.Dir(basePath + "/static/editor"))

	knownPathPrefixes := []string{
		"/api/",
		"/v3/",
		"/login/",
		"/playground/",
		"/saml/",
		"/ws/",
		"/metrics",
	}
	knownPathPrefixes = append(knownPathPrefixes, systemInfoService.GetCustomPathPrefixes()...)
	for _, prefix := range knownPathPrefixes {
		//add routing for unknown paths with known path prefixes
		r.PathPrefix(prefix).HandlerFunc(func(w http.ResponseWriter, r *http.Request) {
			log.Warnf("Requested unknown endpoint: %v %v", r.Method, r.RequestURI)
			utils.RespondWithCustomError(w, &exception.CustomError{
				Status:  http.StatusMisdirectedRequest,
				Message: "Requested unknown endpoint",
			})
		})
	}

	r.PathPrefix("/").HandlerFunc(func(w http.ResponseWriter, r *http.Request) {
		// TODO: return not implemented if request matches /api /ws
		w.Header().Add("Cache-Control", "max-age=57600") // 16h
		if r.URL.Path != "/" {
			if strings.HasPrefix(r.URL.Path, "/editor") {
				fullPath := basePath + "/static/" + strings.TrimPrefix(path.Clean(r.URL.Path), "/")
				_, err := os.Stat(fullPath)
				if err != nil { // Redirect unknown requests to frontend
					r.URL.Path = "/editor"
				}
				r.URL.Path = strings.TrimPrefix(r.URL.Path, "/editor")
				editorFs.ServeHTTP(w, r)
			} else {
				fullPath := basePath + "/static/portal/" + strings.TrimPrefix(path.Clean(r.URL.Path), "/")
				_, err := os.Stat(fullPath)
				if err != nil { // Redirect unknown requests to frontend
					r.URL.Path = "/"
				}
				portalFs.ServeHTTP(w, r)
			}
		} else {
			portalFs.ServeHTTP(w, r) // portal is default app
		}
	})

	err = security.SetupGoGuardian(integrationsService, userService, roleService, apihubApiKeyService, personalAccessTokenService, systemInfoService, tokenRevocationService)
	if err != nil {
		log.Fatalf("Can't setup go_guardian. Error - %s", err.Error())
	}
	log.Info("go_guardian was installed")

	srv := makeServer(systemInfoService, r)

	utils.SafeAsync(func() {
		if err := zeroDayAdminService.CreateZeroDayAdmin(); err != nil {
			log.Errorf("Failed to create zero day admin user: %s", err)
		}

		if err := apihubApiKeyService.CreateSystemApiKey(); err != nil {
			log.Errorf("Failed to create system api key: %s", err)
		}
	})

	if systemInfoService.MonitoringEnabled() {
		utils.SafeAsync(func() {
			metrics.RegisterAllPrometheusApplicationMetrics()
		})
	}

	if systemInfoService.IsMinioStorageActive() {
		utils.SafeAsync(func() {
			err := minioStorageService.UploadFilesToBucket()
			if err != nil {
				log.Errorf("MINIO error - %s", err.Error())
			}
		})
	}

	utils.SafeAsync(func() {
		exportService.StartCleanupOldResultsJob()
	})

	log.Fatalf("Http server returned error: %v", srv.ListenAndServe())
}

func makeServer(systemInfoService service.SystemInfoService, r *mux.Router) *http.Server {
	listenAddr := systemInfoService.GetListenAddress()

	log.Infof("Listen addr = %s", listenAddr)

	var corsOptions []handlers.CORSOption

	corsOptions = append(corsOptions, handlers.AllowedHeaders([]string{"Connection", "Accept-Encoding", "Content-Encoding", "X-Requested-With", "Content-Type", "Authorization"}))

	allowedOrigin := systemInfoService.GetOriginAllowed()
	if allowedOrigin != "" {
		corsOptions = append(corsOptions, handlers.AllowedOrigins([]string{allowedOrigin}))
	}
	corsOptions = append(corsOptions, handlers.AllowedMethods([]string{"GET", "HEAD", "POST", "PUT", "OPTIONS"}))

	return &http.Server{
		Handler:      handlers.CompressHandler(handlers.CORS(corsOptions...)(r)),
		Addr:         listenAddr,
		WriteTimeout: 300 * time.Second,
		ReadTimeout:  30 * time.Second,
	}
}<|MERGE_RESOLUTION|>--- conflicted
+++ resolved
@@ -243,11 +243,9 @@
 
 	exportRepository := repository.NewExportRepository(cp)
 
-<<<<<<< HEAD
 	systemStatsRepository := repository.NewSystemStatsRepository(cp)
-=======
+	
 	lockRepo := repository.NewLockRepository(cp)
->>>>>>> a3d63a00
 
 	olricProvider, err := cache.NewOlricProvider()
 	if err != nil {
