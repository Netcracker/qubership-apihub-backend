--- conflicted
+++ resolved
@@ -96,21 +96,9 @@
 		}
 	}
 
-<<<<<<< HEAD
-	types, err := getListFromParam(r, "types")
-	if err != nil {
-		utils.RespondWithCustomError(w, &exception.CustomError{
-			Status:  http.StatusBadRequest,
-			Code:    exception.InvalidURLEscape,
-			Message: exception.InvalidURLEscapeMsg,
-			Params:  map[string]interface{}{"param": "types"},
-			Debug:   err.Error(),
-		})
-=======
 	types, customErr := getListFromParam(r, "types")
 	if customErr != nil {
-		RespondWithCustomError(w, customErr)
->>>>>>> 655083ff
+		utils.RespondWithCustomError(w, customErr)
 		return
 	}
 
@@ -129,21 +117,9 @@
 		}
 	}
 
-<<<<<<< HEAD
-	kind, err := getListFromParam(r, "kind")
-	if err != nil {
-		utils.RespondWithCustomError(w, &exception.CustomError{
-			Status:  http.StatusBadRequest,
-			Code:    exception.InvalidURLEscape,
-			Message: exception.InvalidURLEscapeMsg,
-			Params:  map[string]interface{}{"param": "kind"},
-			Debug:   err.Error(),
-		})
-=======
 	kind, customErr := getListFromParam(r, "kind")
 	if customErr != nil {
-		RespondWithCustomError(w, customErr)
->>>>>>> 655083ff
+		utils.RespondWithCustomError(w, customErr)
 		return
 	}
 
@@ -224,21 +200,9 @@
 		}
 	}
 
-<<<<<<< HEAD
-	types, err := getListFromParam(r, "types")
-	if err != nil {
-		utils.RespondWithCustomError(w, &exception.CustomError{
-			Status:  http.StatusBadRequest,
-			Code:    exception.InvalidURLEscape,
-			Message: exception.InvalidURLEscapeMsg,
-			Params:  map[string]interface{}{"param": "types"},
-			Debug:   err.Error(),
-		})
-=======
 	types, customErr := getListFromParam(r, "types")
 	if customErr != nil {
-		RespondWithCustomError(w, customErr)
->>>>>>> 655083ff
+		utils.RespondWithCustomError(w, customErr)
 		return
 	}
 
@@ -257,21 +221,9 @@
 		}
 	}
 
-<<<<<<< HEAD
-	kind, err := getListFromParam(r, "kind")
-	if err != nil {
-		utils.RespondWithCustomError(w, &exception.CustomError{
-			Status:  http.StatusBadRequest,
-			Code:    exception.InvalidURLEscape,
-			Message: exception.InvalidURLEscapeMsg,
-			Params:  map[string]interface{}{"param": "kind"},
-			Debug:   err.Error(),
-		})
-=======
 	kind, customErr := getListFromParam(r, "kind")
 	if customErr != nil {
-		RespondWithCustomError(w, customErr)
->>>>>>> 655083ff
+		utils.RespondWithCustomError(w, customErr)
 		return
 	}
 
@@ -367,21 +319,9 @@
 		}
 	}
 
-<<<<<<< HEAD
-	types, err := getListFromParam(r, "types")
-	if err != nil {
-		utils.RespondWithCustomError(w, &exception.CustomError{
-			Status:  http.StatusBadRequest,
-			Code:    exception.InvalidURLEscape,
-			Message: exception.InvalidURLEscapeMsg,
-			Params:  map[string]interface{}{"param": "types"},
-			Debug:   err.Error(),
-		})
-=======
 	types, customErr := getListFromParam(r, "types")
 	if customErr != nil {
-		RespondWithCustomError(w, customErr)
->>>>>>> 655083ff
+		utils.RespondWithCustomError(w, customErr)
 		return
 	}
 
@@ -459,21 +399,9 @@
 		}
 	}
 
-<<<<<<< HEAD
-	types, err := getListFromParam(r, "types")
-	if err != nil {
-		utils.RespondWithCustomError(w, &exception.CustomError{
-			Status:  http.StatusBadRequest,
-			Code:    exception.InvalidURLEscape,
-			Message: exception.InvalidURLEscapeMsg,
-			Params:  map[string]interface{}{"param": "types"},
-			Debug:   err.Error(),
-		})
-=======
 	types, customErr := getListFromParam(r, "types")
 	if customErr != nil {
-		RespondWithCustomError(w, customErr)
->>>>>>> 655083ff
+		utils.RespondWithCustomError(w, customErr)
 		return
 	}
 
