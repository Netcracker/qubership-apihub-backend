--- conflicted
+++ resolved
@@ -37,19 +37,6 @@
 	DocumentId              string                 `json:"documentId"`
 }
 
-<<<<<<< HEAD
-type DocumentsOperation_deprecated struct {
-	OperationId string      `json:"operationId" validate:"required"`
-	Title       string      `json:"title" validate:"required"`
-	ApiType     string      `json:"apiType" validate:"required"`
-	Deprecated  bool        `json:"deprecated"`
-	ApiKind     string      `json:"apiKind" validate:"required"`
-	Metadata    interface{} `json:"metadata" validate:"required"`
-	DocumentId  string      `json:"documentId"`
-}
-
-=======
->>>>>>> 72d1fd5c
 type SingleOperationView struct {
 	Data        *orderedmap.OrderedMap `json:"data,omitempty"`
 	OperationId string                 `json:"operationId"`
@@ -273,18 +260,6 @@
 	Packages                 map[string]PackageVersionRef `json:"packages,omitempty"`
 }
 
-<<<<<<< HEAD
-type OperationComparisonChangelogView_deprecated struct {
-	OperationId               string        `json:"operationId"`
-	Title                     string        `json:"title"`
-	ApiKind                   string        `json:"apiKind,omitempty"`
-	ChangeSummary             ChangeSummary `json:"changeSummary"`
-	PackageRef                string        `json:"packageRef"`
-	PreviousVersionPackageRef string        `json:"previousVersionPackageRef"`
-}
-
-=======
->>>>>>> 72d1fd5c
 type GenericComparisonOperationView struct {
 	OperationId string `json:"operationId"`
 	Title       string `json:"title"`
@@ -293,23 +268,6 @@
 	PackageRef  string `json:"packageRef"`
 }
 
-<<<<<<< HEAD
-type ComparisonOperationView_deprecated struct {
-	Title       string `json:"title"`
-	ApiKind     string `json:"apiKind,omitempty"`
-	ApiAudience string `json:"apiAudience"`
-	PackageRef  string `json:"packageRef"`
-}
-
-type OperationComparisonChangelogView_deprecated_2 struct {
-	OperationId       string                              `json:"operationId"`
-	CurrentOperation  *ComparisonOperationView_deprecated `json:"currentOperation,omitempty"`
-	PreviousOperation *ComparisonOperationView_deprecated `json:"previousOperation,omitempty"`
-	ChangeSummary     ChangeSummary                       `json:"changeSummary"`
-}
-
-=======
->>>>>>> 72d1fd5c
 type OperationComparisonChangesView struct {
 	OperationId               string        `json:"operationId"`
 	Title                     string        `json:"title"`
