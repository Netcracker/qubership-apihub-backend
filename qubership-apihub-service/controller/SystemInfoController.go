--- conflicted
+++ resolved
@@ -36,16 +36,12 @@
 }
 
 func (g systemInfoControllerImpl) GetSystemInfo(w http.ResponseWriter, r *http.Request) {
-<<<<<<< HEAD
-	utils.RespondWithJson(w, http.StatusOK, g.service.GetSystemInfo())
-=======
 	migrationInProgress, err := g.migrationService.IsMigrationInProgress()
 	if err != nil {
-		RespondWithError(w, "Failed to check if migration is currently in progress", err)
+		utils.RespondWithError(w, "Failed to check if migration is currently in progress", err)
 		return
 	}
 	systemInfo := g.service.GetSystemInfo()
 	systemInfo.MigrationInProgress = migrationInProgress
-	RespondWithJson(w, http.StatusOK, systemInfo)
->>>>>>> 80da0aab
+	utils.RespondWithJson(w, http.StatusOK, systemInfo)
 }