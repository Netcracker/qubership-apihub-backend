--- conflicted
+++ resolved
@@ -49,11 +49,7 @@
 }
 
 type PublicationDateInterval struct {
-<<<<<<< HEAD
-	// TODO: probably user's timezone is required to handle dated properly
-=======
 	// TODO: probably user's timezone is required to handle dates properly
->>>>>>> 63140c38
 	StartDate time.Time `json:"startDate"`
 	EndDate   time.Time `json:"endDate"`
 }
