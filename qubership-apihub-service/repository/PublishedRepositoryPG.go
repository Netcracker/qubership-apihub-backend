// Copyright 2024-2025 NetCracker Technology Corporation
//
// Licensed under the Apache License, Version 2.0 (the "License");
// you may not use this file except in compliance with the License.
// You may obtain a copy of the License at
//
//     http://www.apache.org/licenses/LICENSE-2.0
//
// Unless required by applicable law or agreed to in writing, software
// distributed under the License is distributed on an "AS IS" BASIS,
// WITHOUT WARRANTIES OR CONDITIONS OF ANY KIND, either express or implied.
// See the License for the specific language governing permissions and
// limitations under the License.

package repository

import (
	"context"
	"fmt"
	"net/http"
	"sort"
	"strconv"
	"strings"
	"time"

	"github.com/Netcracker/qubership-apihub-backend/qubership-apihub-service/service/cleanup/logger"
	"github.com/google/uuid"
	"github.com/pkg/errors"
	log "github.com/sirupsen/logrus"

	"github.com/Netcracker/qubership-apihub-backend/qubership-apihub-service/entity"
	mEntity "github.com/Netcracker/qubership-apihub-backend/qubership-apihub-service/migration/entity"
	"github.com/Netcracker/qubership-apihub-backend/qubership-apihub-service/view"

	"github.com/Netcracker/qubership-apihub-backend/qubership-apihub-service/exception"
	"github.com/Netcracker/qubership-apihub-backend/qubership-apihub-service/utils"

	"github.com/Netcracker/qubership-apihub-backend/qubership-apihub-service/db"
	"github.com/go-pg/pg/v10"
)

func NewPublishedRepositoryPG(cp db.ConnectionProvider) (PublishedRepository, error) {
	return &publishedRepositoryImpl{cp: cp}, nil
}

type publishedRepositoryImpl struct {
	cp db.ConnectionProvider
}

func (p publishedRepositoryImpl) updateVersion(tx *pg.Tx, version *entity.PublishedVersionEntity) error {
	_, err := tx.Model(version).WherePK().Update()
	if err != nil {
		return err
	}
	return nil
}

func (p publishedRepositoryImpl) MarkVersionDeleted(packageId string, versionName string, userId string) error {
	ctx := context.Background()

	err := p.cp.GetConnection().RunInTransaction(ctx, func(tx *pg.Tx) error {
		var ents []entity.PublishedVersionEntity
		err := tx.Model(&ents).
			Where("package_id = ?", packageId).
			Where("version = ?", versionName).
			Where("deleted_at is ?", nil).
			Select()
		if err != nil {
			return err
		}

		timeNow := time.Now()
		for _, ent := range ents {
			tmpEnt := &ent
			tmpEnt.DeletedAt = &timeNow
			tmpEnt.DeletedBy = userId
			_, err := tx.Model(tmpEnt).WherePK().Update()
			if err != nil {
				return err
			}
		}
		err = p.clearDefaultReleaseVersion(tx, packageId, versionName)
		if err != nil {
			return err
		}

		err = p.clearPreviousVersion(tx, packageId, versionName)
		if err != nil {
			return err
		}

		return nil
	})

	return err
}

func (p publishedRepositoryImpl) clearDefaultReleaseVersion(tx *pg.Tx, packageId string, version string) error {
	_, err := tx.Exec(`
		UPDATE package_group
		SET default_released_version = null
		WHERE default_released_version = ? AND id = ?`, version, packageId)
	return err
}

func (p publishedRepositoryImpl) clearPreviousVersion(tx *pg.Tx, packageId string, version string) error {
	_, err := tx.Exec(`
		UPDATE published_version
		SET metadata = COALESCE(metadata, '{}'::jsonb) || jsonb_build_object('deleted_previous_version', previous_version, 'deleted_previous_version_package_id', previous_version_package_id),
			previous_version = null,
			previous_version_package_id = null
		WHERE previous_version = ? AND (previous_version_package_id = ? OR ((previous_version_package_id = '' or previous_version_package_id is null) and package_id = ?))`,
		version, packageId, packageId)
	return err
}

func (p publishedRepositoryImpl) PatchVersion(packageId string, versionName string, status *string, versionLabels *[]string) (*entity.PublishedVersionEntity, error) {
	getPackage, errGetPackage := p.GetPackage(packageId)
	if errGetPackage != nil {
		return nil, errGetPackage
	}
	if getPackage == nil {
		return nil, nil
	}

	ent := new(entity.PublishedVersionEntity)

	p.cp.GetConnection().RunInTransaction(context.Background(), func(tx *pg.Tx) error {
		err := p.cp.GetConnection().Model(ent).
			Where("package_id = ?", packageId).
			Where("version = ?", versionName).
			Where("deleted_at is ?", nil).
			Order("revision DESC").
			First()
		if err != nil {
			if err == pg.ErrNoRows {
				return nil
			}
			return err
		}

		if status != nil {
			ent.Status = *status
		}
		if versionLabels != nil {
			ent.Labels = *versionLabels
		}

		_, err = tx.Model(ent).Where("package_id = ?", ent.PackageId).Where("version = ?", ent.Version).Where("revision = ?", ent.Revision).Update()
		if err != nil {
			return err
		}

		return nil
	})

	return ent, nil
}

func (p publishedRepositoryImpl) markAllVersionsDeletedByPackageId(tx *pg.Tx, packageId string, userId string) error {
	var ents []entity.PublishedVersionEntity
	err := tx.Model(&ents).
		Where("package_id = ?", packageId).
		Where("deleted_at is ?", nil).
		Select()
	if err != nil {
		if err == pg.ErrNoRows {
			return nil
		}
		return err
	}

	timeNow := time.Now()
	for _, ent := range ents {
		tmpEnt := &ent
		tmpEnt.DeletedAt = &timeNow
		tmpEnt.DeletedBy = userId
		err := p.updateVersion(tx, tmpEnt)
		if err != nil {
			return err
		}
		clearPreviousVersionQuery := `
			UPDATE published_version
			SET previous_version = null, previous_version_package_id = null
			WHERE previous_version = ? AND (previous_version_package_id = ? OR ((previous_version_package_id = '' or previous_version_package_id is null) and package_id = ?))`
		_, err = tx.Exec(clearPreviousVersionQuery, ent.Version, packageId, packageId)
		if err != nil {
			return err
		}
	}
	_, err = tx.Exec(`delete from grouped_operation where package_id = ?`, packageId)
	if err != nil {
		return err
	}
	return nil
}

func (p publishedRepositoryImpl) GetVersion(packageId string, versionName string) (*entity.PublishedVersionEntity, error) {
	getPackage, errGetPackage := p.GetPackage(packageId)
	if errGetPackage != nil {
		return nil, errGetPackage
	}
	if getPackage == nil {
		return nil, nil
	}

	result := new(entity.PublishedVersionEntity)

	version, revision, err := SplitVersionRevision(versionName)
	if err != nil {
		return nil, err
	}
	query := p.cp.GetConnection().Model(result).
		Where("package_id = ?", packageId).
		Where("deleted_at is ?", nil).
		Where("version = ?", version)

	if revision > 0 {
		query.Where("revision = ?", revision)
	} else if revision == 0 {
		query.Order("revision DESC")
	}

	err = query.First()
	if err != nil {
		if err == pg.ErrNoRows {
			return nil, nil
		}
		return nil, err
	}

	return result, nil
}

func (p publishedRepositoryImpl) GetLatestRevision(packageId, versionName string) (int, error) {
	result := new(entity.PublishedVersionEntity)
	version, _, err := SplitVersionRevision(versionName)
	if err != nil {
		return -1, err
	}
	query := p.cp.GetConnection().Model(result).
		Where("package_id = ?", packageId).
		Where("deleted_at is ?", nil).
		Where("version = ?", version).
		Order("revision DESC")
	err = query.First()
	if err != nil {
		if err == pg.ErrNoRows {
			return 0, nil
		}
		return -1, err
	}

	return result.Revision, nil
}

func (p publishedRepositoryImpl) GetDeletedPackageLatestRevision(packageId, versionName string) (int, error) {
	result := new(entity.PublishedVersionEntity)
	version, _, err := SplitVersionRevision(versionName)
	if err != nil {
		return -1, err
	}
	query := p.cp.GetConnection().Model(result).
		Where("package_id = ?", packageId).
		Where("deleted_at is not ?", nil).
		Where("version = ?", version).
		Order("revision DESC")
	err = query.First()
	if err != nil {
		if err == pg.ErrNoRows {
			return 0, nil
		}
		return -1, err
	}

	return result.Revision, nil
}

<<<<<<< HEAD
func (p publishedRepositoryImpl) GetReadonlyVersion_deprecated(packageId string, versionName string) (*entity.ReadonlyPublishedVersionEntity_deprecated, error) {
	getPackage, errGetPackage := p.GetPackage(packageId)
	if errGetPackage != nil {
		return nil, errGetPackage
	}
	if getPackage == nil {
		return nil, nil
	}
	result := new(entity.ReadonlyPublishedVersionEntity_deprecated)
	version, revision, err := SplitVersionRevision(versionName)
	if err != nil {
		return nil, err
	}
	query := `
	select pv.*,get_latest_revision(coalesce(pv.previous_version_package_id,pv.package_id),pv.previous_version) as previous_version_revision, coalesce(usr.name, created_by) user_name from published_version as pv left join user_data usr on usr.user_id = created_by
	where pv.package_id = ?
		and pv.version = ?
		and ((? = 0 and pv.revision = get_latest_revision(?,?)) or
			(? != 0 and pv.revision = ?))
		and deleted_at is null
	limit 1
	`
	_, err = p.cp.GetConnection().QueryOne(result, query, packageId, version, revision, packageId, version, revision, revision)
	if err != nil {
		if err == pg.ErrNoRows {
			return nil, nil
		}
		return nil, err
	}
	return result, nil
}

=======
>>>>>>> 72d1fd5c
func (p publishedRepositoryImpl) GetReadonlyVersion(packageId string, versionName string, showOnlyDeleted bool) (*entity.PackageVersionRevisionEntity, error) {
	var getPackage *entity.PackageEntity
	var errGetPackage error
	notCondition := ""

	if showOnlyDeleted {
		getPackage, errGetPackage = p.GetPackageIncludingDeleted(packageId)
		notCondition = "not"
	} else {
		getPackage, errGetPackage = p.GetPackage(packageId)
	}

	if errGetPackage != nil {
		return nil, errGetPackage
	}
	if getPackage == nil {
		return nil, nil
	}

	result := new(entity.PackageVersionRevisionEntity)
	version, revision, err := SplitVersionRevision(versionName)
	if err != nil {
		return nil, err
	}
	query := `
	select pv.*,get_latest_revision(coalesce(pv.previous_version_package_id,pv.package_id),pv.previous_version) as previous_version_revision,
	usr.name as prl_usr_name, usr.email as prl_usr_email, usr.avatar_url as prl_usr_avatar_url,
		apikey.id as prl_apikey_id, apikey.name as prl_apikey_name,
		case when coalesce(usr.name, apikey.name)  is null then pv.created_by else usr.user_id end prl_usr_id
		from published_version as pv
	left join user_data usr on usr.user_id = pv.created_by
	left join apihub_api_keys apikey on apikey.id = pv.created_by
	where pv.package_id = ?
		and pv.version = ?
		and ((? = 0 and pv.revision = get_latest_revision(?,?)) or
			(? != 0 and pv.revision = ?))
		and pv.deleted_at is %s null
	limit 1
	`
	_, err = p.cp.GetConnection().QueryOne(result, fmt.Sprintf(query, notCondition), packageId, version, revision, packageId, version, revision, revision)
	if err != nil {
		if err == pg.ErrNoRows {
			return nil, nil
		}
		return nil, err
	}
	return result, nil
}

func (p publishedRepositoryImpl) GetRichPackageVersion(packageId string, version string) (*entity.PackageVersionRichEntity, error) {
	result := new(entity.PackageVersionRichEntity)
	version, revision, err := SplitVersionRevision(version)
	if err != nil {
		return nil, err
	}
	query := `
select pv.*, pg.kind as kind, pg.name as package_name, pg.service_name as service_name, parent_package_names(pg.id) parent_names, get_latest_revision(pv.package_id, pv.version) != pv.revision as not_latest_revision
from package_group as pg,
	published_version as pv
where pv.package_id = ?
	and pv.version = ?
	and ((? = 0 and pv.revision = get_latest_revision(pv.package_id, pv.version)) or
		(? != 0 and pv.revision = ?))
	and pv.package_id = pg.id
limit 1
`
	_, err = p.cp.GetConnection().QueryOne(result, query, packageId, version, revision, revision, revision)
	if err != nil {
		if err == pg.ErrNoRows {
			return nil, nil
		}
		return nil, err
	}
	return result, nil
}

<<<<<<< HEAD
func (p publishedRepositoryImpl) GetVersionRevisionsList_deprecated(searchQuery entity.PackageVersionSearchQueryEntity) ([]entity.PackageVersionRevisionEntity_deprecated, error) {
	var ents []entity.PackageVersionRevisionEntity_deprecated
	if searchQuery.TextFilter != "" {
		searchQuery.TextFilter = "%" + utils.LikeEscaped(searchQuery.TextFilter) + "%"
	}
	query := `
		select pv.*, us.email, us.name, us.avatar_url, coalesce(us.user_id, pv.created_by) as user_id, pv.revision != get_latest_revision(pv.package_id, pv.version) as not_latest_revision
			from published_version as pv left join user_data as us on pv.created_by = us.user_id
			where (?text_filter = ''
				or exists(select 1 from unnest(pv.labels) as label where label ilike ?text_filter)
				or pv.revision::text ilike ?text_filter
				or exists(select user_id from user_data where user_id = pv.created_by and name ilike ?text_filter))
			and pv.package_id = ?package_id
			and pv.version = ?version
			and pv.deleted_at is null
			order by pv.revision desc
			limit ?limit
			offset ?offset;
	`
	_, err := p.cp.GetConnection().Model(&searchQuery).Query(&ents, query)
	if err != nil {
		return nil, err
	}
	return ents, nil
}
=======
>>>>>>> 72d1fd5c
func (p publishedRepositoryImpl) GetVersionRevisionsList(searchQuery entity.PackageVersionSearchQueryEntity) ([]entity.PackageVersionRevisionEntity, error) {
	var ents []entity.PackageVersionRevisionEntity
	if searchQuery.TextFilter != "" {
		searchQuery.TextFilter = "%" + utils.LikeEscaped(searchQuery.TextFilter) + "%"
	}
	query := `
		select pv.*, pv.revision != get_latest_revision(pv.package_id, pv.version) as not_latest_revision,
			us.user_id as prl_usr_id, us.name as prl_usr_name, us.email as prl_usr_email, us.avatar_url as prl_usr_avatar_url,
			apikey.id as prl_apikey_id, apikey.name as prl_apikey_name,
			case when coalesce(us.name, apikey.name)  is null then pv.created_by else us.user_id end prl_usr_id
			from published_version as pv
			left join user_data as us on pv.created_by = us.user_id
			left join apihub_api_keys as apikey on pv.created_by = apikey.id
			where (?text_filter = ''
				or exists(select 1 from unnest(pv.labels) as label where label ilike ?text_filter)
				or exists(select from jsonb_each_text(pv.metadata) where value ilike ?text_filter)
				or exists(select user_id from user_data where user_id = pv.created_by and name ilike ?text_filter))
			and pv.package_id = ?package_id
			and pv.version = ?version
			and pv.deleted_at is null
			order by pv.revision desc
			limit ?limit
			offset ?offset;
	`
	_, err := p.cp.GetConnection().Model(&searchQuery).Query(&ents, query)
	if err != nil {
		return nil, err
	}
	return ents, nil
}

func (p publishedRepositoryImpl) GetVersionByRevision(packageId string, versionName string, revision int) (*entity.PublishedVersionEntity, error) {
	result := new(entity.PublishedVersionEntity)
	err := p.cp.GetConnection().Model(result).
		Where("package_id = ?", packageId).
		Where("version = ?", versionName).
		Where("revision = ?", revision).
		Where("deleted_at is ?", nil).
		First()
	if err != nil {
		if err == pg.ErrNoRows {
			return nil, nil
		}
		return nil, err
	}

	return result, nil
}

func (p publishedRepositoryImpl) GetVersionIncludingDeleted(packageId string, versionName string) (*entity.PublishedVersionEntity, error) {
	result := new(entity.PublishedVersionEntity)
	version, revision, err := SplitVersionRevision(versionName)
	if err != nil {
		return nil, err
	}
	query := p.cp.GetConnection().Model(result).
		Where("package_id = ?", packageId).
		Where("version = ?", version)

	if revision > 0 {
		query.Where("revision = ?", revision)
	} else if revision == 0 {
		query.Order("revision DESC")
	}
	err = query.First()
	if err != nil {
		if err == pg.ErrNoRows {
			return nil, nil
		}
		return nil, err
	}
	return result, nil
}

func (p publishedRepositoryImpl) GetServiceOwner(workspaceId string, serviceName string) (string, error) {
	var packageId string
	serviceOwnerQuery := `SELECT package_id FROM package_service WHERE workspace_id = ? and service_name = ?`
	_, err := p.cp.GetConnection().QueryOne(pg.Scan(&packageId), serviceOwnerQuery, workspaceId, serviceName)
	if err != nil {
		if err == pg.ErrNoRows {
			return "", nil
		}
		return "", err
	}
	return packageId, nil
}

func (p publishedRepositoryImpl) validateMigrationResult(tx *pg.Tx, packageInfo view.PackageInfoFile, publishId string, version *entity.PublishedVersionEntity, content []*entity.PublishedContentEntity, contentData []*entity.PublishedContentDataEntity,
	refs []*entity.PublishedReferenceEntity, src *entity.PublishedSrcEntity, operations []*entity.OperationEntity, operationData []*entity.OperationDataEntity, versionComparisons []*entity.VersionComparisonEntity, operationComparisons []*entity.OperationComparisonEntity, versionComparisonsFromCache []string) error {
	migrationRun := new(mEntity.MigrationRunEntity)

	err := tx.Model(migrationRun).Where("id = ?", packageInfo.MigrationId).First()
	if err != nil {
		return fmt.Errorf("failed to get migration info: %v", err.Error())
	}
	if migrationRun.SkipValidation {
		return nil
	}
	changes := make(map[string]interface{})
	changesOverview := make(PublishedBuildChangesOverview)

	currentTable := "published_version"
	oldVersion := new(entity.PublishedVersionEntity)
	err = tx.Model(oldVersion).
		Where("package_id = ?", version.PackageId).
		Where("version = ?", version.Version).
		Where("revision = ?", version.Revision).
		First()
	if err != nil {
		if err == pg.ErrNoRows {
			changes[currentTable] = "published version not found"
			changesOverview.setUnexpectedEntry(currentTable)
			return fmt.Errorf("published version not found")
		} else {
			return err
		}
	}
	if versionChanges := oldVersion.GetChanges(*version); len(versionChanges) > 0 {
		changes[currentTable] = versionChanges
		changesOverview.setTableChanges(currentTable, versionChanges)
	}

	oldContent := make([]entity.PublishedContentEntity, 0)
	err = tx.Model(&oldContent).
		Where("package_id = ?", version.PackageId).
		Where("version = ?", version.Version).
		Where("revision = ?", version.Revision).
		Select()
	if err != nil {
		return err
	}

	currentTable = "published_version_revision_content"
	contentChanges := make(map[string]interface{}, 0)
	matchedContent := make(map[string]struct{}, 0)
	oldContentChecksums := make(map[string]struct{}, 0)
	for _, s := range oldContent {
		found := false
		oldContentChecksums[s.Checksum] = struct{}{}
		for _, t := range content {
			if s.FileId == t.FileId {
				found = true
				matchedContent[s.FileId] = struct{}{}
				if fileChanges := s.GetChanges(*t); len(fileChanges) > 0 {
					contentChanges[s.FileId] = fileChanges
					changesOverview.setTableChanges(currentTable, fileChanges)
					continue
				}
			}
		}
		if !found {
			return fmt.Errorf(`file '%v' not found in build archive`, s.FileId)
		}
	}
	for _, t := range content {
		if _, matched := matchedContent[t.FileId]; !matched {
			return fmt.Errorf(`unexpected file '%v' (not found in database)`, t.FileId)
		}
	}
	if len(contentChanges) > 0 {
		changes[currentTable] = contentChanges
	}

	currentTable = "published_data"
	contentDataChanges := make(map[string]interface{}, 0)
	matchedChecksums := make(map[string]struct{}, 0)
	for oldChecksum := range oldContentChecksums {
		found := false
		for _, newContentData := range contentData {
			if oldChecksum == newContentData.Checksum {
				found = true
				matchedChecksums[oldChecksum] = struct{}{}
			}
		}
		if !found {
			contentDataChanges[oldChecksum] = "content data not found in build archive"
			changesOverview.setNotFoundEntry(currentTable)
		}
	}
	for _, newContentData := range contentData {
		if _, matched := matchedChecksums[newContentData.Checksum]; !matched {
			contentDataChanges[newContentData.Checksum] = "unexpected content data (not found in database)"
			changesOverview.setUnexpectedEntry(currentTable)
		}
	}
	if len(contentDataChanges) > 0 {
		changes[currentTable] = contentDataChanges
	}

	currentTable = "published_version_reference"
	oldRefs := make([]entity.PublishedReferenceEntity, 0)
	err = tx.Model(&oldRefs).
		Where("package_id = ?", version.PackageId).
		Where("version = ?", version.Version).
		Where("revision = ?", version.Revision).
		Select()
	if err != nil {
		return err
	}
	refsChanges := make(map[string]interface{}, 0)
	matchedRefs := make(map[string]struct{}, 0)
	for _, s := range oldRefs {
		found := false
		refId := view.MakePackageRefKey(s.RefPackageId, s.RefVersion, s.RefRevision)
		parentRefId := view.MakePackageRefKey(s.ParentRefPackageId, s.ParentRefVersion, s.ParentRefRevision)
		refKey := fmt.Sprintf(`RefId:%v;ParentRef:%v`, refId, parentRefId)
		for _, t := range refs {
			if refId == view.MakePackageRefKey(t.RefPackageId, t.RefVersion, t.RefRevision) &&
				parentRefId == view.MakePackageRefKey(t.ParentRefPackageId, t.ParentRefVersion, t.ParentRefRevision) {
				found = true
				matchedRefs[refKey] = struct{}{}
				if refChanges := s.GetChanges(*t); len(refChanges) > 0 {
					refsChanges[refKey] = refChanges
					changesOverview.setTableChanges(currentTable, refChanges)
					continue
				}
			}
		}
		if !found {
			return fmt.Errorf(`ref '%v' not found in build archive`, refKey)
		}
	}
	for _, t := range refs {
		refId := view.MakePackageRefKey(t.RefPackageId, t.RefVersion, t.RefRevision)
		parentRefId := view.MakePackageRefKey(t.ParentRefPackageId, t.ParentRefVersion, t.ParentRefRevision)
		refKey := fmt.Sprintf(`RefId:%v;ParentRef:%v`, refId, parentRefId)
		if _, matched := matchedRefs[refKey]; !matched {
			return fmt.Errorf(`unexpected ref '%v' (not found in database)`, refKey)
		}
	}
	if len(refsChanges) > 0 {
		changes[currentTable] = refsChanges
	}

	currentTable = "published_sources"
	oldSource := new(entity.PublishedSrcEntity)
	sourcesFound := true
	err = tx.Model(oldSource).
		Where("package_id = ?", version.PackageId).
		Where("version = ?", version.Version).
		Where("revision = ?", version.Revision).
		First()
	if err != nil {
		if err == pg.ErrNoRows {
			changes[currentTable] = "sources not found"
			changesOverview.setUnexpectedEntry(currentTable)
			sourcesFound = false
		} else {
			return err
		}
	}
	if sourcesFound {
		if srcChanges := oldSource.GetChanges(*src); len(srcChanges) > 0 {
			changes["published_sources"] = srcChanges
			changesOverview.setTableChanges(currentTable, srcChanges)
		}
	}

	currentTable = "operation"
	oldOperations := make([]entity.OperationEntity, 0)
	err = tx.Model(&oldOperations).
		Where("package_id = ?", version.PackageId).
		Where("version = ?", version.Version).
		Where("revision = ?", version.Revision).
		Select()
	if err != nil {
		return err
	}
	operationsChanges := make(map[string]interface{}, 0)
	matchedOperations := make(map[string]struct{}, 0)
	for _, s := range oldOperations {
		found := false
		for _, t := range operations {
			if s.OperationId == t.OperationId {
				found = true
				matchedOperations[s.OperationId] = struct{}{}
				if operationChanges := s.GetChanges(*t); len(operationChanges) > 0 {
					operationsChanges[s.OperationId] = operationChanges
					changesOverview.setTableChanges(currentTable, operationChanges)
					continue
				}
			}
		}
		if !found {
			operationsChanges[s.OperationId] = "operation not found in build archive"
			changesOverview.setNotFoundEntry(currentTable)
		}
	}
	for _, t := range operations {
		if _, matched := matchedOperations[t.OperationId]; !matched {
			operationsChanges[t.OperationId] = "unexpected operation (not found in database)"
			changesOverview.setUnexpectedEntry(currentTable)
		}
	}
	if len(operationsChanges) > 0 {
		changes["operation"] = operationsChanges
	}

	currentTable = "operation_data"
	oldOperationData := make([]entity.OperationDataEntity, 0)
	err = tx.Model(&oldOperationData).
		ColumnExpr("operation_data.data_hash, operation_data.search_scope").
		Join("inner join operation o").
		JoinOn("o.data_hash = operation_data.data_hash").
		JoinOn("o.package_id = ?", version.PackageId).
		JoinOn("o.version = ?", version.Version).
		JoinOn("o.revision = ?", version.Revision).
		Select()
	if err != nil {
		return err
	}
	operationDataChanges := make(map[string]interface{}, 0)
	matchedOperationData := make(map[string]struct{}, 0)
	for _, s := range oldOperationData {
		found := false
		for _, t := range operationData {
			if s.DataHash == t.DataHash {
				found = true
				matchedOperationData[s.DataHash] = struct{}{}
				if dataChanges := s.GetChanges(*t); len(dataChanges) > 0 {
					operationDataChanges[s.DataHash] = dataChanges
					changesOverview.setTableChanges(currentTable, dataChanges)
					continue
				}
			}
		}
		if !found {
			operationDataChanges[s.DataHash] = "operation data not found in build archive"
			changesOverview.setNotFoundEntry(currentTable)
		}
	}
	for _, t := range operationData {
		if _, matched := matchedOperationData[t.DataHash]; !matched {
			operationDataChanges[t.DataHash] = "unexpected operation data (not found in database)"
			changesOverview.setUnexpectedEntry(currentTable)
		}
	}
	if len(operationDataChanges) > 0 {
		changes["operation_data"] = operationDataChanges
	}

	if !packageInfo.NoChangelog && packageInfo.PreviousVersion != "" {
		versionComparisonsChanges, versionComparisonIds, err := p.getVersionComparisonsChanges(tx, packageInfo, versionComparisons, versionComparisonsFromCache, &changesOverview)
		if err != nil {
			return err
		}
		if len(versionComparisonsChanges) > 0 {
			changes["version_comparison"] = versionComparisonsChanges
		}
		operationComparisonsChanges, err := p.getOperationComparisonsChanges(tx, packageInfo, operationComparisons, versionComparisonIds, &changesOverview)
		if err != nil {
			return err
		}
		if len(operationComparisonsChanges) > 0 {
			changes["operation_comparison"] = operationComparisonsChanges
		}
	}
	if len(changes) > 0 {
		ent := mEntity.MigratedVersionChangesEntity{
			PackageId:     version.PackageId,
			Version:       version.Version,
			Revision:      version.Revision,
			BuildId:       publishId,
			MigrationId:   packageInfo.MigrationId,
			Changes:       changes,
			UniqueChanges: changesOverview.getUniqueChanges(),
		}
		_, err = tx.Model(&ent).Insert()
		if err != nil {
			return fmt.Errorf("failed to insert migrated version changes: %v", err.Error())
		}
		insertMigrationChangesQuery := `
		insert into migration_changes
		values (?, ?)
		on conflict (migration_id)
		do update
		set changes = coalesce(migration_changes.changes, '{}') || (
			SELECT jsonb_object_agg(key, coalesce((migration_changes.changes ->> key)::int, 0) + 1)
			from jsonb_each_text(EXCLUDED.changes)
			);`
		_, err = tx.Exec(insertMigrationChangesQuery, packageInfo.MigrationId, changesOverview)
		if err != nil {
			return fmt.Errorf("failed to insert migration changes: %v", err.Error())
		}
	}
	return nil
}

func (p publishedRepositoryImpl) getVersionComparisonsChanges(tx *pg.Tx, packageInfo view.PackageInfoFile, versionComparisonEntities []*entity.VersionComparisonEntity, versionComparisonsFromCache []string, changesOverview *PublishedBuildChangesOverview) (map[string]interface{}, []string, error) {
	var err error
	currentTable := "version_comparison"
	if packageInfo.PreviousVersionPackageId == "" {
		packageInfo.PreviousVersionPackageId = packageInfo.PackageId
	}
	if strings.Contains(packageInfo.Version, `@`) {
		packageInfo.Version, packageInfo.Revision, err = SplitVersionRevision(packageInfo.Version)
		if err != nil {
			return nil, nil, err
		}
	}
	if strings.Contains(packageInfo.PreviousVersion, `@`) {
		packageInfo.PreviousVersion, packageInfo.PreviousVersionRevision, err = SplitVersionRevision(packageInfo.PreviousVersion)
		if err != nil {
			return nil, nil, err
		}
	}
	if packageInfo.PreviousVersionRevision == 0 {
		_, err = tx.QueryOne(pg.Scan(&packageInfo.PreviousVersionRevision), `
		select max(revision) from published_version
			where package_id = ?
			and version = ?`, packageInfo.PreviousVersionPackageId, packageInfo.PreviousVersion)
		if err != nil {
			return nil, nil, fmt.Errorf("failed to calculate previous version revision: %v", err.Error())
		}
	}
	versionComparisonsChanges := make(map[string]interface{}, 0)
	oldVersionComparisons := make([]entity.VersionComparisonEntity, 0)
	versionComparisonSnapshotTable := fmt.Sprintf(`migration."version_comparison_%s"`, packageInfo.MigrationId)
	getVersionComparisonsQuery := fmt.Sprintf(`
		with ref_comparison_ids as (
			select unnest(refs) as comparison_id from %s
				where package_id = ?
				and version = ?
				and revision = ?
				and previous_package_id = ?
				and previous_version = ?
				and previous_revision = ?
		)
		select * from %s
			where package_id = ?
			and version = ?
			and revision = ?
			and previous_package_id = ?
			and previous_version = ?
			and previous_revision = ?
		union
		select * from %s
			where comparison_id in (select comparison_id from ref_comparison_ids)
		`, versionComparisonSnapshotTable, versionComparisonSnapshotTable, versionComparisonSnapshotTable)
	_, err = tx.Query(&oldVersionComparisons, getVersionComparisonsQuery,
		packageInfo.PackageId,
		packageInfo.Version,
		packageInfo.Revision,
		packageInfo.PreviousVersionPackageId,
		packageInfo.PreviousVersion,
		packageInfo.PreviousVersionRevision,
		packageInfo.PackageId,
		packageInfo.Version,
		packageInfo.Revision,
		packageInfo.PreviousVersionPackageId,
		packageInfo.PreviousVersion,
		packageInfo.PreviousVersionRevision,
	)
	if err != nil {
		return nil, nil, fmt.Errorf("failed to get version comparisons from db: %v", err.Error())
	}
	matchedComparisons := make(map[string]struct{}, 0)
	versionComparisonIds := make([]string, 0)
	for _, s := range oldVersionComparisons {
		found := false
		for _, t := range versionComparisonEntities {
			if s.ComparisonId == t.ComparisonId {
				found = true
				matchedComparisons[s.ComparisonId] = struct{}{}
				versionComparisonIds = append(versionComparisonIds, s.ComparisonId)
				if versionComparisonChanges := s.GetChanges(*t); len(versionComparisonChanges) > 0 {
					versionComparisonsChanges[s.ComparisonId] = versionComparisonChanges
					changesOverview.setTableChanges(currentTable, versionComparisonChanges)
				}
			}
		}
		if !found {
			fromCache := false
			for _, versionComparisonFromCache := range versionComparisonsFromCache {
				if versionComparisonFromCache == s.ComparisonId {
					fromCache = true
					break
				}
			}
			if !fromCache {
				versionComparisonsChanges[s.ComparisonId] = "version comparison not found in build archive"
				changesOverview.setNotFoundEntry(currentTable)
			}
		}
	}
	for _, t := range versionComparisonEntities {
		if _, matched := matchedComparisons[t.ComparisonId]; !matched {
			versionComparisonsChanges[t.ComparisonId] = "unexpected version comparison (not found in database)"
			changesOverview.setNotFoundEntry(currentTable)
		}
	}
	return versionComparisonsChanges, versionComparisonIds, nil
}

func (p publishedRepositoryImpl) getOperationComparisonsChanges(tx *pg.Tx, packageInfo view.PackageInfoFile, operationComparisonEntities []*entity.OperationComparisonEntity, versionComparisonIds []string, changesOverview *PublishedBuildChangesOverview) (map[string]interface{}, error) {
	var err error
	currentTable := "operation_comparison"
	if len(versionComparisonIds) == 0 && len(operationComparisonEntities) == 0 {
		return nil, nil
	}
	if packageInfo.PreviousVersionPackageId == "" {
		packageInfo.PreviousVersionPackageId = packageInfo.PackageId
	}
	if strings.Contains(packageInfo.Version, `@`) {
		packageInfo.Version, packageInfo.Revision, err = SplitVersionRevision(packageInfo.Version)
		if err != nil {
			return nil, err
		}
	}
	if strings.Contains(packageInfo.PreviousVersion, `@`) {
		packageInfo.PreviousVersion, packageInfo.PreviousVersionRevision, err = SplitVersionRevision(packageInfo.PreviousVersion)
		if err != nil {
			return nil, err
		}
	}
	if packageInfo.PreviousVersionRevision == 0 {
		_, err = tx.QueryOne(pg.Scan(&packageInfo.PreviousVersionRevision), `
		select max(revision) from published_version
			where package_id = ?
			and version = ?`, packageInfo.PreviousVersionPackageId, packageInfo.PreviousVersion)
		if err != nil {
			return nil, fmt.Errorf("failed to calculate previous version revision: %v", err.Error())
		}
	}
	operationComparisonsChanges := make(map[string]interface{}, 0)
	oldOperationComparisons := make([]entity.OperationComparisonEntity, 0)
	matchedOperationComparisons := make(map[string]struct{}, 0)
	if len(versionComparisonIds) > 0 {
		operationComparisonSnapshotTable := fmt.Sprintf(`migration."operation_comparison_%s"`, packageInfo.MigrationId)
		getOperationComparisonsQuery := fmt.Sprintf(`
			select * from %s
				where comparison_id in (?)
			`, operationComparisonSnapshotTable)
		_, err = tx.Query(&oldOperationComparisons, getOperationComparisonsQuery,
			pg.In(versionComparisonIds),
		)
		if err != nil {
			return nil, fmt.Errorf("failed to get operation comparisons from db: %v", err.Error())
		}
		for _, oldComp := range oldOperationComparisons {
			key := fmt.Sprintf(`ComparisonId:%s;OperationId:%s;PreviousOperationId:%s`, oldComp.ComparisonId, oldComp.OperationId, oldComp.PreviousOperationId)
			found := false
			for _, newComp := range operationComparisonEntities {
				if oldComp.ComparisonId == newComp.ComparisonId &&
					oldComp.OperationId == newComp.OperationId &&
					oldComp.PreviousOperationId == newComp.PreviousOperationId {
					found = true
					matchedOperationComparisons[key] = struct{}{}
					if operationComparisonChanges := oldComp.GetChanges(*newComp); len(operationComparisonChanges) > 0 {
						operationComparisonsChanges[key] = operationComparisonChanges
						changesOverview.setTableChanges(currentTable, operationComparisonChanges)
					}
				}
			}
			if !found {
				operationComparisonsChanges[key] = "operation comparison not found in build archive"
				changesOverview.setNotFoundEntry(currentTable)
			}
		}
	}
	for _, newComp := range operationComparisonEntities {
		key := fmt.Sprintf(`ComparisonId:%s;OperationId:%s;PreviousOperationId:%s`, newComp.ComparisonId, newComp.OperationId, newComp.PreviousOperationId)
		if _, matched := matchedOperationComparisons[key]; !matched {
			operationComparisonsChanges[key] = "unexpected operation comparison (not found in database)"
			changesOverview.setUnexpectedEntry(currentTable)
		}
	}
	return operationComparisonsChanges, nil
}

func (p publishedRepositoryImpl) CreateVersionWithData(packageInfo view.PackageInfoFile, buildId string, version *entity.PublishedVersionEntity, content []*entity.PublishedContentEntity,
	data []*entity.PublishedContentDataEntity, refs []*entity.PublishedReferenceEntity, src *entity.PublishedSrcEntity, srcArchive *entity.PublishedSrcArchiveEntity,
	operations []*entity.OperationEntity, operationsData []*entity.OperationDataEntity,
	operationComparisons []*entity.OperationComparisonEntity, builderNotifications []*entity.BuilderNotificationsEntity,
	versionComparisons []*entity.VersionComparisonEntity, serviceName string, pkg *entity.PackageEntity, versionComparisonsFromCache []string) error {
	if len(content) == 0 && len(refs) == 0 {
		return nil
	}

	var err error
	ctx := context.Background()
	err = p.cp.GetConnection().RunInTransaction(ctx, func(tx *pg.Tx) error {
		start := time.Now()
		var ents []entity.BuildEntity
		_, err := tx.Query(&ents, getBuildWithLock, buildId)
		utils.PerfLog(time.Since(start).Milliseconds(), 50, "CreateVersionWithData: getBuildWithLock")
		if err != nil {
			return fmt.Errorf("CreateVersionWithData: failed to get build %s: %w", buildId, err)
		}
		if len(ents) == 0 {
			return fmt.Errorf("CreateVersionWithData: failed to start version publish. Build with buildId='%s' is not found", buildId)
		}
		build := &ents[0]

		//do not allow publish for "complete" builds and builds that are not failed with "Restart count exceeded limit"
		if build.Status == string(view.StatusComplete) ||
			(build.Status == string(view.StatusError) && build.RestartCount < 2) {
			return fmt.Errorf("failed to start version publish. Version with buildId='%v' is already published or failed", buildId)
		}

		start = time.Now()
		_, err = tx.Model(version).OnConflict("(package_id, version, revision) DO UPDATE").Insert()
		if err != nil {
			return fmt.Errorf("failed to insert published_version %+v: %w", version, err)
		}
		utils.PerfLog(time.Since(start).Milliseconds(), 50, "CreateVersionWithData: insert version")

		if packageInfo.MigrationBuild {
			start = time.Now()
			err := p.validateMigrationResult(tx, packageInfo, buildId, version, content, data, refs, src, operations, operationsData, versionComparisons, operationComparisons, versionComparisonsFromCache)
			if err != nil {
				return fmt.Errorf("migration result validation failed: %v", err.Error())
			}
			// ok, it takes pretty long time, but valuable
			utils.PerfLog(time.Since(start).Milliseconds(), 2000, "CreateVersionWithData: migration validation")
		}

		start = time.Now()
		for _, d := range data {
			exists, err := p.contentDataExists(tx, d.PackageId, d.Checksum) // TODO: could be bulk select
			if err != nil {
				return err
			}
			if !exists {
				_, err := tx.Model(d).OnConflict("(package_id, checksum) DO UPDATE").Insert()
				if err != nil {
					return fmt.Errorf("failed to insert published_data %+v: %w", d, err)
				}
			}
		}
		utils.PerfLog(time.Since(start).Milliseconds(), 200, "CreateVersionWithData: content data insert")
		start = time.Now()
		for _, c := range content {
			_, err := tx.Model(c).OnConflict("(package_id, version, revision, file_id) DO UPDATE").Insert()
			if err != nil {
				return fmt.Errorf("failed to insert published_version_revision_content %+v: %w", c, err)
			}
		}
		utils.PerfLog(time.Since(start).Milliseconds(), 200, "CreateVersionWithData: content insert")

		if len(refs) > 0 {
			start = time.Now()
			_, err := tx.Model(&refs).OnConflict(`(package_id, version, revision, reference_id, reference_version, reference_revision, parent_reference_id, parent_reference_version, parent_reference_revision)
			DO UPDATE SET "excluded" = EXCLUDED."excluded"`).Insert()
			if err != nil {
				return fmt.Errorf("failed to insert published_version_reference %+v: %w", refs, err)
			}
			utils.PerfLog(time.Since(start).Milliseconds(), 50, "CreateVersionWithData: refs insert")
		}
		if srcArchive != nil {
			start = time.Now()
			count, err := tx.Model(srcArchive).
				Where("checksum = ?", srcArchive.Checksum).
				Count()
			if err != nil {
				return err
			}
			if count == 0 {
				_, err := tx.Model(srcArchive).OnConflict("(checksum) DO NOTHING").Insert()
				if err != nil {
					return fmt.Errorf("failed to insert published_sources_archive %+v: %w", srcArchive, err)
				}
			}
			utils.PerfLog(time.Since(start).Milliseconds(), 50, "CreateVersionWithData: srcArchive insert")
		}
		if src != nil {
			start = time.Now()
			_, err := tx.Model(src).OnConflict("(package_id, version, revision) DO UPDATE").Insert()
			if err != nil {
				return fmt.Errorf("failed to insert published_sources %+v: %w", src, err)
			}
			utils.PerfLog(time.Since(start).Milliseconds(), 50, "CreateVersionWithData: src insert")
		}
		validationSkipped := true
		if packageInfo.MigrationBuild {
			migrationRun := new(mEntity.MigrationRunEntity)
			err := tx.Model(migrationRun).Where("id = ?", packageInfo.MigrationId).First()
			if err != nil {
				return fmt.Errorf("failed to get migration info: %v", err.Error())
			}
			validationSkipped = migrationRun.SkipValidation
		}
		newOperationsData := make([]entity.OperationDataEntity, 0)
		if len(operationsData) > 0 {
			start = time.Now()
			seachScopeChangesCountQuery := `
				select count(*)
				from migrated_version_changes
				where build_id = ?
				and (changes -> 'operation_data' -> ? -> 'SearchScope' is not null) limit 1;`
			oldOperationDataCountQuery := `
				select count(data_hash)
				from operation_data
				where data_hash = ? limit 1`
			for _, data := range operationsData {
				var count int
				_, err = tx.Query(pg.Scan(&count), oldOperationDataCountQuery, data.DataHash)
				if err != nil {
					return err
				}
				if count != 1 {
					newOperationsData = append(newOperationsData, *data)
					continue
				}
				if validationSkipped {
					oldOperationData := new(entity.OperationDataEntity)
					err = tx.Model(oldOperationData).Column("search_scope").Where("data_hash = ?", data.DataHash).First()
					if err != nil {
						if err == pg.ErrNoRows {
							newOperationsData = append(newOperationsData, *data)
							continue
						}
						return err
					}
					if len(oldOperationData.GetChanges(*data)) > 0 {
						newOperationsData = append(newOperationsData, *data)
					}
				} else {
					var count int
					_, err = tx.Query(pg.Scan(&count), seachScopeChangesCountQuery, buildId, data.DataHash)
					if err != nil {
						return err
					}
					if count > 0 {
						newOperationsData = append(newOperationsData, *data)
						continue
					}
				}
			}
			utils.PerfLog(time.Since(start).Milliseconds(), 100+int64(len(operationsData)*10), fmt.Sprintf("CreateVersionWithData: operationsData calculation (%d items)", len(operationsData)))
		}
		if len(newOperationsData) > 0 {
			start = time.Now()
			_, err := tx.Model(&newOperationsData).OnConflict("(data_hash) DO UPDATE SET search_scope = EXCLUDED.search_scope").Insert()
			if err != nil {
				return fmt.Errorf("failed to insert operation_data: %w", err)
			}
			utils.PerfLog(time.Since(start).Milliseconds(), 50, "CreateVersionWithData: operationsData insert")
		}

		var existingGroupedOperations []entity.GroupedOperationEntity

		if packageInfo.MigrationBuild {
			// In case of migration list of operations may change due to new builder implementation, so need to cleanup existing list before insert

			start = time.Now()
			// Need to preserve grouped operations, since it will be deleted along with operations
			err = tx.Model(&existingGroupedOperations).
				Where("package_id = ?", version.PackageId).
				Where("version = ?", version.Version).
				Where("revision = ?", version.Revision).Select()
			if err != nil {
				return fmt.Errorf("failed to fetch grouped operations before operations cleanup: %w", err)
			}

			_, err := tx.Model(&entity.OperationEntity{}).
				Where("package_id=?", version.PackageId).
				Where("version=?", version.Version).
				Where("revision=?", version.Revision).
				Delete()
			utils.PerfLog(time.Since(start).Milliseconds(), 50+int64(len(operations)*10), "CreateVersionWithData: old operations delete")
			if err != nil {
				return fmt.Errorf("failed to cleanup operations for migration %+v: %w", operations, err)
			}
		}
		if len(operations) != 0 {
			start = time.Now()
			_, err := tx.Model(&operations).OnConflict("(package_id, version, revision, operation_id) DO UPDATE").Insert()
			utils.PerfLog(time.Since(start).Milliseconds(), 50+int64(len(operations)*10), "CreateVersionWithData: new operations insert")
			if err != nil {
				return fmt.Errorf("failed to insert operations %+v: %w", operations, err)
			}
		}
		if len(newOperationsData) > 0 {
			if packageInfo.MigrationBuild {
				//insert versions that require text search recalculation into specific table. These versions will be recalculated at the end of migration
				_, err = tx.Exec(
					fmt.Sprintf(`insert into migration."expired_ts_operation_data_%s" values(?, ?, ?)`, packageInfo.MigrationId),
					version.PackageId, version.Version, version.Revision)
				if err != nil {
					return fmt.Errorf("failed to insert into migration.expired_ts_operation_data: %w", err)
				}
			} else {
				start = time.Now()
				calculateRestTextSearchDataQuery := `
				insert into ts_rest_operation_data
					select data_hash,
					to_tsvector(jsonb_extract_path_text(search_scope, ?)) scope_request,
					to_tsvector(jsonb_extract_path_text(search_scope, ?)) scope_response,
					to_tsvector(jsonb_extract_path_text(search_scope, ?)) scope_annotation,
					to_tsvector(jsonb_extract_path_text(search_scope, ?)) scope_properties,
					to_tsvector(jsonb_extract_path_text(search_scope, ?)) scope_examples
					from operation_data
					where data_hash in (select distinct data_hash from operation where package_id = ? and version = ? and revision = ? and type = ?)
				on conflict (data_hash) do update
				set scope_request = EXCLUDED.scope_request,
				scope_response = EXCLUDED.scope_response,
				scope_annotation = EXCLUDED.scope_annotation,
				scope_properties = EXCLUDED.scope_properties,
				scope_examples = EXCLUDED.scope_examples;`
				_, err = tx.Exec(calculateRestTextSearchDataQuery,
					view.RestScopeRequest, view.RestScopeResponse, view.RestScopeAnnotation, view.RestScopeProperties, view.RestScopeExamples,
					version.PackageId, version.Version, version.Revision, view.RestApiType)
				if err != nil {
					return fmt.Errorf("failed to insert ts_rest_operation_data: %w", err)
				}
				calculateGraphqlTextSearchDataQuery := `
				insert into ts_graphql_operation_data
					select data_hash,
					to_tsvector(jsonb_extract_path_text(search_scope, ?)) scope_argument,
					to_tsvector(jsonb_extract_path_text(search_scope, ?)) scope_property,
					to_tsvector(jsonb_extract_path_text(search_scope, ?)) scope_annotation
					from operation_data
					where data_hash in (select distinct data_hash from operation where package_id = ? and version = ? and revision = ? and type = ?)
				on conflict (data_hash) do update
				set scope_argument = EXCLUDED.scope_argument,
				scope_property = EXCLUDED.scope_property,
				scope_annotation = EXCLUDED.scope_annotation;`
				_, err = tx.Exec(calculateGraphqlTextSearchDataQuery,
					view.GraphqlScopeArgument, view.GraphqlScopeProperty, view.GraphqlScopeAnnotation,
					version.PackageId, version.Version, version.Revision, view.GraphqlApiType)
				if err != nil {
					return fmt.Errorf("failed to insert ts_grahpql_operation_data: %w", err)
				}
				calculateAllTextSearchDataQuery := `
				insert into ts_operation_data
					select data_hash,
					to_tsvector(jsonb_extract_path_text(search_scope, ?)) scope_all
					from operation_data
					where data_hash in (select distinct data_hash from operation where package_id = ? and version = ? and revision = ?)
				on conflict (data_hash) do update
				set scope_all = EXCLUDED.scope_all`
				_, err = tx.Exec(calculateAllTextSearchDataQuery,
					view.ScopeAll,
					version.PackageId, version.Version, version.Revision)
				if err != nil {
					return fmt.Errorf("failed to insert ts_operation_data: %w", err)
				}

				calculateFullTextSearchOperationsQuery := `
					insert into fts_operation_data
					select data_hash,
						to_tsvector(convert_from(data,'UTF-8'))  data_vector
					from operation_data where operation_data.data_hash in (select distinct data_hash from operation where package_id = ? and version = ? and revision = ?)
					on conflict (data_hash) do update set data_vector = EXCLUDED.data_vector`
				_, err = tx.Exec(calculateFullTextSearchOperationsQuery,
					version.PackageId, version.Version, version.Revision)
				if err != nil {
					return fmt.Errorf("failed to insert fts_operation_data: %w", err)
				}

				utils.PerfLog(time.Since(start).Milliseconds(), 1000, "CreateVersionWithData: ts_vectors insert")
			}
		}
		if len(versionComparisons) != 0 {
			start = time.Now()
			err = p.saveVersionChangesTx(tx, operationComparisons, versionComparisons)
			if err != nil {
				return err
			}
			utils.PerfLog(time.Since(start).Milliseconds(), 50, "CreateVersionWithData: versionComparisons insert")
		}
		if len(builderNotifications) != 0 {
			start = time.Now()
			_, err := tx.Model(&builderNotifications).Insert()
			if err != nil {
				return fmt.Errorf("failed to insert builder notifications %+v: %w", builderNotifications, err)
			}
			utils.PerfLog(time.Since(start).Milliseconds(), 50, "CreateVersionWithData: builderNotifications insert")
		}

		if len(existingGroupedOperations) > 0 {
			// Restore grouped operations
			start = time.Now()

			// Check that every grouped operation still exists in the new list
			opMap := make(map[string]struct{})
			for _, op := range operations {
				opMap[op.OperationId] = struct{}{}
			}
			var groupedOperationsToRestore []entity.GroupedOperationEntity
			for _, groupedOperation := range existingGroupedOperations {
				if _, ok := opMap[groupedOperation.OperationId]; ok {
					groupedOperationsToRestore = append(groupedOperationsToRestore, groupedOperation)
				} else {
					log.Warnf("Grouped operation with id %s is not found in the operations list and will not be restored. PackageId=%s, version=%s, revision=%d",
						groupedOperation.OperationId, version.PackageId, version.Version, version.Revision)
				}
			}

			_, err = tx.Model(&groupedOperationsToRestore).Insert()
			if err != nil {
				return fmt.Errorf("failed to restore grouped operations: %w", err)
			}
			utils.PerfLog(time.Since(start).Milliseconds(), 50, "CreateVersionWithData: restore grouped operations")
		}

		if !packageInfo.MigrationBuild {
			start = time.Now()
			err = p.propagatePreviousOperationGroups(tx, version)
			if err != nil {
				return fmt.Errorf("failed to propagate previous operation groups: %w", err)
			}
			utils.PerfLog(time.Since(start).Milliseconds(), 50, "CreateVersionWithData: propagatePreviousOperationGroups")
		}

		if serviceName != "" {
			start = time.Now()
			log.Infof("setting serviceName '%s' for package %s", serviceName, version.PackageId)
			_, err := tx.Model(pkg).Where("id = ?", version.PackageId).Set("service_name = ?", serviceName).Update()
			if err != nil {
				return err
			}
			insertServiceOwnerQuery := `
					INSERT INTO package_service (workspace_id, package_id, service_name)
					VALUES (?, ?, ?)`
			_, err = tx.Exec(insertServiceOwnerQuery, utils.GetPackageWorkspaceId(version.PackageId), version.PackageId, serviceName)
			if err != nil {
				return err
			}
			utils.PerfLog(time.Since(start).Milliseconds(), 50, "CreateVersionWithData: set serviceName for package")
		}

		start = time.Now()
		var ent entity.BuildEntity
		query := tx.Model(&ent).
			Where("build_id = ?", buildId).
			Set("status = ?", view.StatusComplete).
			Set("details = ?", "").
			Set("last_active = now()")
		_, err = query.Update()
		if err != nil {
			return fmt.Errorf("failed to update build entity: %w", err)
		}
		utils.PerfLog(time.Since(start).Milliseconds(), 50, "CreateVersionWithData: update build entity")

		return nil
	})
	if err != nil {
		return err
	}
	return nil
}

func (p publishedRepositoryImpl) propagatePreviousOperationGroups(tx *pg.Tx, version *entity.PublishedVersionEntity) error {
	previousGroupPackageId := version.PackageId
	previousGroupVersion := version.Version
	previousGroupRevision := version.Revision - 1
	if version.Revision <= 1 {
		if version.PreviousVersion == "" {
			return nil
		}
		if version.PreviousVersionPackageId != "" {
			previousGroupPackageId = version.PreviousVersionPackageId
		}
		previousGroupVersion = version.PreviousVersion
		_, err := tx.QueryOne(pg.Scan(&previousGroupRevision), `
		select max(revision) from published_version
			where package_id = ?
			and version = ?`, previousGroupPackageId, previousGroupVersion)
		if err != nil {
			return err
		}
	}
	previousOperationGroups := make([]entity.OperationGroupEntity, 0)
	getOperationGroupsQuery := `select * from operation_group where package_id = ? and version = ? and revision = ? and autogenerated = false`
	_, err := tx.Query(&previousOperationGroups, getOperationGroupsQuery, previousGroupPackageId, previousGroupVersion, previousGroupRevision)
	if err != nil {
		if err == pg.ErrNoRows {
			return nil
		}
		return err
	}
	if len(previousOperationGroups) == 0 {
		return nil
	}
	copyExistingOperationsFromPackageQuery := `
	insert into grouped_operation
	select ?, o.package_id, o.version, o.revision, o.operation_id
	from grouped_operation g
	inner join operation o
	on o.package_id = ?
	and o.version = ?
	and o.revision = ?
	and o.operation_id = g.operation_id
	where g.group_id = ?;
	`
	//this query detects if operation moved to another ref and updates the link in grouped_operation table instead of marking it as deleted
	copyExistingOperationsFromRefsQuery := `
	insert into grouped_operation
	with refs as (
				select distinct reference_id as package_id, reference_version as version, reference_revision as revision from published_version_reference
				where package_id = ?
				and version = ?
				and revision = ?
				and excluded = false
	),
	operations as (
		select o.package_id, o.version, o.revision, o.operation_id from operation o
		inner join refs r
		on r.package_id = o.package_id
		and r.version = o.version
		and r.revision = o.revision
	)
	select ?, o.package_id, o.version, o.revision, o.operation_id from grouped_operation g
	inner join operations o
	on g.package_id = o.package_id
	and g.operation_id = o.operation_id
	where g.group_id = ?;
	`

	for _, group := range previousOperationGroups {
		oldGroupId := group.GroupId
		newGroup := group
		newGroup.PackageId = version.PackageId
		newGroup.Version = version.Version
		newGroup.Revision = version.Revision
		newGroup.GroupId = view.MakeOperationGroupId(newGroup.PackageId, newGroup.Version, newGroup.Revision, newGroup.ApiType, newGroup.GroupName)
		_, err = tx.Model(&newGroup).Insert()
		if err != nil {
			return fmt.Errorf("failed to copy old operation group: %w", err)
		}
		_, err = tx.Model(&entity.OperationGroupHistoryEntity{
			GroupId:   newGroup.GroupId,
			Action:    view.OperationGroupActionCreate,
			Data:      newGroup,
			UserId:    version.CreatedBy,
			Date:      time.Now(),
			Automatic: true,
		}).Insert()
		if err != nil {
			return fmt.Errorf("failed to insert operation group history: %w", err)
		}
		_, err = tx.Exec(copyExistingOperationsFromPackageQuery, newGroup.GroupId, newGroup.PackageId, newGroup.Version, newGroup.Revision, oldGroupId)
		if err != nil {
			return fmt.Errorf("failed to copy existing grouped operations for package: %w", err)
		}
		_, err = tx.Exec(copyExistingOperationsFromRefsQuery,
			version.PackageId, version.Version, version.Revision,
			newGroup.GroupId, oldGroupId)
		if err != nil {
			return fmt.Errorf("failed to copy existing grouped operations for refs: %w", err)
		}
	}

	return err
}

func (p publishedRepositoryImpl) validateChangelogMigrationResult(tx *pg.Tx, packageInfo view.PackageInfoFile, publishId string, versionComparisons []*entity.VersionComparisonEntity, operationComparisons []*entity.OperationComparisonEntity, versionComparisonsFromCache []string) error {
	migrationRun := new(mEntity.MigrationRunEntity)
	err := tx.Model(migrationRun).Where("id = ?", packageInfo.MigrationId).First()
	if err != nil {
		return fmt.Errorf("failed to get migration info: %v", err.Error())
	}
	if migrationRun.SkipValidation {
		return nil
	}
	if packageInfo.PreviousVersion == "" {
		return nil
	}
	changes := make(map[string]interface{}, 0)
	changesOverview := make(PublishedBuildChangesOverview)
	versionComparisonsChanges, versionComparisonIds, err := p.getVersionComparisonsChanges(tx, packageInfo, versionComparisons, versionComparisonsFromCache, &changesOverview)
	if err != nil {
		return err
	}
	if len(versionComparisonsChanges) > 0 {
		changes["version_comparison"] = versionComparisonsChanges
	}
	operationComparisonsChanges, err := p.getOperationComparisonsChanges(tx, packageInfo, operationComparisons, versionComparisonIds, &changesOverview)
	if err != nil {
		return err
	}
	if len(operationComparisonsChanges) > 0 {
		changes["operation_comparison"] = operationComparisonsChanges
	}
	if len(changes) > 0 {
		ent := mEntity.MigratedVersionChangesEntity{
			PackageId:     packageInfo.PackageId,
			Version:       packageInfo.Version,
			Revision:      packageInfo.Revision,
			BuildId:       publishId,
			MigrationId:   packageInfo.MigrationId,
			Changes:       changes,
			UniqueChanges: changesOverview.getUniqueChanges(),
		}
		_, err = tx.Model(&ent).Insert()
		if err != nil {
			return fmt.Errorf("failed to insert migrated version changes: %v", err.Error())
		}
		insertMigrationChangesQuery := `
		insert into migration_changes
		values (?, ?)
		on conflict (migration_id)
		do update
		set changes = coalesce(migration_changes.changes, '{}') || (
			SELECT jsonb_object_agg(key, coalesce((migration_changes.changes ->> key)::int, 0) + 1)
			from jsonb_each_text(EXCLUDED.changes)
			);`
		_, err = tx.Exec(insertMigrationChangesQuery, packageInfo.MigrationId, changesOverview)
		if err != nil {
			return fmt.Errorf("failed to insert migration changes: %v", err.Error())
		}
	}
	return nil
}

func (p publishedRepositoryImpl) SaveVersionChanges(packageInfo view.PackageInfoFile, publishId string, operationComparisons []*entity.OperationComparisonEntity, versionComparisons []*entity.VersionComparisonEntity, versionComparisonsFromCache []string) error {
	ctx := context.Background()
	return p.cp.GetConnection().RunInTransaction(ctx, func(tx *pg.Tx) error {
		var ents []entity.BuildEntity
		_, err := tx.Query(&ents, getBuildWithLock, publishId)
		if err != nil {
			return fmt.Errorf("CreateVersionWithData: failed to get build %s: %w", publishId, err)
		}
		if len(ents) == 0 {
			return fmt.Errorf("SaveVersionChanges: failed to start version publish. Build with buildId='%s' is not found", publishId)
		}
		build := &ents[0]

		//do not allow publish for "complete" builds and builds that are not failed with "Restart count exceeded limit"
		if build.Status == string(view.StatusComplete) ||
			(build.Status == string(view.StatusError) && build.RestartCount < 2) {
			return fmt.Errorf("failed to start version publish. Version with buildId='%v' is already published or failed", publishId)
		}
		if packageInfo.MigrationBuild && !packageInfo.NoChangelog {
			start := time.Now()
			err := p.validateChangelogMigrationResult(tx, packageInfo, publishId, versionComparisons, operationComparisons, versionComparisonsFromCache)
			if err != nil {
				return err
			}
			utils.PerfLog(time.Since(start).Milliseconds(), 500, "SaveVersionChanges: validateChangelogMigrationResult")
		}
		err = p.saveVersionChangesTx(tx, operationComparisons, versionComparisons)
		if err != nil {
			return err
		}

		var ent entity.BuildEntity
		query := tx.Model(&ent).
			Where("build_id = ?", publishId).
			Set("status = ?", view.StatusComplete).
			Set("details = ?", "").
			Set("last_active = now()")
		_, err = query.Update()
		if err != nil {
			return fmt.Errorf("failed to update build entity: %w", err)
		}
		return nil
	})
}

func (p publishedRepositoryImpl) saveVersionChangesTx(tx *pg.Tx, operationComparisons []*entity.OperationComparisonEntity, versionComparisons []*entity.VersionComparisonEntity) error {
	_, err := tx.Model(&versionComparisons).
		OnConflict(`(comparison_id) DO UPDATE
		SET operation_types=EXCLUDED.operation_types,
			refs =			EXCLUDED.refs,
			last_active =	EXCLUDED.last_active,
			no_content =	EXCLUDED.no_content,
			open_count =	version_comparison.open_count+1,
			builder_version = EXCLUDED.builder_version,
			metadata = EXCLUDED.metadata`).Insert()
	if err != nil {
		return fmt.Errorf("failed to insert version comparisons %+v: %w", versionComparisons, err)
	}
	deleteChangelogForComparisonQuery := `
		delete from operation_comparison
		where comparison_id = ?comparison_id
		`
	for _, comparisonEnt := range versionComparisons {
		_, err := tx.Model(comparisonEnt).Exec(deleteChangelogForComparisonQuery)
		if err != nil {
			return fmt.Errorf("failed to delete old operation changes for comparison %+v: %w", *comparisonEnt, err)
		}
	}
	if len(operationComparisons) != 0 {
		_, err = tx.Model(&operationComparisons).Insert()
		if err != nil {
			return fmt.Errorf("failed to insert operation changes %+v: %w", operationComparisons, err)
		}
	}
	return nil
}

func (p publishedRepositoryImpl) GetRevisionContent(packageId string, versionName string, revision int) ([]entity.PublishedContentEntity, error) {
	var ents []entity.PublishedContentEntity
	version, _, err := SplitVersionRevision(versionName)
	if err != nil {
		return nil, err
	}
	err = p.cp.GetConnection().Model(&ents).
		Where("package_id = ?", packageId).
		Where("version = ?", version).
		Where("revision = ?", revision).
		Order("index ASC").
		//Where("deleted_at is ?", nil). // TODO: check that version wasn't deleted or not?
		Select()
	if err != nil {
		if err == pg.ErrNoRows {
			return nil, nil
		}
		return nil, err
	}
	return ents, err
}

func (p publishedRepositoryImpl) GetLatestContentBySlug(packageId string, versionName string, slug string) (*entity.PublishedContentEntity, error) {
	result := new(entity.PublishedContentEntity)
	version, revision, err := SplitVersionRevision(versionName)
	if err != nil {
		return nil, err
	}

	query := p.cp.GetConnection().Model(result).
		Where("package_id = ?", packageId).
		Where("version = ?", version).
		Where("slug = ?", slug)
	//Where("deleted_at is ?", nil). // TODO: check that version wasn't deleted or not?
	if revision > 0 {
		query.Where("revision = ?", revision)
	} else if revision == 0 {
		query.Order("revision DESC")
	}
	err = query.First()
	if err != nil {
		if err == pg.ErrNoRows {
			return nil, nil
		}
		return nil, err
	}
	return result, nil
}

func (p publishedRepositoryImpl) GetRevisionContentBySlug(packageId string, versionName string, slug string, revision int) (*entity.PublishedContentEntity, error) {
	result := new(entity.PublishedContentEntity)
	err := p.cp.GetConnection().Model(result).
		Where("package_id = ?", packageId).
		Where("version = ?", versionName).
		Where("slug = ?", slug).
		Where("revision = ?", revision).
		//Where("deleted_at is ?", nil). // TODO: check that version wasn't deleted or not?
		First()
	if err != nil {
		if err == pg.ErrNoRows {
			return nil, nil
		}
		return nil, err
	}
	return result, nil
}

func (p publishedRepositoryImpl) GetContentData(packageId string, checksum string) (*entity.PublishedContentDataEntity, error) {
	result := new(entity.PublishedContentDataEntity)
	err := p.cp.GetConnection().Model(result).
		Where("package_id = ?", packageId).
		Where("checksum = ?", checksum).
		First()
	if err != nil {
		if err == pg.ErrNoRows {
			return nil, nil
		}
		return nil, err
	}
	return result, nil
}

<<<<<<< HEAD
func (p publishedRepositoryImpl) GetLatestContentByVersion(packageId string, versionName string) ([]entity.PublishedContentEntity, error) {
	var latestVersionRev entity.PublishedVersionEntity
	version, _, err := SplitVersionRevision(versionName)
	if err != nil {
		return nil, err
	}
	query := `
		SELECT p.*
		FROM (
			SELECT max(revision) over (partition by package_id, version) AS _max_revision, p.*
			FROM published_version AS p
			WHERE p.package_id = ?
				AND p.version = ?
				AND p.deleted_at is null
		)  p
		WHERE p.revision = p._max_revision LIMIT 1;`
	_, err = p.cp.GetConnection().Query(&latestVersionRev, query, packageId, version)
	if err != nil {
		if err == pg.ErrNoRows {
			return nil, nil
		}
		return nil, err
	}

	return p.GetRevisionContent(packageId, version, latestVersionRev.Revision)
}

=======
>>>>>>> 72d1fd5c
func (p publishedRepositoryImpl) GetVersionSources(packageId string, versionName string, revision int) (*entity.PublishedSrcArchiveEntity, error) {
	query := `
		select psa.*
		from published_sources_archives psa, published_sources ps
		where ps.package_id = ?
		and ps.version = ?
		and ps.revision = ?
		and ps.archive_checksum = psa.checksum
		limit 1
	`
	savedSources := new(entity.PublishedSrcArchiveEntity)
	_, err := p.cp.GetConnection().QueryOne(savedSources, query, packageId, versionName, revision)
	if err != nil {
		if err == pg.ErrNoRows {
			return nil, nil
		}
		return nil, err
	}
	return savedSources, nil
}

func (p publishedRepositoryImpl) GetPublishedVersionSourceDataConfig(packageId string, versionName string, revision int) (*entity.PublishedSrcDataConfigEntity, error) {
	query := `
		select psa.checksum as archive_checksum, psa.data, ps.config, ps.package_id
		from published_sources_archives psa, published_sources ps
		where ps.package_id = ?
		and ps.version = ?
		and ps.revision = ?
		and ps.archive_checksum = psa.checksum
		limit 1
	`
	savedSources := new(entity.PublishedSrcDataConfigEntity)
	_, err := p.cp.GetConnection().QueryOne(savedSources, query, packageId, versionName, revision)
	if err != nil {
		if err == pg.ErrNoRows {
			return nil, nil
		}
		return nil, err
	}
	return savedSources, nil
}

func (p publishedRepositoryImpl) GetPublishedSources(packageId string, versionName string, revision int) (*entity.PublishedSrcEntity, error) {
	src := new(entity.PublishedSrcEntity)
	err := p.cp.GetConnection().Model(src).
		Where("package_id = ?", packageId).
		Where("version = ?", versionName).
		Where("revision = ?", revision).
		Limit(1).
		Select()
	if err != nil {
		if err == pg.ErrNoRows {
			return nil, nil
		}
		return nil, err
	}
	return src, nil
}

func (p publishedRepositoryImpl) contentDataExists(tx *pg.Tx, packageId string, checksum string) (bool, error) {
	result := new(entity.PublishedContentDataEntity)
	err := tx.Model(result).
		Where("package_id = ?", packageId).
		Where("checksum = ?", checksum).
		First()
	if err != nil {
		if err == pg.ErrNoRows {
			return false, nil
		}
		return false, err
	}
	return true, nil
}

func (p publishedRepositoryImpl) GetVersionsByPreviousVersion(previousPackageId string, previousVersionName string) ([]entity.PublishedVersionEntity, error) {
	var ents []entity.PublishedVersionEntity
	previousVersion, _, err := SplitVersionRevision(previousVersionName)
	if err != nil {
		return nil, err
	}

	query := `
			select pv.* from published_version pv
				inner join (
					select package_id, version, max(revision) as revision
					from published_version
					group by package_id, version
							) mx
				on pv.package_id = mx.package_id
				and pv.version = mx.version
				and pv.revision = mx.revision
			where (pv.previous_version_package_id = ? or (pv.package_id = ? and pv.previous_version_package_id is null))
			and pv.previous_version = ?
			and pv.deleted_at is null
			order by pv.published_at desc
	`
	_, err = p.cp.GetConnection().Query(&ents, query, previousPackageId, previousPackageId, previousVersion)
	if err != nil {
		if err == pg.ErrNoRows {
			return nil, nil
		}
		return nil, err
	}

	return ents, err
}

<<<<<<< HEAD
func (p publishedRepositoryImpl) GetPackageVersionsWithLimit(searchQuery entity.PublishedVersionSearchQueryEntity, checkRevisions bool) ([]entity.PublishedVersionEntity, error) {
	var ents []entity.PublishedVersionEntity
	if searchQuery.TextFilter != "" {
		searchQuery.TextFilter = "%" + utils.LikeEscaped(searchQuery.TextFilter) + "%"
	}
	if searchQuery.Status != "" {
		searchQuery.Status = "%" + utils.LikeEscaped(searchQuery.Status) + "%"
	}
	if checkRevisions {
		query := `
		select * from published_version pv
			where pv.deleted_at is null
			and (pv.package_id = ?package_id)
			and (?text_filter = '' or pv.version ilike ?text_filter OR EXISTS(SELECT 1 FROM unnest(pv.labels) as label WHERE label ILIKE ?text_filter))
			and (?status = '' or pv.status ilike ?status)
			and (?label = '' or ?label = any(pv.labels))
			order by pv.published_at desc
			`
		_, err := p.cp.GetConnection().Model(&searchQuery).Query(&ents, query)
		if err != nil {
			if err == pg.ErrNoRows {
				return nil, nil
			}
			return nil, err
		}

		result := make([]entity.PublishedVersionEntity, 0)
		latestRevNums := make(map[string]int)
		latestRevVersions := make(map[string]entity.PublishedVersionEntity)

		for _, version := range ents {
			if version.PackageId == searchQuery.PackageId && (version.DeletedAt == nil || version.DeletedAt.IsZero()) {
				if maxRev, ok := latestRevNums[version.Version]; ok {
					if version.Revision > maxRev {
						latestRevNums[version.Version] = version.Revision
						latestRevVersions[version.Version] = version
					}
				} else {
					latestRevNums[version.Version] = version.Revision
					latestRevVersions[version.Version] = version
				}
			}
		}
		for _, v := range latestRevVersions {
			result = append(result, v)
		}
		sort.Slice(result, func(i, j int) bool {
			return result[i].PublishedAt.Unix() > result[j].PublishedAt.Unix()
		})

		if len(result) <= searchQuery.Offset {
			return make([]entity.PublishedVersionEntity, 0), nil
		} else if len(result) <= searchQuery.Limit+searchQuery.Offset {
			return result[searchQuery.Offset:], nil
		}
		return result[searchQuery.Offset : searchQuery.Limit+searchQuery.Offset], nil
	} else {
		query := `
			select * from published_version pv
			inner join (
							select package_id, version, max(revision) as revision
								from published_version
								where (package_id = ?package_id)
								group by package_id, version
						) mx
			on pv.package_id = mx.package_id
			and pv.version = mx.version
			and pv.revision = mx.revision
			where (?text_filter = '' or pv.version ilike ?text_filter OR EXISTS(SELECT 1 FROM unnest(pv.labels) as label WHERE label ILIKE ?text_filter))
			and (?status = '' or pv.status ilike ?status)
			and (?label = '' or ?label = any(pv.labels))
			and pv.deleted_at is null
			order by pv.published_at desc
			limit ?limit
			offset ?offset
	`
		_, err := p.cp.GetConnection().Model(&searchQuery).Query(&ents, query)
		if err != nil {
			if err == pg.ErrNoRows {
				return nil, nil
			}
			return nil, err
		}
	}

	return ents, nil
}

func (p publishedRepositoryImpl) GetReadonlyPackageVersionsWithLimit_deprecated(searchQuery entity.PublishedVersionSearchQueryEntity, checkRevisions bool) ([]entity.ReadonlyPublishedVersionEntity_deprecated, error) {
	var ents []entity.ReadonlyPublishedVersionEntity_deprecated
	if searchQuery.TextFilter != "" {
		searchQuery.TextFilter = "%" + utils.LikeEscaped(searchQuery.TextFilter) + "%"
	}
	if searchQuery.Status != "" {
		searchQuery.Status = "%" + utils.LikeEscaped(searchQuery.Status) + "%"
	}
	if searchQuery.SortBy == "" {
		searchQuery.SortBy = entity.GetVersionSortByPG(view.VersionSortByCreatedAt)
	}
	if searchQuery.SortOrder == "" {
		searchQuery.SortOrder = entity.GetVersionSortOrderPG(view.VersionSortOrderDesc)
	}
	if checkRevisions {
		query := `
		select pv.*, get_latest_revision(coalesce(pv.previous_version_package_id,pv.package_id), pv.previous_version) as previous_version_revision, coalesce(usr.name, pv.created_by) user_name from published_version pv
			left join user_data usr
			on usr.user_id = pv.created_by
			where pv.deleted_at is null
			and (pv.package_id = ?package_id)
			and (?text_filter = '' or pv.version ilike ?text_filter OR EXISTS(SELECT 1 FROM unnest(pv.labels) as label WHERE label ILIKE ?text_filter))
			and (?status = '' or pv.status ilike ?status)
			and (?label = '' or ?label = any(pv.labels))
			order by pv.published_at desc
			`
		_, err := p.cp.GetConnection().Model(&searchQuery).Query(&ents, query)
		if err != nil {
			if err == pg.ErrNoRows {
				return nil, nil
			}
			return nil, err
		}

		result := make([]entity.ReadonlyPublishedVersionEntity_deprecated, 0)
		latestRevNums := make(map[string]int)
		latestRevVersions := make(map[string]entity.ReadonlyPublishedVersionEntity_deprecated)

		for _, version := range ents {
			if version.PackageId == searchQuery.PackageId && (version.DeletedAt == nil || version.DeletedAt.IsZero()) {
				if maxRev, ok := latestRevNums[version.Version]; ok {
					if version.Revision > maxRev {
						latestRevNums[version.Version] = version.Revision
						latestRevVersions[version.Version] = version
					}
				} else {
					latestRevNums[version.Version] = version.Revision
					latestRevVersions[version.Version] = version
				}
			}
		}
		for _, v := range latestRevVersions {
			result = append(result, v)
		}
		sort.Slice(result, func(i, j int) bool {
			switch searchQuery.SortBy {
			case "published_at", "":
				switch searchQuery.SortOrder {
				case "desc", "":
					return result[i].PublishedAt.Unix() > result[j].PublishedAt.Unix()
				case "asc":
					return result[i].PublishedAt.Unix() < result[j].PublishedAt.Unix()
				}
			case "version":
				switch searchQuery.SortOrder {
				case "desc", "":
					return result[i].Version > result[j].Version
				case "asc":
					return result[i].Version < result[j].Version
				}
			}
			return result[i].PublishedAt.Unix() > result[j].PublishedAt.Unix()
		})

		if len(result) <= searchQuery.Offset {
			return make([]entity.ReadonlyPublishedVersionEntity_deprecated, 0), nil
		} else if len(result) <= searchQuery.Limit+searchQuery.Offset {
			return result[searchQuery.Offset:], nil
		}
		return result[searchQuery.Offset : searchQuery.Limit+searchQuery.Offset], nil
	} else {
		query := `
			select pv.*, get_latest_revision(coalesce(pv.previous_version_package_id,pv.package_id), pv.previous_version) as previous_version_revision, coalesce(usr.name, pv.created_by) user_name from published_version pv
			inner join (
							select package_id, version, max(revision) as revision
								from published_version
								where (package_id = ?package_id)
								group by package_id, version
						) mx
			on pv.package_id = mx.package_id
			and pv.version = mx.version
			and pv.revision = mx.revision
			left join user_data usr
			on usr.user_id = pv.created_by
			where (?text_filter = '' or pv.version ilike ?text_filter OR EXISTS(SELECT 1 FROM unnest(pv.labels) as label WHERE label ILIKE ?text_filter))
			and (?status = '' or pv.status ilike ?status)
			and (?label = '' or ?label = any(pv.labels))
			and pv.deleted_at is null
			order by pv.%s %s
			limit ?limit
			offset ?offset
	`
		_, err := p.cp.GetConnection().Model(&searchQuery).
			Query(&ents, fmt.Sprintf(query, searchQuery.SortBy, searchQuery.SortOrder))
		if err != nil {
			if err == pg.ErrNoRows {
				return nil, nil
			}
			return nil, err
		}
	}

	return ents, nil
}

=======
>>>>>>> 72d1fd5c
func (p publishedRepositoryImpl) GetReadonlyPackageVersionsWithLimit(searchQuery entity.PublishedVersionSearchQueryEntity, checkRevisions bool, showOnlyDeleted bool) ([]entity.PackageVersionRevisionEntity, error) {
	var ents []entity.PackageVersionRevisionEntity
	if searchQuery.TextFilter != "" {
		searchQuery.TextFilter = "%" + utils.LikeEscaped(searchQuery.TextFilter) + "%"
	}
	if searchQuery.Status != "" {
		searchQuery.Status = "%" + utils.LikeEscaped(searchQuery.Status) + "%"
	}
	if searchQuery.SortBy == "" {
		searchQuery.SortBy = entity.GetVersionSortByPG(view.VersionSortByCreatedAt)
	}
	if searchQuery.SortOrder == "" {
		searchQuery.SortOrder = entity.GetVersionSortOrderPG(view.VersionSortOrderDesc)
	}

	notCondition := ""
	if showOnlyDeleted {
		notCondition = "not"
	}

	if checkRevisions {
		query := `
		select pv.*, get_latest_revision(coalesce(pv.previous_version_package_id,pv.package_id), pv.previous_version) as previous_version_revision,
			usr.name as prl_usr_name, usr.email as prl_usr_email, usr.avatar_url as prl_usr_avatar_url,
			apikey.id as prl_apikey_id, apikey.name as prl_apikey_name,
			case when coalesce(usr.name, apikey.name)  is null then pv.created_by else usr.user_id end prl_usr_id
			from published_version pv
			left join user_data usr on usr.user_id = pv.created_by
			left join apihub_api_keys apikey on apikey.id = pv.created_by
			where pv.deleted_at is null
			and (pv.package_id = ?package_id)
			and (?text_filter = '' or pv.version ilike ?text_filter OR EXISTS(SELECT 1 FROM unnest(pv.labels) as label WHERE label ILIKE ?text_filter))
			and (?status = '' or pv.status ilike ?status)
			and (?label = '' or ?label = any(pv.labels))
			order by pv.published_at desc
			`
		_, err := p.cp.GetConnection().Model(&searchQuery).Query(&ents, query)
		if err != nil {
			if err == pg.ErrNoRows {
				return nil, nil
			}
			return nil, err
		}

		result := make([]entity.PackageVersionRevisionEntity, 0)
		latestRevNums := make(map[string]int)
		latestRevVersions := make(map[string]entity.PackageVersionRevisionEntity)

		for _, version := range ents {
			if version.PackageId == searchQuery.PackageId && (version.DeletedAt == nil || version.DeletedAt.IsZero()) {
				if maxRev, ok := latestRevNums[version.Version]; ok {
					if version.Revision > maxRev {
						latestRevNums[version.Version] = version.Revision
						latestRevVersions[version.Version] = version
					}
				} else {
					latestRevNums[version.Version] = version.Revision
					latestRevVersions[version.Version] = version
				}
			}
		}
		for _, v := range latestRevVersions {
			result = append(result, v)
		}
		sort.Slice(result, func(i, j int) bool {
			switch searchQuery.SortBy {
			case "published_at", "":
				switch searchQuery.SortOrder {
				case "desc", "":
					return result[i].PublishedAt.Unix() > result[j].PublishedAt.Unix()
				case "asc":
					return result[i].PublishedAt.Unix() < result[j].PublishedAt.Unix()
				}
			case "version":
				switch searchQuery.SortOrder {
				case "desc", "":
					return result[i].Version > result[j].Version
				case "asc":
					return result[i].Version < result[j].Version
				}
			}
			return result[i].PublishedAt.Unix() > result[j].PublishedAt.Unix()
		})

		if len(result) <= searchQuery.Offset {
			return make([]entity.PackageVersionRevisionEntity, 0), nil
		} else if len(result) <= searchQuery.Limit+searchQuery.Offset {
			return result[searchQuery.Offset:], nil
		}
		return result[searchQuery.Offset : searchQuery.Limit+searchQuery.Offset], nil
	} else {
		query := `
			select pv.*, get_latest_revision(coalesce(pv.previous_version_package_id,pv.package_id), pv.previous_version) as previous_version_revision,
				usr.name as prl_usr_name, usr.email as prl_usr_email, usr.avatar_url as prl_usr_avatar_url,
				apikey.id as prl_apikey_id, apikey.name as prl_apikey_name,
				case when coalesce(usr.name, apikey.name) is null then pv.created_by else usr.user_id end prl_usr_id
				from published_version pv
			inner join (
							select package_id, version, max(revision) as revision
								from published_version
								where (package_id = ?package_id)
								group by package_id, version
						) mx
			on pv.package_id = mx.package_id
			and pv.version = mx.version
			and pv.revision = mx.revision
			left join user_data usr on usr.user_id = pv.created_by
			left join apihub_api_keys apikey on apikey.id = pv.created_by
			where (?text_filter = '' or pv.version ilike ?text_filter OR EXISTS(SELECT 1 FROM unnest(pv.labels) as label WHERE label ILIKE ?text_filter))
			and (?status = '' or pv.status ilike ?status)
			and (?label = '' or ?label = any(pv.labels))
			and pv.deleted_at is %s null
			order by pv.%s %s
			limit ?limit
			offset ?offset
	`
		_, err := p.cp.GetConnection().Model(&searchQuery).
			Query(&ents, fmt.Sprintf(query, notCondition, searchQuery.SortBy, searchQuery.SortOrder))
		if err != nil {
			if err == pg.ErrNoRows {
				return nil, nil
			}
			return nil, err
		}
	}

	return ents, nil
}

<<<<<<< HEAD
// GetVersionRefs deprecated
func (p publishedRepositoryImpl) GetVersionRefs(searchQuery entity.PackageVersionSearchQueryEntity) ([]entity.PackageVersionPublishedReference, error) {
	var query string
	if searchQuery.TextFilter != "" {
		searchQuery.TextFilter = "%" + utils.LikeEscaped(searchQuery.TextFilter) + "%"
	}
	if searchQuery.ShowAllDescendants {
		query = `
			with refs as (
				select distinct reference_id as package_id, reference_version as version, reference_revision as revision from published_version_reference
					where package_id = ?package_id
					and version = ?version
					and revision = ?revision
					and excluded = false
			)
	select pg.id as package_id,
			pg.name as package_name,
			pg.kind as kind,
			pub_version.version as version,
			pub_version.status as version_status,
			pub_version.revision as revision,
			pub_version.deleted_at,
			pub_version.deleted_by
		from package_group as pg, published_version as pub_version, refs
		where refs.package_id = pg.id
			and (?text_filter = '' or pg.name ilike ?text_filter)
			and (?kind = '' or pg.kind = ?kind)
			and refs.package_id = pub_version.package_id
			and refs.version = pub_version.version
			and refs.revision = pub_version.revision
			and not(refs.package_id = ?package_id and refs.version = ?version and refs.revision = ?revision)
		offset ?offset
		limit ?limit;
		`
	} else {
		query = `
		with refs as (
			select distinct reference_id as package_id, reference_version as version, reference_revision as revision from published_version_reference
				where package_id = ?package_id
				and version = ?version
				and revision = ?revision
				and parent_reference_id = ''
				and excluded = false
		)
			select pg.id as package_id,
				pg.name as package_name,
				pg.kind as kind,
				pub_version.version as version,
				pub_version.status as version_status,
				pub_version.revision as revision,
				pub_version.deleted_at,
				pub_version.deleted_by
			from package_group as pg, published_version as pub_version,refs
			where pg.id = refs.package_id
				and pub_version.package_id = refs.package_id
				and pub_version.version = refs.version
				and pub_version.revision = refs.revision
				and (?text_filter = '' or pg.name ilike ?text_filter)
				and (?kind = '' or pg.kind = ?kind)
			offset ?offset
			limit ?limit;`
	}

	var ents []entity.PackageVersionPublishedReference
	_, err := p.cp.GetConnection().Model(&searchQuery).Query(&ents, query)
	if err != nil {
		if err == pg.ErrNoRows {
			return nil, nil
		}
		return nil, err
	}
	return ents, err
}

=======
>>>>>>> 72d1fd5c
func (p publishedRepositoryImpl) GetVersionRefsV3(packageId string, version string, revision int) ([]entity.PublishedReferenceEntity, error) {
	var result []entity.PublishedReferenceEntity
	err := p.cp.GetConnection().Model(&result).
		ColumnExpr("published_version_reference.*").
		Where("package_id = ?", packageId).
		Where("version = ?", version).
		Where("revision = ?", revision).
		Order("published_version_reference.reference_id",
			"published_version_reference.reference_version",
			"published_version_reference.reference_revision",
			"published_version_reference.parent_reference_id",
			"published_version_reference.parent_reference_version",
			"published_version_reference.parent_reference_revision").
		Select()
	if err != nil {
		if err == pg.ErrNoRows {
			return nil, nil
		}
		return nil, err
	}

	return result, nil
}

func (p publishedRepositoryImpl) GetRevisionContentWithLimit(packageId string, versionName string, revision int, skipRefs bool, searchQuery entity.PublishedContentSearchQueryEntity) ([]entity.PublishedContentEntity, error) {
	var ents []entity.PublishedContentEntity
	query := p.cp.GetConnection().Model(&ents).
		ColumnExpr("published_version_revision_content.*")
	if !skipRefs {
		query.Join(`inner join
			(with refs as(
				select s.reference_id as package_id, s.reference_version as version, s.reference_revision as revision
				from published_version_reference s
				inner join published_version pv
				on pv.package_id = s.reference_id
				and pv.version = s.reference_version
				and pv.revision = s.reference_revision
				and pv.deleted_at is null
				where s.package_id = ?
				and s.version = ?
				and s.revision = ?
				and s.excluded = false
			)
			select package_id, version, revision
			from refs
			union
			select ? as package_id, ? as version, ? as revision
			) refs`, packageId, versionName, revision, packageId, versionName, revision)
		query.JoinOn("published_version_revision_content.package_id = refs.package_id").
			JoinOn("published_version_revision_content.version = refs.version").
			JoinOn("published_version_revision_content.revision = refs.revision")
	} else {
		query.Where("package_id = ?", packageId).
			Where("version = ?", versionName).
			Where("revision = ?", revision)
	}

	if searchQuery.TextFilter != "" {
		searchQuery.TextFilter = "%" + utils.LikeEscaped(searchQuery.TextFilter) + "%"
		query.Where("title ilike ?", searchQuery.TextFilter)
	}
	if len(searchQuery.DocumentTypesFilter) > 0 {
		query.Where("data_type = any(?)", pg.Array(searchQuery.DocumentTypesFilter))
	}
	query.Order("published_version_revision_content.package_id",
		"published_version_revision_content.version",
		"published_version_revision_content.revision",
		"index ASC").
		Offset(searchQuery.Offset).
		Limit(searchQuery.Limit)

	err := query.Select()

	if err != nil {
		if err == pg.ErrNoRows {
			return nil, nil
		}
		return nil, err
	}
	return ents, err
}
<<<<<<< HEAD
func (p publishedRepositoryImpl) GetLastVersions(ids []string) ([]entity.PublishedVersionEntity, error) {
	if len(ids) == 0 {
		return nil, nil
	}
	var versions []entity.PublishedVersionEntity
	selectMaxVersionQuery := `
		SELECT p.*
		FROM (
		SELECT max(published_at) over (partition by package_id) AS _max_published_at, p.*
		FROM published_version AS p
		WHERE package_id IN (?) AND deleted_at is null
		)  p
		WHERE p.published_at = p._max_published_at;`
	_, err := p.cp.GetConnection().Query(&versions, selectMaxVersionQuery, pg.In(ids))
	if err != nil {
		if err != pg.ErrNoRows {
			return nil, err
		}
	}
	return versions, nil
}

func (p publishedRepositoryImpl) GetLastVersion(id string) (*entity.PublishedVersionEntity, error) {
	version := new(entity.PublishedVersionEntity)
	selectMaxVersionQuery := `
		SELECT p.*
		FROM (
			SELECT max(published_at) over (partition by package_id) AS _max_published_at, p.*
			FROM published_version AS p
			WHERE package_id = ? AND deleted_at is null
		)  p
		WHERE p.published_at = p._max_published_at LIMIT 1;`
	_, err := p.cp.GetConnection().Query(version, selectMaxVersionQuery, id)
	if err != nil {
		if err != pg.ErrNoRows {
			return nil, err
		}
	}
	return version, nil
}
=======
>>>>>>> 72d1fd5c

func (p publishedRepositoryImpl) GetDefaultVersion(packageId string, status string) (*entity.PublishedVersionEntity, error) {
	result := new(entity.PublishedVersionEntity)
	query := `with maxrev as
		(
			select package_id, version, max(revision) as revision
			from published_version
			where package_id = ?
			group by package_id, version
		)
		select * from published_version pv
		inner join maxrev
			on maxrev.package_id = pv.package_id
			and maxrev.version = pv.version
			and maxrev.revision = pv.revision
		where pv.status = ? and pv.deleted_at is null`
	if status == string(view.Release) {
		query += ` order by pv.version desc`
	} else {
		query += ` order by pv.published_at desc`
	}
	query += ` limit 1;`
	_, err := p.cp.GetConnection().QueryOne(result, query, packageId, status)
	if err != nil {
		if err == pg.ErrNoRows {
			return nil, nil
		}
		return nil, err
	}
	return result, nil
}

func (p publishedRepositoryImpl) GetFileSharedInfo(packageId string, slug string, versionName string) (*entity.SharedUrlInfoEntity, error) {
	result := new(entity.SharedUrlInfoEntity)
	version, _, err := SplitVersionRevision(versionName)
	if err != nil {
		return nil, err
	}

	err = p.cp.GetConnection().Model(result).
		Where("package_id = ?", packageId).
		Where("version = ?", version).
		Where("file_id = ?", slug).
		First()
	if err != nil {
		if err == pg.ErrNoRows {
			return nil, nil
		}
		return nil, err
	}
	return result, nil
}

func (p publishedRepositoryImpl) GetFileSharedInfoById(sharedId string) (*entity.SharedUrlInfoEntity, error) {
	result := entity.SharedUrlInfoEntity{SharedId: sharedId}
	err := p.cp.GetConnection().Model(&result).
		WherePK().
		First()
	if err != nil {
		if err == pg.ErrNoRows {
			return nil, nil
		}
		return nil, err
	}
	return &result, nil
}

func (p publishedRepositoryImpl) CreateFileSharedInfo(newSharedUrlInfo *entity.SharedUrlInfoEntity) error {
	_, err := p.cp.GetConnection().Model(newSharedUrlInfo).Insert()
	if err != nil {
		if pgErr, ok := err.(pg.Error); ok {
			if pgErr.IntegrityViolation() {
				return &exception.CustomError{
					Status:  http.StatusBadRequest,
					Code:    exception.GeneratedSharedIdIsNotUnique,
					Message: exception.GeneratedSharedIdIsNotUniqueMsg,
				}
			}
		}
		return err
	}
	return nil
}

func (p publishedRepositoryImpl) CreatePackage(packageEntity *entity.PackageEntity) error {
	ctx := context.Background()
	err := p.cp.GetConnection().RunInTransaction(ctx, func(tx *pg.Tx) error {
		_, err := tx.Model(packageEntity).OnConflict("(id) DO NOTHING").Insert()
		if err != nil {
			return err
		}
		if packageEntity.ServiceName != "" {
			insertServiceOwnerQuery := `
			INSERT INTO package_service (workspace_id, package_id, service_name)
			VALUES (?, ?, ?)
			ON CONFLICT (workspace_id, package_id, service_name) DO NOTHING`
			_, err := tx.Exec(insertServiceOwnerQuery, utils.GetPackageWorkspaceId(packageEntity.Id), packageEntity.Id, packageEntity.ServiceName)
			if err != nil {
				return err
			}
		}
		return err
	})
	if err != nil {
		return err
	}
	return nil
}

func (p publishedRepositoryImpl) CreatePrivatePackageForUser(packageEntity *entity.PackageEntity, userRoleEntity *entity.PackageMemberRoleEntity) error {
	ctx := context.Background()
	return p.cp.GetConnection().RunInTransaction(ctx, func(tx *pg.Tx) error {
		_, err := tx.Model(packageEntity).Insert()
		if err != nil {
			return err
		}
		_, err = tx.Model(userRoleEntity).Insert()
		if err != nil {
			return err
		}
		return nil
	})
}

func (p publishedRepositoryImpl) GetPackage(id string) (*entity.PackageEntity, error) {
	result := new(entity.PackageEntity)
	err := p.cp.GetConnection().Model(result).
		Where("id = ?", id).
		Where("deleted_at is ?", nil).
		First()
	if err != nil {
		if err == pg.ErrNoRows {
			return nil, nil
		}
		return nil, err
	}
	return result, nil
}

func (p publishedRepositoryImpl) GetDeletedPackage(id string) (*entity.PackageEntity, error) {
	result := new(entity.PackageEntity)
	err := p.cp.GetConnection().Model(result).
		Where("id = ?", id).
		Where("deleted_at is not ?", nil).
		First()
	if err != nil {
		if err == pg.ErrNoRows {
			return nil, nil
		}
		return nil, err
	}
	return result, nil
}

func (p publishedRepositoryImpl) GetPackageIncludingDeleted(id string) (*entity.PackageEntity, error) {
	result := new(entity.PackageEntity)
	err := p.cp.GetConnection().Model(result).
		Where("id = ?", id).
		First()
	if err != nil {
		if err == pg.ErrNoRows {
			return nil, nil
		}
		return nil, err
	}
	return result, nil
}

func (p publishedRepositoryImpl) GetAllChildPackageIdsIncludingParent(parentId string) ([]string, error) {
	var result []string
	var ents []entity.PackageIdEntity

	query := `with recursive children as (
	select id from package_group where id=?
		UNION ALL
		select g.id from package_group g inner join children on children.id = g.parent_id)
	select id from children`
	_, err := p.cp.GetConnection().Query(&ents, query, parentId)
	if err != nil {
		return nil, err
	}
	for _, ent := range ents {
		result = append(result, ent.Id)
	}
	return result, nil
}

func (p publishedRepositoryImpl) updateExcludeFromSearchForAllChildPackages(tx *pg.Tx, parentId string, excludeFromSearch bool) error {
	var ents []entity.PackageIdEntity
	query := `update package_group set exclude_from_search = ? where id like ? || '.%' and exclude_from_search != ?`
	_, err := tx.Query(&ents, query, excludeFromSearch, parentId, excludeFromSearch)
	if err != nil {
		return err
	}
	return nil
}

func (p publishedRepositoryImpl) GetParentsForPackage(id string, includeDeleted bool) ([]entity.PackageEntity, error) {
	var parentIds []string
	var result []entity.PackageEntity

	parentIds = utils.GetParentPackageIds(id)
	if len(parentIds) == 0 {
		return result, nil
	}

	query := p.cp.GetConnection().Model(&result)
	if !includeDeleted {
		query.Where("deleted_at is ?", nil)
	}

	query.ColumnExpr("package_group.*").
		Join("JOIN UNNEST(?::text[]) WITH ORDINALITY t(id, ord) USING (id)", pg.Array(parentIds)).
		Order("t.ord")

	err := query.Select()
	if err != nil {
		return nil, err
	}

	return result, nil
}

func (p publishedRepositoryImpl) UpdatePackage(ent *entity.PackageEntity) (*entity.PackageEntity, error) {
	ctx := context.Background()

	err := p.cp.GetConnection().RunInTransaction(ctx, func(tx *pg.Tx) error {
		_, err := p.updatePackage(tx, ent)
		if err != nil {
			return err
		}
		return nil
	})
	if err != nil {
		return nil, err
	}
	return ent, nil
}

func (p publishedRepositoryImpl) updatePackage(tx *pg.Tx, ent *entity.PackageEntity) (*entity.PackageEntity, error) {
	_, err := tx.Model(ent).Where("id = ?", ent.Id).Update()
	if err != nil {
		return nil, err
	}
	if ent.ServiceName != "" {
		insertServiceOwnerQuery := `
			INSERT INTO package_service (workspace_id, package_id, service_name)
			VALUES (?, ?, ?)
			ON CONFLICT (workspace_id, package_id, service_name) DO NOTHING`
		_, err := tx.Exec(insertServiceOwnerQuery, utils.GetPackageWorkspaceId(ent.Id), ent.Id, ent.ServiceName)
		if err != nil {
			return nil, err
		}
	}
	err = p.updateExcludeFromSearchForAllChildPackages(tx, ent.Id, ent.ExcludeFromSearch)
	if err != nil {
		return nil, err
	}
	return ent, nil
}

func (p publishedRepositoryImpl) deletePackage(tx *pg.Tx, packageId string, userId string) error {
	ent := new(entity.PackageEntity)
	err := tx.Model(ent).
		Where("id = ?", packageId).
		Where("deleted_at is ?", nil).
		First()

	if err != nil {
		if err == pg.ErrNoRows {
			return nil
		}
		return err
	}

	err = p.markAllVersionsDeletedByPackageId(tx, packageId, userId)
	if err != nil {
		return err
	}

	timeNow := time.Now()
	ent.DeletedAt = &timeNow
	ent.DeletedBy = userId
	ent.ServiceName = ""

	_, err = p.updatePackage(tx, ent)
	if err != nil {
		return err
	}
	err = p.deletePackageServiceOwnership(tx, ent.Id)
	if err != nil {
		return err
	}

	return err
}

func (p publishedRepositoryImpl) deletePackageServiceOwnership(tx *pg.Tx, packageId string) error {
	_, err := tx.Exec(`delete from package_service where package_id = ?`, packageId)
	if err != nil {
		return err
	}
	return nil
}

func (p publishedRepositoryImpl) DeletePackage(id string, userId string) error {
	ctx := context.Background()
	return p.cp.GetConnection().RunInTransaction(ctx, func(tx *pg.Tx) error {
		return p.deleteGroup(tx, id, userId)
	})
}

func (p publishedRepositoryImpl) deleteGroup(tx *pg.Tx, packageId string, userId string) error {
	ent := new(entity.PackageEntity)
	err := tx.Model(ent).
		Where("id = ?", packageId).
		Where("deleted_at is ?", nil).
		First()

	if err != nil {
		if err == pg.ErrNoRows {
			return nil
		}
		return err
	}

	var children []entity.PackageEntity
	err = tx.Model(&children).
		Where("parent_id = ?", packageId).
		Where("deleted_at is ?", nil).
		Select()
	if err != nil {
		if err != pg.ErrNoRows {
			return err
		}
	}
	for _, child := range children {
		if child.Kind == entity.KIND_GROUP || child.Kind == entity.KIND_WORKSPACE {
			err := p.deleteGroup(tx, child.Id, userId)
			if err != nil {
				return err
			}
		} else if child.Kind == entity.KIND_PACKAGE || child.Kind == entity.KIND_DASHBOARD {
			err := p.deletePackage(tx, child.Id, userId)
			if err != nil {
				return err
			}
		}
	}

	err = p.markAllVersionsDeletedByPackageId(tx, packageId, userId)
	if err != nil {
		return err
	}

	timeNow := time.Now()
	ent.DeletedAt = &timeNow
	ent.DeletedBy = userId
	ent.ServiceName = ""

	_, err = p.updatePackage(tx, ent)
	if err != nil {
		return err
	}
	err = p.deletePackageServiceOwnership(tx, ent.Id)
	if err != nil {
		return err
	}

	return err
}

func (p publishedRepositoryImpl) GetFilteredPackagesWithOffset(ctx context.Context, searchReq view.PackageListReq, userId string) ([]entity.PackageEntity, error) {
	var result []entity.PackageEntity
	query := p.cp.GetConnection().ModelContext(ctx, &result).
		Where("deleted_at is ?", nil)

	if searchReq.OnlyFavorite {
		query.Join("INNER JOIN favorite_packages as fav").
			JoinOn("package_group.id = fav.package_id").
			JoinOn("fav.user_id = ?", userId)
	}
	if searchReq.OnlyShared {
		query.Join("INNER JOIN package_member_role as mem").
			JoinOn("package_group.id = mem.package_id").
			JoinOn("mem.user_id = ?", userId)
	}
	query.Order("name ASC").
		Offset(searchReq.Offset).
		Limit(searchReq.Limit)

	if searchReq.TextFilter != "" {
		searchReq.TextFilter = "%" + utils.LikeEscaped(searchReq.TextFilter) + "%"
		query.WhereGroup(func(q *pg.Query) (*pg.Query, error) {
			q = q.WhereOr("name ilike ?", searchReq.TextFilter).WhereOr("package_group.id ilike ?", searchReq.TextFilter)
			return q, nil
		})
	}
	if searchReq.ParentId != "" && searchReq.ParentId != "*" {
		if searchReq.ShowAllDescendants {
			query.Where("package_group.id ilike ?", searchReq.ParentId+".%")
		} else {
			query.Where("parent_id = ?", searchReq.ParentId)
		}
	}

	if len(searchReq.Kind) != 0 {
		query.Where("kind in (?)", pg.In(searchReq.Kind))
	}
	if searchReq.ServiceName != "" {
		query.Where("service_name = ?", searchReq.ServiceName)
	}
	if len(searchReq.Ids) > 0 {
		query.Where("id in (?)", pg.In(searchReq.Ids))
	}

	err := query.Select()
	if err != nil {
		return nil, err
	}
	return result, nil
}

func (p publishedRepositoryImpl) GetFilteredDeletedPackages(ctx context.Context, searchReq view.PackageListReq, userId string) ([]entity.PackageEntity, error) {
	var result []entity.PackageEntity

	query := p.cp.GetConnection().ModelContext(ctx, &result).
		Where("deleted_at is not ?", nil)

	query.Order("name ASC").
		Offset(searchReq.Offset).
		Limit(searchReq.Limit)

	if searchReq.ParentId != "" && searchReq.ParentId != "*" {
		if searchReq.ShowAllDescendants {
			query.Where("package_group.id ilike ?", searchReq.ParentId+".%")
		} else {
			query.Where("parent_id = ?", searchReq.ParentId)
		}
	}

	if len(searchReq.Kind) != 0 {
		query.Where("kind in (?)", pg.In(searchReq.Kind))
	}

	err := query.Select()
	if err != nil {
		return nil, err
	}
	return result, nil
}

func (p publishedRepositoryImpl) GetVersionValidationChanges(packageId string, versionName string, revision int) (*entity.PublishedVersionValidationEntity, error) {
	result := new(entity.PublishedVersionValidationEntity)
	err := p.cp.GetConnection().Model(result).
		ExcludeColumn("spectral").
		Where("package_id = ?", packageId).
		Where("version = ?", versionName).
		Where("revision = ?", revision).
		First()
	if err != nil {
		if err == pg.ErrNoRows {
			return nil, nil
		}
		return nil, err
	}
	return result, nil
}

func (p publishedRepositoryImpl) GetVersionValidationProblems(packageId string, versionName string, revision int) (*entity.PublishedVersionValidationEntity, error) {
	result := new(entity.PublishedVersionValidationEntity)
	err := p.cp.GetConnection().Model(result).
		ExcludeColumn("changelog", "bwc").
		Where("package_id = ?", packageId).
		Where("version = ?", versionName).
		Where("revision = ?", revision).
		First()
	if err != nil {
		if err == pg.ErrNoRows {
			return nil, nil
		}
		return nil, err
	}
	return result, nil
}

func SplitVersionRevision(version string) (string, int, error) {
	if !strings.Contains(version, "@") {
		return version, 0, nil
	}
	versionSplit := strings.Split(version, "@")
	if len(versionSplit) != 2 {
		return "", -1, &exception.CustomError{
			Status:  http.StatusBadRequest,
			Code:    exception.InvalidRevisionFormat,
			Message: exception.InvalidRevisionFormatMsg,
			Params:  map[string]interface{}{"version": version},
		}
	}
	versionName := versionSplit[0]
	versionRevisionStr := versionSplit[1]
	versionRevision, err := strconv.Atoi(versionRevisionStr)
	if err != nil {
		return "", -1, &exception.CustomError{
			Status:  http.StatusBadRequest,
			Code:    exception.InvalidRevisionFormat,
			Message: exception.InvalidRevisionFormatMsg,
			Params:  map[string]interface{}{"version": version},
			Debug:   err.Error(),
		}
	}
	if versionRevision <= 0 {
		return "", -1, &exception.CustomError{
			Status:  http.StatusBadRequest,
			Code:    exception.InvalidRevisionFormat,
			Message: exception.InvalidRevisionFormatMsg,
			Params:  map[string]interface{}{"version": version},
		}
	}
	return versionName, versionRevision, nil
}

func (p publishedRepositoryImpl) SearchForVersions(searchQuery *entity.PackageSearchQuery) ([]entity.PackageSearchResult, error) {
	searchQuery.TextFilter = "%" + utils.LikeEscaped(searchQuery.TextFilter) + "%"
	var result []entity.PackageSearchResult
	versionsSearchQuery := `
	with    maxrev as
			(
				select package_id, version, revision, bool_or(s.latest_revision) as latest_revision
				from
				(
					select pv.package_id, pv.version, max(revision) as revision, true as latest_revision
					from published_version pv
							inner join package_group pg
								on pg.id = pv.package_id
								and pg.exclude_from_search = false
					--where (?packages = '{}' or pv.package_id = ANY(?packages))
					/*
					for now packages list serves as a list of parents and packages,
					after adding new parents list need to uncomment line above and change condition below to use parents list
					*/
					where (?packages = '{}' or pv.package_id like ANY(
						select id from unnest(?packages::text[]) id
						union
						select id||'.%' from unnest(?packages::text[]) id))
					and (?versions = '{}' or pv.version = ANY(?versions))
					group by pv.package_id, pv.version
					union
					select pv.package_id, pv.version, max(revision) as revision, false as latest_revision
					from published_version pv
						inner join package_group pg
							on pg.id = pv.package_id
							and pg.exclude_from_search = false
					where (?packages = '{}' or pv.package_id = ANY(?packages))
					and (?versions = '{}' or pv.version = ANY(?versions))
					and array_to_string(pv.labels,',') ilike ?text_filter
					group by pv.package_id, pv.version
				) s
				group by package_id, version, revision
			)
		select
		pkg.id as package_id,
		pkg.name,
		pkg.description,
		pkg.service_name,
		pv.version,
		pv.revision,
		pv.status,
		pv.published_at as created_at,
		pv.labels,
		maxrev.latest_revision,
		parent_package_names(pkg.id) parent_names,
		case
			when init_rank > 0 then init_rank + default_version_tf + version_status_tf + version_open_count
			else 0
		end rank,

		--debug
		coalesce(?open_count_weight) open_count_weight,
		pkg_name_tf,
		pkg_description_tf,
		pkg_id_tf,
		pkg_service_name_tf,
		version_tf,
		version_labels_tf,
		default_version_tf,
		version_status_tf,
		version_open_count
		from
		published_version pv
		inner join maxrev
			on pv.package_id = maxrev.package_id
			and pv.version = maxrev.version
			and pv.revision = maxrev.revision
		inner join package_group pkg
			on pv.package_id = pkg.id
		left join published_version_open_count oc
			on oc.package_id = pv.package_id
			and oc.version = pv.version,
		coalesce(?pkg_name_weight * (pkg.name ilike ?text_filter)::int, 0) pkg_name_tf,
		coalesce(?pkg_description_weight * (pkg.description ilike ?text_filter)::int, 0) pkg_description_tf,
		coalesce(?pkg_id_weight * (pkg.id ilike ?text_filter)::int, 0) pkg_id_tf,
		coalesce(?pkg_service_name_weight * (pkg.service_name ilike ?text_filter)::int, 0) pkg_service_name_tf,
		coalesce(?version_weight * (pv.version ilike ?text_filter)::int, 0) version_tf,
		coalesce(?version_label_weight * (array_to_string(pv.labels,',') ilike ?text_filter)::int, 0) version_labels_tf,
		coalesce(?default_version_weight * (pv.version = pkg.default_released_version)::int, 0) default_version_tf,
		coalesce(pkg_name_tf + pkg_description_tf + pkg_id_tf + pkg_service_name_tf + version_tf + version_labels_tf, 0) init_rank,
		coalesce(
			?version_status_release_weight * (pv.status = ?version_status_release)::int +
			?version_status_draft_weight * (pv.status = ?version_status_draft)::int +
			?version_status_archived_weight * (pv.status = ?version_status_archived)::int) version_status_tf,
		coalesce(?open_count_weight * coalesce(oc.open_count), 0) version_open_count
		where pv.deleted_at is null
		and (?statuses = '{}' or pv.status = ANY(?statuses))
		and pv.published_at >= ?start_date
		and pv.published_at <= ?end_date
		and init_rank > 0
		order by rank desc, created_at desc, version
		limit ?limit
		offset ?offset;
	`
	_, err := p.cp.GetConnection().Model(searchQuery).Query(&result, versionsSearchQuery)
	if err != nil {
		if err == pg.ErrNoRows {
			return nil, nil
		}
		return nil, err
	}

	return result, nil
}

func (p publishedRepositoryImpl) SearchForDocuments(searchQuery *entity.DocumentSearchQuery) ([]entity.DocumentSearchResult, error) {
	searchQuery.TextFilter = "%" + utils.LikeEscaped(searchQuery.TextFilter) + "%"
	var result []entity.DocumentSearchResult
	documentsSearchQuery := `
		with	maxrev as
				(
						select pv.package_id, pv.version, max(revision) as revision
						from published_version pv
							inner join package_group pg
								on pg.id = pv.package_id
								and pg.exclude_from_search = false
						--where (?packages = '{}' or pv.package_id = ANY(?packages))
						/*
						for now packages list serves as a list of parents and packages,
						after adding new parents list need to uncomment line above and change condition below to use parents list
						*/
						where (?packages = '{}' or pv.package_id like ANY(
							select id from unnest(?packages::text[]) id
							union
							select id||'.%' from unnest(?packages::text[]) id))
						and (?versions = '{}' or pv.version = ANY(?versions))
						group by pv.package_id, pv.version
				),
				versions as
				(
						select pv.package_id, pv.version, pv.revision, pv.published_at, pv.status
						from published_version pv
						inner join maxrev
								on pv.package_id = maxrev.package_id
								and pv.version = maxrev.version
								and pv.revision = maxrev.revision
						where pv.deleted_at is null
								and (?statuses = '{}' or pv.status = ANY(?statuses))
								and pv.published_at >= ?start_date
								and pv.published_at <= ?end_date
				)
		select
		pg.id as package_id,
		pg.name,
		v.version,
		v.revision,
		v.status,
		v.published_at as created_at,
		c.slug,
		c.title,
		c.data_type as type,
		c.metadata,
		parent_package_names(pg.id) parent_names,
		case
			when init_rank > 0 then init_rank + version_status_tf + document_open_count
			else 0
		end rank,

		--debug
		coalesce(?open_count_weight) open_count_weight,
		content_tf,
		title_tf,
		labels_tf,
		version_status_tf,
		document_open_count
		from published_version_revision_content c
		inner join package_group pg
			on pg.id = c.package_id
		inner join versions v
			on v.package_id = c.package_id
			and v.version = c.version
			and v.revision = c.revision
		left join published_document_open_count oc
			on oc.package_id = c.package_id
			and oc.version = c.version
			and oc.slug = c.slug,
		coalesce(?content_weight * case	when c.data_type = ANY(?unknown_types) then 0
										else (c.metadata->>'description' ilike ?text_filter)::int end, 0) content_tf,
		coalesce(?title_weight * (c.title ilike ?text_filter)::int, 0) title_tf,
		coalesce(?labels_weight * (c.metadata->>'labels' ilike ?text_filter)::int, 0) labels_tf,
		coalesce(content_tf + title_tf + labels_tf, 0) init_rank,
		coalesce(
			?version_status_release_weight * (v.status = ?version_status_release)::int +
			?version_status_draft_weight * (v.status = ?version_status_draft)::int +
			?version_status_archived_weight * (v.status = ?version_status_archived)::int) version_status_tf,
		coalesce(?open_count_weight * coalesce(oc.open_count), 0) document_open_count
		where init_rank > 0
		order by rank desc, v.published_at desc, c.file_id, c.index asc
		limit ?limit
		offset ?offset;
	`
	_, err := p.cp.GetConnection().Model(searchQuery).Query(&result, documentsSearchQuery)
	if err != nil {
		if err == pg.ErrNoRows {
			return nil, nil
		}
		return nil, err
	}

	return result, nil
}

func (p publishedRepositoryImpl) RecalculatePackageOperationGroups(packageId string, restGroupingPrefixRegex string, graphqlGroupingPrefixRegex string, userId string) error {
	ctx := context.Background()

	err := p.cp.GetConnection().RunInTransaction(ctx, func(tx *pg.Tx) error {
		_, err := tx.Exec(`delete from operation_group where package_id = ? and autogenerated = true`, packageId)
		if err != nil {
			return fmt.Errorf("failed to delete autogenerated groups for package %v from operation_group: %w", packageId, err)
		}
		err = p.recalculateOperationsGroupsTx(tx, packageId, "", 0, restGroupingPrefixRegex, graphqlGroupingPrefixRegex, userId)
		if err != nil {
			return fmt.Errorf("failed to insert groups for package %v: %w", packageId, err)
		}
		return nil
	})
	if err != nil {
		return fmt.Errorf("failed to recalculate package operations groups: %w", err)
	}
	return nil
}

func (p publishedRepositoryImpl) RecalculateOperationGroups(packageId string, version string, revision int, restGroupingPrefixRegex string, graphqlGroupingPrefixRegex string, userId string) error {
	ctx := context.Background()

	return p.cp.GetConnection().RunInTransaction(ctx, func(tx *pg.Tx) error {
		return p.recalculateOperationsGroupsTx(tx, packageId, version, revision, restGroupingPrefixRegex, graphqlGroupingPrefixRegex, userId)
	})
}

func (p publishedRepositoryImpl) recalculateOperationsGroupsTx(tx *pg.Tx, packageId string, version string, revision int, restGroupingPrefixRegex string, graphqlGroupingPrefixRegex string, userId string) error {
	if restGroupingPrefixRegex == "" && graphqlGroupingPrefixRegex == "" {
		return nil
	}
	if version != "" && revision != 0 {
		_, err := tx.Exec(`delete from operation_group where package_id = ? and version = ? and revision = ? and autogenerated = true`, packageId, version, revision)
		if err != nil {
			return fmt.Errorf("failed to delete autogenerated groups for package %v version %v revision %v from operation_group: %w", packageId, version, revision, err)
		}
	}
	var operationGroups []entity.OperationGroupEntity
	operationGroupsQuery := `
	select groups.*, og.template_checksum, og.template_filename, og.description from (
		select distinct
		package_id,
		version,
		revision,
		case
			when type = 'rest'
				then case when ? = '' then null else substring(metadata ->> 'path', ?) end
			when type = 'graphql'
				then case when ? = '' then null else substring(metadata ->> 'method', ?) end
		end group_name,
		type api_type,
		true autogenerated
		from operation
		where
		package_id = ?
		and (? = '' or version = ?)
		and (? = 0 or revision = ?)
	) groups
	left join operation_group og
		on og.package_id = groups.package_id
		and og.version = groups.version
		and og.revision = (groups.revision - 1)
		and og.group_name = groups.group_name
		and og.api_type = groups.api_type
		and og.autogenerated = true
	where groups.group_name is not null and groups.group_name != '';`
	_, err := tx.Query(&operationGroups, operationGroupsQuery,
		restGroupingPrefixRegex, restGroupingPrefixRegex,
		graphqlGroupingPrefixRegex, graphqlGroupingPrefixRegex,
		packageId,
		version, version,
		revision, revision)
	if err != nil {
		return fmt.Errorf("failed to calculate autogenerated groups %+v: %w", operationGroups, err)
	}
	if len(operationGroups) == 0 {
		return nil
	}

	for i, group := range operationGroups {
		operationGroups[i].GroupId = view.MakeOperationGroupId(group.PackageId, group.Version, group.Revision, group.ApiType, group.GroupName)
	}

	//delete manually created groups with the same PK as autogenerated groups
	deleteManualGroupsQuery := tx.Model(&operationGroups).Returning("operation_group_entity.*")
	var deletedManualGroups []entity.OperationGroupEntity
	err = tx.Model(&deletedManualGroups).WithDelete("operation_group", deleteManualGroupsQuery).Select()
	if err != nil {
		return fmt.Errorf("failed to delete not-autogenerated groups %+v: %w", operationGroups, err)
	}
	deletedGroupsHistory := make([]entity.OperationGroupHistoryEntity, len(deletedManualGroups))
	for _, deletedManualGroup := range deletedManualGroups {
		deletedGroupsHistory = append(deletedGroupsHistory, entity.OperationGroupHistoryEntity{
			GroupId:   deletedManualGroup.GroupId,
			Action:    view.OperationGroupActionDelete,
			Data:      deletedManualGroup,
			UserId:    userId,
			Date:      time.Now(),
			Automatic: true,
		})
	}
	if len(deletedGroupsHistory) > 0 {
		_, err = tx.Model(&deletedGroupsHistory).Insert()
		if err != nil {
			return err
		}
	}
	_, err = tx.Model(&operationGroups).
		OnConflict(`
			(package_id, version, revision, api_type, group_name) DO UPDATE
			SET autogenerated = EXCLUDED.autogenerated,
				description = EXCLUDED.description,
				template_checksum = EXCLUDED.template_checksum,
				template_filename = EXCLUDED.template_filename`).
		Insert()
	if err != nil {
		return fmt.Errorf("failed to insert autogenerated groups %+v: %w", operationGroups, err)
	}

	insertGroupedOperationsQuery := `
	insert into grouped_operation
	select ?, package_id, version, revision, operation_id from (
		select * from (
			select distinct
			package_id,
			version,
			revision,
			case
				when type = 'rest'
					then case when ? = '' then null else substring(metadata ->> 'path', ?) end
				when type = 'graphql'
					then case when ? = '' then null else substring(metadata ->> 'method', ?) end
			end group_name,
			operation_id
			from operation
			where
			package_id = ?
			and version = ?
			and revision = ?
			and type = ?
		) groups
		where group_name = ?
	) filtered_groups;`

	for _, group := range operationGroups {
		_, err = tx.Exec(insertGroupedOperationsQuery,
			group.GroupId,
			restGroupingPrefixRegex, restGroupingPrefixRegex,
			graphqlGroupingPrefixRegex, graphqlGroupingPrefixRegex,
			group.PackageId,
			group.Version,
			group.Revision,
			group.ApiType,
			group.GroupName)
		if err != nil {
			return fmt.Errorf("failed to insert autogenerated grouped operations for group %+v: %w", group, err)
		}
	}
	return nil
}

func (p publishedRepositoryImpl) GetVersionComparison(comparisonId string) (*entity.VersionComparisonEntity, error) {
	comparison := new(entity.VersionComparisonEntity)
	err := p.cp.GetConnection().
		Model(comparison).
		Where("comparison_id = ?", comparisonId).
		First()
	if err != nil {
		if err == pg.ErrNoRows {
			return nil, nil
		}
		return nil, err
	}
	return comparison, nil
}

func (p publishedRepositoryImpl) GetVersionRefsComparisons(comparisonId string) ([]entity.VersionComparisonEntity, error) {
	comparisons := make([]entity.VersionComparisonEntity, 0)
	err := p.cp.GetConnection().
		Model(&comparisons).
		Where("comparison_id in (select unnest(refs) from version_comparison where comparison_id = ?)", comparisonId).
		Select()
	if err != nil {
		return nil, err
	}
	return comparisons, nil
}

func (p publishedRepositoryImpl) GetVersionRevisionContentForDocumentsTransformation(packageId string, versionName string, revision int, searchQuery entity.ContentForDocumentsTransformationSearchQueryEntity) ([]entity.PublishedContentWithDataEntity, error) {
	var ents []entity.PublishedContentWithDataEntity
	query := p.cp.GetConnection().Model(&ents).Distinct().
		ColumnExpr("published_version_revision_content.*").ColumnExpr("pd.*").ColumnExpr("published_version_revision_content.package_id as content_package_id")
	query.Join(`inner join
			(with refs as(
				select s.reference_id as package_id, s.reference_version as version, s.reference_revision as revision
				from published_version_reference s
				inner join published_version pv
				on pv.package_id = s.reference_id
				and pv.version = s.reference_version
				and pv.revision = s.reference_revision
				and pv.deleted_at is null
				where s.package_id = ?
				and s.version = ?
				and s.revision = ?
				and s.excluded = false
			)
			select package_id, version, revision
			from refs
			union
			select ? as package_id, ? as version, ? as revision
			) refs`, packageId, versionName, revision, packageId, versionName, revision)
	query.JoinOn("published_version_revision_content.package_id = refs.package_id").
		JoinOn("published_version_revision_content.version = refs.version").
		JoinOn("published_version_revision_content.revision = refs.revision")

	query.Join("inner join published_data as pd").
		JoinOn("published_version_revision_content.package_id = pd.package_id").
		JoinOn("published_version_revision_content.checksum = pd.checksum")

	if len(searchQuery.DocumentTypesFilter) > 0 {
		query.Where("data_type = any(?)", pg.Array(searchQuery.DocumentTypesFilter))
	}

	if searchQuery.OperationGroup != "" {
		query.Join(`inner join grouped_operation as go
					on go.operation_id = any(published_version_revision_content.operation_ids)
					and published_version_revision_content.package_id = go.package_id
					and published_version_revision_content.version = go.version
					and published_version_revision_content.revision = go.revision
					and go.group_id = ?`, searchQuery.OperationGroup)
	}

	query.Order("published_version_revision_content.package_id",
		"published_version_revision_content.version",
		"published_version_revision_content.revision",
		"index ASC").
		Offset(searchQuery.Offset).
		Limit(searchQuery.Limit)

	err := query.Select()

	if err != nil {
		if err == pg.ErrNoRows {
			return nil, nil
		}
		return nil, err
	}
	return ents, err
}

func (p publishedRepositoryImpl) GetPublishedSourcesArchives(offset int) (*entity.PublishedSrcArchiveEntity, error) {
	result := new(entity.PublishedSrcArchiveEntity)
	err := p.cp.GetConnection().Model(result).Offset(offset).Limit(1).
		First()
	if err != nil {
		if err == pg.ErrNoRows {
			return nil, nil
		}
		return nil, err
	}
	return result, nil
}

func (p publishedRepositoryImpl) DeletePublishedSourcesArchives(checksums []string) error {
	ctx := context.Background()
	var deletedRows int
	err := p.cp.GetConnection().RunInTransaction(ctx, func(tx *pg.Tx) error {
		query := `delete from published_sources_archives
		where checksum in (?)`
		result, err := tx.Exec(query, pg.In(checksums))
		if err != nil {
			return err
		}
		deletedRows += result.RowsAffected()
		return nil
	})

	if deletedRows > 0 {
		_, err = p.cp.GetConnection().Exec("vacuum full published_sources_archives")
		if err != nil {
			return errors.Wrap(err, "failed to run vacuum for table published_sources_archives")
		}
	}
	return nil
}

func (p publishedRepositoryImpl) SavePublishedSourcesArchive(ent *entity.PublishedSrcArchiveEntity) error {
	ctx := context.Background()
	err := p.cp.GetConnection().RunInTransaction(ctx, func(tx *pg.Tx) error {
		_, err := tx.Model(ent).OnConflict("(checksum) DO NOTHING").Insert()
		if err != nil {
			return fmt.Errorf("failed to insert published_sources_archive %+v: %w", ent, err)
		}
		return nil
	})
	return err
}

type PublishedBuildChangesOverview map[string]int

func (p PublishedBuildChangesOverview) setUnexpectedEntry(table string) {
	p[fmt.Sprintf("%v.%v", table, "Unexpected")] = 1
}

func (p PublishedBuildChangesOverview) setNotFoundEntry(table string) {
	p[fmt.Sprintf("%v.%v", table, "NotFound")] = 1
}

func (p PublishedBuildChangesOverview) setTableChanges(table string, changesMap map[string]interface{}) {
	for key := range changesMap {
		p[fmt.Sprintf("%v.%v", table, key)] = 1
	}
}

func (p PublishedBuildChangesOverview) getUniqueChanges() []string {
	keys := make([]string, 0)
	for key := range p {
		keys = append(keys, key)
	}
	return keys
}

func (p publishedRepositoryImpl) GetPublishedVersionsHistory(filter view.PublishedVersionHistoryFilter) ([]entity.PackageVersionHistoryEntity, error) {
	result := make([]entity.PackageVersionHistoryEntity, 0)

	// query := p.cp.GetConnection().Model(&result)
	// if filter.PublishedAfter != nil {
	// 	query.Where("published_version.published_at >= ?", *filter.PublishedAfter)
	// }
	// if filter.PublishedBefore != nil {
	// 	query.Where("published_version.published_at <= ?", *filter.PublishedBefore)
	// }
	// if filter.Status != nil {
	// 	query.Where("published_version.status = ?", *filter.Status)
	// }
	// query.ColumnExpr("published_version.*, coalesce(o.api_types,'{}') api_types").
	// 	Where("deleted_at is null").
	// 	Join(`left join (
	// 		select package_id, version, revision, array_agg(distinct type) api_types
	// 		from operation
	// 		group by package_id, version, revision
	// 		) o`).
	// 	JoinOn("o.package_id = published_version.package_id").
	// 	JoinOn("o.version = published_version.version").
	// 	JoinOn("o.revision = published_version.revision").
	// 	Order("published_version.published_at asc", "published_version.package_id", "published_version.version", "published_version.revision").
	// 	Limit(filter.Limit).
	// 	Offset(filter.Limit * filter.Page)
	_, err := p.cp.GetConnection().Query(&result, `
			with publications as(
				select published_version.package_id,
						published_version.version,
						published_version.revision,
						status,
						published_version.published_at,
						previous_version_package_id,
						previous_version
						from published_version
				where deleted_at is null
				and (? is null or status = ?)
				and (? is null or published_at >= ?)
				and (? is null or published_at <= ?)
				order by published_at asc, package_id, version, revision
				limit ?
				offset ?
			),
			ops as (
				select o.package_id, o.version, o.revision, array_agg(distinct o.type) api_types
				from operation o
				inner join publications p
				on o.package_id = p.package_id
				and o.version = p.version
				and o.revision = p.revision
				group by o.package_id, o.version, o.revision
			)
			select
			p.*, coalesce(api_types,'{}') api_types
			from publications p
			left join ops o
				on o.package_id = p.package_id
				and o.version = p.version
				and o.revision = p.revision;
	`, filter.Status, filter.Status,
		filter.PublishedAfter, filter.PublishedAfter,
		filter.PublishedBefore, filter.PublishedBefore,
		filter.Limit, filter.Limit*filter.Page,
	)
	if err != nil {
		return nil, err
	}
	return result, nil
}

func (p publishedRepositoryImpl) StoreOperationGroupPublishProcess(ent *entity.OperationGroupPublishEntity) error {
	_, err := p.cp.GetConnection().Model(ent).Insert()
	if err != nil {
		return err
	}
	return nil
}

func (p publishedRepositoryImpl) UpdateOperationGroupPublishProcess(ent *entity.OperationGroupPublishEntity) error {
	_, err := p.cp.GetConnection().Model(ent).
		WherePK().
		Set("details = ?details").
		Set("status = ?status").
		Update()
	if err != nil {
		return err
	}
	return nil
}

func (p publishedRepositoryImpl) GetOperationGroupPublishProcess(publishId string) (*entity.OperationGroupPublishEntity, error) {
	result := new(entity.OperationGroupPublishEntity)
	err := p.cp.GetConnection().Model(result).
		Where("publish_id = ?", publishId).
		First()
	if err != nil {
		if err == pg.ErrNoRows {
			return nil, nil
		}
		return nil, err
	}
	return result, nil
}

func (p publishedRepositoryImpl) StoreCSVDashboardPublishProcess(ent *entity.CSVDashboardPublishEntity) error {
	_, err := p.cp.GetConnection().Model(ent).Insert()
	if err != nil {
		return err
	}
	return nil
}

func (p publishedRepositoryImpl) UpdateCSVDashboardPublishProcess(ent *entity.CSVDashboardPublishEntity) error {
	_, err := p.cp.GetConnection().Model(ent).
		WherePK().
		Set("message = ?message").
		Set("status = ?status").
		Set("csv_report = ?csv_report").
		Update()
	if err != nil {
		return err
	}
	return nil
}

func (p publishedRepositoryImpl) GetCSVDashboardPublishProcess(publishId string) (*entity.CSVDashboardPublishEntity, error) {
	result := new(entity.CSVDashboardPublishEntity)
	err := p.cp.GetConnection().Model(result).
		ExcludeColumn("csv_report").
		Where("publish_id = ?", publishId).
		First()
	if err != nil {
		if err == pg.ErrNoRows {
			return nil, nil
		}
		return nil, err
	}
	return result, nil
}

func (p publishedRepositoryImpl) GetCSVDashboardPublishReport(publishId string) (*entity.CSVDashboardPublishEntity, error) {
	result := new(entity.CSVDashboardPublishEntity)
	err := p.cp.GetConnection().Model(result).
		Where("publish_id = ?", publishId).
		First()
	if err != nil {
		if err == pg.ErrNoRows {
			return nil, nil
		}
		return nil, err
	}
	return result, nil
}

func (p publishedRepositoryImpl) DeletePackageRevisionsBeforeDate(ctx context.Context, packageId string, deleteBefore time.Time, deleteLastRevision bool, deleteReleaseRevisions bool, deletedBy string) (int, error) {
	var totalDeletedCount int
	var processingErrors []error

	var versions []string
	err := p.cp.GetConnection().ModelContext(ctx, (*entity.PublishedVersionEntity)(nil)).
		Column("version").
		Where("package_id = ? AND deleted_at is null", packageId).
		Order("version ASC").
		Distinct().
		Select(&versions)
	if err != nil {
		return 0, fmt.Errorf("failed to get versions: %w", err)
	}

	for idx, version := range versions {
		logger.Tracef(ctx, "Processing version %d/%d: %s", idx+1, len(versions), version)
		deletedCount, err := p.deleteVersionRevisions(ctx, packageId, version, deleteBefore, deleteLastRevision, deleteReleaseRevisions, deletedBy)
		if err != nil {
			if ctx.Err() != nil {
				return totalDeletedCount, ctx.Err()
			}
			processingErrors = append(processingErrors, fmt.Errorf("failed to process version %s: %w", version, err))
			continue
		}
		totalDeletedCount += deletedCount
	}

	if len(processingErrors) > 0 {
		var combinedErr error
		for _, err := range processingErrors {
			if combinedErr == nil {
				combinedErr = err
			} else {
				combinedErr = fmt.Errorf("%v; %v", combinedErr, err)
			}
		}
		logger.Debugf(ctx, "Package %s revisions cleanup completed with %d errors. Total deleted: %d", packageId, len(processingErrors), totalDeletedCount)
		return totalDeletedCount, fmt.Errorf("cleanup completed with errors (deleted %d items): %w", totalDeletedCount, combinedErr)
	}

	logger.Debugf(ctx, "Package %s revisions cleanup completed. Total deleted: %d", packageId, totalDeletedCount)
	return totalDeletedCount, nil
}

func (p publishedRepositoryImpl) deleteVersionRevisions(ctx context.Context, packageId string, version string, deleteBefore time.Time, deleteLastRevision bool, deleteReleaseRevisions bool, deletedBy string) (int, error) {
	var deletedCount int
	err := p.cp.GetConnection().RunInTransaction(ctx, func(tx *pg.Tx) error {
		var revisions []entity.PublishedVersionEntity
		err := tx.Model(&revisions).
			Where("package_id = ? AND version = ? AND deleted_at is null", packageId, version).
			Order("revision ASC").
			Select()
		if err != nil {
			return fmt.Errorf("failed to get revisions: %w", err)
		}

		var candidates []*entity.PublishedVersionEntity
		lastRevisionIndex := len(revisions) - 1
		for i, revision := range revisions {
			if !revision.PublishedAt.Before(deleteBefore) {
				logger.Tracef(ctx, "package %s, version %s, revision %d is not before delete threshold %s, skipping", packageId, version, revision.Revision, deleteBefore)
				break
			}
			if i == lastRevisionIndex && !deleteLastRevision {
				logger.Tracef(ctx, "package %s, version %s, last revision %d, skipping because deleteLastRevision=false", packageId, version, revision.Revision)
				break
			}
			if revision.Status == string(view.Release) && !deleteReleaseRevisions {
				logger.Tracef(ctx, "package %s, version %s, release revision %d, skipping because deleteReleaseRevisions=false", packageId, version, revision.Revision)
				break
			}
			candidates = append(candidates, &revision)
		}

		if len(candidates) > 0 {
			for _, revision := range candidates {
				// check for references and update in a single atomic operation
				result, err := tx.Exec(`
					UPDATE published_version
					SET deleted_at = ?, deleted_by = ?
					WHERE package_id = ? AND version = ? AND revision = ? AND deleted_at IS NULL
					AND NOT EXISTS (
						SELECT 1 FROM published_version_reference ref
						INNER JOIN published_version pv ON
								pv.package_id = ref.package_id AND
								pv.version = ref.version AND
								pv.revision = ref.revision
						WHERE ref.reference_id = ? AND ref.reference_version = ? AND ref.reference_revision = ?
						AND pv.deleted_at IS NULL
					)
				`, time.Now(), deletedBy,
					revision.PackageId, revision.Version, revision.Revision,
					revision.PackageId, revision.Version, revision.Revision)

				if err != nil {
					return fmt.Errorf("failed to mark revision %d as deleted: %w", revision.Revision, err)
				}

				if result.RowsAffected() == 0 {
					logger.Tracef(ctx, "package %s, version %s, revision %d has references or was already deleted, skipping", packageId, version, revision.Revision)
					break
				}

				err = p.trackDeletion(tx, packageId, version, revision.Revision, revision.Status, string(view.ATETDeleteRevision), deletedBy)
				if err != nil {
					return fmt.Errorf("failed to track revision deletion: %w", err)
				}

				err = p.clearAdHocComparisons(ctx, tx, packageId, version, revision.Revision)
				if err != nil {
					return fmt.Errorf("failed to clear ad-hoc comparisons for revision %d: %w", revision.Revision, err)
				}

				deletedCount++
			}

			if deletedCount == len(revisions) {
				logger.Tracef(ctx, "All revisions for version %s were deleted, cleaning up related data", version)
				err = p.clearDefaultReleaseVersion(tx, packageId, version)
				if err != nil {
					return fmt.Errorf("failed to clear default release version: %w", err)
				}

				err = p.clearPreviousVersion(tx, packageId, version)
				if err != nil {
					return fmt.Errorf("failed to clear %s version as a previous version: %w", version, err)
				}

				lastRevision := revisions[lastRevisionIndex]
				err = p.trackDeletion(tx, packageId, version, lastRevision.Revision, lastRevision.Status, string(view.ATETDeleteVersion), deletedBy)
				if err != nil {
					return fmt.Errorf("failed to track version deletion: %w", err)
				}
			}
		}
		return nil
	})

	if err != nil {
		return 0, err
	}

	logger.Tracef(ctx, "Successfully processed version %s, deleted %d revisions", version, deletedCount)
	return deletedCount, nil
}

func (p publishedRepositoryImpl) trackDeletion(tx *pg.Tx, packageId string, version string, revision int, status string, eventType string, deletedBy string) error {
	dataMap := map[string]interface{}{}
	dataMap["version"] = version
	dataMap["revision"] = revision
	dataMap["status"] = status
	ent := entity.ActivityTrackingEntity{
		Id:        uuid.New().String(),
		Type:      eventType,
		Data:      dataMap,
		PackageId: packageId,
		Date:      time.Now(),
		UserId:    deletedBy,
	}
	_, err := tx.Model(&ent).Insert()
	if err != nil {
		return fmt.Errorf("failed to track deletion: %w", err)
	}
	return nil
}

func (p publishedRepositoryImpl) clearAdHocComparisons(ctx context.Context, tx *pg.Tx, packageId string, version string, revision int) error {
	logger.Tracef(ctx, "Clearing ad-hoc comparisons for %s/%s@%d", packageId, version, revision)

	var deletedCount int
	page, limit := 0, 100

	for {
		var candidateIds []string
		_, err := tx.Query(&candidateIds, `
			WITH candidate_comparisons AS (
				SELECT
					vc.comparison_id,
					vc.package_id,
					vc.version,
					vc.revision,
					vc.previous_package_id,
					vc.previous_version,
					vc.previous_revision,
					pv.previous_version AS actual_previous_version,
					COALESCE(pv.previous_version_package_id, pv.package_id) AS actual_previous_package_id
				FROM version_comparison vc
				LEFT JOIN published_version pv ON
					pv.package_id = vc.package_id AND
					pv.version = vc.version AND
					pv.revision = vc.revision
				WHERE
					(vc.package_id = ? AND vc.version = ? AND vc.revision = ?) OR
					(vc.previous_package_id = ? AND vc.previous_version = ? AND vc.previous_revision = ?)
				ORDER BY vc.comparison_id
				LIMIT ?
				OFFSET ?
			)
			SELECT comparison_id FROM candidate_comparisons cc
			WHERE
				cc.actual_previous_version IS NULL OR
				(cc.previous_version != cc.actual_previous_version OR
				cc.previous_package_id != cc.actual_previous_package_id)
		`, packageId, version, revision, packageId, version, revision, limit, page*limit)
		if err != nil {
			if err == pg.ErrNoRows {
				break
			}
			return fmt.Errorf("failed to get ad-hoc comparison candidates: %w", err)
		}

		if len(candidateIds) == 0 {
			break
		}

		for _, comparisonId := range candidateIds {
			// check for references and delete in a single atomic operation
			result, err := tx.Exec(`
				DELETE FROM version_comparison
				WHERE comparison_id = ?
				AND NOT EXISTS (
					SELECT 1
					FROM version_comparison
					WHERE ? = ANY(refs)
				)
			`, comparisonId, comparisonId)
			if err != nil {
				return fmt.Errorf("failed to check and delete ad-hoc comparison %s: %w", comparisonId, err)
			}

			if result.RowsAffected() > 0 {
				logger.Tracef(ctx, "Deleted ad-hoc comparison %s", comparisonId)
				deletedCount++
			} else {
				logger.Tracef(ctx, "Skipped ad-hoc comparison %s (referenced or already deleted)", comparisonId)
			}
		}

		if len(candidateIds) < limit {
			break
		}
		page++
	}

	if deletedCount > 0 {
		logger.Tracef(ctx, "Deleted %d ad-hoc comparisons for %s/%s@%d",
			deletedCount, packageId, version, revision)
	}

	return nil
}

func (p publishedRepositoryImpl) GetVersionComparisonsCleanupCandidates(ctx context.Context, limit int, offset int) ([]entity.VersionComparisonCleanupCandidateEntity, error) {
	var candidates []entity.VersionComparisonCleanupCandidateEntity

	_, err := p.cp.GetConnection().QueryContext(ctx, &candidates, `
			SELECT
				vc.comparison_id,
				vc.package_id,
				vc.version,
				vc.revision,
				vc.previous_package_id,
				vc.previous_version,
				vc.previous_revision,
				vc.last_active,
				pv.package_id IS NULL AS revision_not_published,
				pv.previous_version AS actual_previous_version,
				COALESCE(pv.previous_version_package_id, pv.package_id) AS actual_previous_package_id,
				(SELECT MAX(revision)
					FROM published_version
					WHERE package_id = vc.previous_package_id
					AND version = vc.previous_version) AS previous_max_revision
			FROM version_comparison vc
			LEFT JOIN published_version pv ON
				pv.package_id = vc.package_id AND
				pv.version = vc.version AND
				pv.revision = vc.revision
			ORDER BY vc.last_active ASC
			LIMIT ?
			OFFSET ?
	`, limit, offset)
	if err != nil {
		if err == pg.ErrNoRows {
			return []entity.VersionComparisonCleanupCandidateEntity{}, nil
		}
		return nil, fmt.Errorf("failed to get cleanup candidates: %w", err)
	}

	return candidates, nil
}

func (p publishedRepositoryImpl) DeleteVersionComparison(ctx context.Context, comparisonId string) (bool, error) {
	var deleted bool

	err := p.cp.GetConnection().RunInTransaction(ctx, func(tx *pg.Tx) error {
		result, err := tx.ExecContext(ctx, `
			DELETE FROM version_comparison
			WHERE comparison_id = ?
			AND NOT EXISTS (
				SELECT 1
				FROM version_comparison
				WHERE ? = ANY(refs)
			)
		`, comparisonId, comparisonId)
		if err != nil {
			return fmt.Errorf("failed to check and delete comparison %s: %w", comparisonId, err)
		}

		if result.RowsAffected() > 0 {
			logger.Tracef(ctx, "Deleted comparison %s", comparisonId)
			deleted = true
		} else {
			logger.Tracef(ctx, "Skipped comparison %s (referenced or already deleted)", comparisonId)
			deleted = false
		}

		return nil
	})
	if err != nil {
		return false, err
	}

	return deleted, nil
}

func (p publishedRepositoryImpl) DeleteSoftDeletedPackagesBeforeDate(ctx context.Context, runId string, beforeDate time.Time, batchSize int) (int, error) {
	deletedItemsStats := entity.NewDeletedItemsStats()

	err := p.cp.GetConnection().RunInTransaction(ctx, func(tx *pg.Tx) error {
		getPackageIdsQuery := `
			SELECT id FROM package_group
			WHERE deleted_at < ?
			ORDER BY deleted_at ASC
			LIMIT ?`

		var packageIds []string
		_, err := tx.QueryContext(ctx, &packageIds, getPackageIdsQuery, beforeDate, batchSize)
		if err != nil {
			return fmt.Errorf("failed to get package IDs: %w", err)
		}

		if len(packageIds) == 0 {
			return nil
		}
		logger.Debugf(ctx, "Found %d packages to delete in current batch", len(packageIds))

		err = p.countRelatedDataForPackagesTx(ctx, tx, packageIds, deletedItemsStats)
		if err != nil {
			return fmt.Errorf("failed to count package related data: %w", err)
		}

		logger.Trace(ctx, "Deleting related API keys for packages")
		deleteApiKeysQuery := `
			DELETE FROM apihub_api_keys
			WHERE package_id IN (?)`
		_, err = tx.ExecContext(ctx, deleteApiKeysQuery, pg.In(packageIds))
		if err != nil {
			return fmt.Errorf("failed to delete related API keys: %w", err)
		}

		logger.Trace(ctx, "Deleting package transitions for packages")
		deletePackageTransitionsQuery := `
			DELETE FROM package_transition
			WHERE new_package_id IN (?)`
		_, err = tx.ExecContext(ctx, deletePackageTransitionsQuery, pg.In(packageIds))
		if err != nil {
			return fmt.Errorf("failed to delete related package transitions: %w", err)
		}

		logger.Tracef(ctx, "Deleting packages: %v", packageIds)
		deletePackagesQuery := `
			DELETE FROM package_group
			WHERE id IN (?)`
		_, err = tx.ExecContext(ctx, deletePackagesQuery, pg.In(packageIds))
		if err != nil {
			return fmt.Errorf("failed to delete packages: %w", err)
		}

		deletedItemsStats.Packages = packageIds
		deletedItemsStats.CalculateTotal()

		var cleanupRun entity.SoftDeletedDataCleanupEntity
		err = tx.Model(&cleanupRun).
			Where("run_id = ?", runId).
			Select()
		if err != nil {
			return fmt.Errorf("failed to get current state of cleanup run: %w", err)
		}
		if cleanupRun.DeletedItems == nil {
			cleanupRun.DeletedItems = deletedItemsStats
		} else {
			cleanupRun.DeletedItems.Add(deletedItemsStats)
		}
		_, err = tx.Model(&cleanupRun).
			Column("deleted_items").
			WherePK().
			Update()
		if err != nil {
			return fmt.Errorf("failed to update cleanup run state: %w", err)
		}
		logger.Debugf(ctx, "Deleted %d packages with %d total cascade records: %v",
			len(deletedItemsStats.Packages), deletedItemsStats.TotalRecords-len(deletedItemsStats.Packages), deletedItemsStats.Packages)

		return nil
	})

	return deletedItemsStats.TotalRecords, err
}

func (p publishedRepositoryImpl) DeleteSoftDeletedPackageRevisionsBeforeDate(ctx context.Context, runId string, beforeDate time.Time, batchSize int) (int, error) {
	deletedItemsStats := entity.NewDeletedItemsStats()

	err := p.cp.GetConnection().RunInTransaction(ctx, func(tx *pg.Tx) error {
		geRevisionKeysQuery := `
			SELECT package_id, version, revision
			FROM published_version
			WHERE deleted_at < ?
			ORDER BY deleted_at ASC
			LIMIT ?`

		var revisionKeys []entity.PublishedVersionKeyEntity
		_, err := tx.QueryContext(ctx, &revisionKeys, geRevisionKeysQuery, beforeDate, batchSize)
		if err != nil {
			return fmt.Errorf("failed to get revision keys: %w", err)
		}

		if len(revisionKeys) == 0 {
			return nil
		}
		logger.Debugf(ctx, "Found %d package revisions to delete in current batch", len(revisionKeys))

		valuesClause, args := buildRevisionKeysValuesClause(revisionKeys)

		err = p.countRelatedDataForPackageRevisionsTx(ctx, tx, valuesClause, args, deletedItemsStats)
		if err != nil {
			return fmt.Errorf("failed to count related data: %w", err)
		}

		logger.Tracef(ctx, "Deleting package revisions: %v", revisionKeys)
		deleteQuery := `DELETE FROM published_version WHERE (package_id, version, revision) IN (` + valuesClause + `)`
		_, err = tx.ExecContext(ctx, deleteQuery, args...)
		if err != nil {
			return fmt.Errorf("failed to delete package revisions: %w", err)
		}

		deletedItemsStats.PackageRevisions = revisionKeys
		deletedItemsStats.CalculateTotal()

		var cleanupRun entity.SoftDeletedDataCleanupEntity
		err = tx.Model(&cleanupRun).
			Where("run_id = ?", runId).
			Select()
		if err != nil {
			return fmt.Errorf("failed to get current state of cleanup run: %w", err)
		}
		if cleanupRun.DeletedItems == nil {
			cleanupRun.DeletedItems = deletedItemsStats
		} else {
			cleanupRun.DeletedItems.Add(deletedItemsStats)
		}
		_, err = tx.Model(&cleanupRun).
			Column("deleted_items").
			WherePK().
			Update()
		if err != nil {
			return fmt.Errorf("failed to update cleanup run state: %w", err)
		}

		logger.Debugf(ctx, "Deleted %d package revisions with %d total cascade records: %v",
			len(deletedItemsStats.PackageRevisions), deletedItemsStats.TotalRecords-len(deletedItemsStats.PackageRevisions), deletedItemsStats.PackageRevisions)

		return nil
	})

	return deletedItemsStats.TotalRecords, err
}

func (p publishedRepositoryImpl) countRelatedDataForPackagesTx(ctx context.Context, tx *pg.Tx, packageIds []string, stats *entity.DeletedItemsStats) error {
	err := tx.ModelContext(ctx, &stats.PackageRevisions).
		Where("package_id IN (?)", pg.In(packageIds)).
		Select()
	if err != nil {
		return err
	}

	_, err = tx.QueryOneContext(ctx, pg.Scan(&stats.ActivityTracking),
		`SELECT COUNT(*) FROM activity_tracking WHERE package_id IN (?)`, pg.In(packageIds))
	if err != nil {
		return err
	}

	err = tx.ModelContext(ctx, &stats.ApiKeys).
		Where("package_id IN (?)", pg.In(packageIds)).
		Select()
	if err != nil {
		return err
	}

	var buildIds []string
	_, err = tx.QueryContext(ctx, &buildIds,
		`SELECT build_id FROM build WHERE package_id IN (?)`, pg.In(packageIds))
	if err != nil {
		return err
	}
	stats.Builds = len(buildIds)
	if stats.Builds == 0 {
		stats.BuildDepends = 0
		stats.BuildResults = 0
		stats.BuildSources = 0
		stats.BuilderNotifications = 0
	} else {
		_, err = tx.QueryOneContext(ctx, pg.Scan(&stats.BuildDepends),
			`SELECT COUNT(*) FROM build_depends WHERE build_id IN (?) or depend_id IN (?)`, pg.In(buildIds), pg.In(buildIds))
		if err != nil {
			return err
		}
		_, err = tx.QueryOneContext(ctx, pg.Scan(&stats.BuildResults),
			`SELECT COUNT(*) FROM build_result WHERE build_id IN (?)`, pg.In(buildIds))
		if err != nil {
			return err
		}
		_, err = tx.QueryOneContext(ctx, pg.Scan(&stats.BuildSources),
			`SELECT COUNT(*) FROM build_src WHERE build_id IN (?)`, pg.In(buildIds))
		if err != nil {
			return err
		}
		_, err = tx.QueryOneContext(ctx, pg.Scan(&stats.BuilderNotifications),
			`SELECT COUNT(*) FROM builder_notifications WHERE build_id IN (?)`, pg.In(buildIds))
		if err != nil {
			return err
		}
	}

	_, err = tx.QueryOneContext(ctx, pg.Scan(&stats.FavoritePackages),
		`SELECT COUNT(*) FROM favorite_packages WHERE package_id IN (?)`, pg.In(packageIds))
	if err != nil {
		return err
	}

	_, err = tx.QueryOneContext(ctx, pg.Scan(&stats.Operations),
		`SELECT COUNT(*) FROM operation WHERE package_id IN (?)`, pg.In(packageIds))
	if err != nil {
		return err
	}

	_, err = tx.QueryOneContext(ctx, pg.Scan(&stats.OperationGroups),
		`SELECT COUNT(*) FROM operation_group WHERE package_id IN (?)`, pg.In(packageIds))
	if err != nil {
		return err
	}

	_, err = tx.QueryOneContext(ctx, pg.Scan(&stats.GroupedOperations),
		`SELECT COUNT(*) FROM grouped_operation WHERE package_id IN (?)`, pg.In(packageIds))
	if err != nil {
		return err
	}

	_, err = tx.QueryOneContext(ctx, pg.Scan(&stats.OperationOpenCounts),
		`SELECT COUNT(*) FROM operation_open_count WHERE package_id IN (?)`, pg.In(packageIds))
	if err != nil {
		return err
	}

	_, err = tx.QueryOneContext(ctx, pg.Scan(&stats.PackageExportConfigs),
		`SELECT COUNT(*) FROM package_export_config WHERE package_id IN (?)`, pg.In(packageIds))
	if err != nil {
		return err
	}

	err = tx.ModelContext(ctx, &stats.PackageMembersRoles).
		Where("package_id IN (?)", pg.In(packageIds)).
		Select()
	if err != nil {
		return err
	}

	err = tx.ModelContext(ctx, &stats.PackageServices).
		Where("package_id IN (?)", pg.In(packageIds)).
		Select()
	if err != nil {
		return err
	}

	_, err = tx.QueryOneContext(ctx, pg.Scan(&stats.PublishedData),
		`SELECT COUNT(*) FROM published_data WHERE package_id IN (?)`, pg.In(packageIds))
	if err != nil {
		return err
	}

	_, err = tx.QueryOneContext(ctx, pg.Scan(&stats.PublishedDocumentOpenCounts),
		`SELECT COUNT(*) FROM published_document_open_count WHERE package_id IN (?)`, pg.In(packageIds))
	if err != nil {
		return err
	}

	_, err = tx.QueryOneContext(ctx, pg.Scan(&stats.PublishedSources),
		`SELECT COUNT(*) FROM published_sources WHERE package_id IN (?)`, pg.In(packageIds))
	if err != nil {
		return err
	}

	_, err = tx.QueryOneContext(ctx, pg.Scan(&stats.PublishedVersionOpenCounts),
		`SELECT COUNT(*) FROM published_version_open_count WHERE package_id IN (?)`, pg.In(packageIds))
	if err != nil {
		return err
	}

	_, err = tx.QueryOneContext(ctx, pg.Scan(&stats.PublishedVersionReferences),
		`SELECT COUNT(*) FROM published_version_reference WHERE package_id IN (?)`, pg.In(packageIds))
	if err != nil {
		return err
	}

	_, err = tx.QueryOneContext(ctx, pg.Scan(&stats.PublishedVersionRevisionContent),
		`SELECT COUNT(*) FROM published_version_revision_content WHERE package_id IN (?)`, pg.In(packageIds))
	if err != nil {
		return err
	}

	_, err = tx.QueryOneContext(ctx, pg.Scan(&stats.PublishedVersionValidation),
		`SELECT COUNT(*) FROM published_version_validation WHERE package_id IN (?)`, pg.In(packageIds))
	if err != nil {
		return err
	}

	_, err = tx.QueryOneContext(ctx, pg.Scan(&stats.SharedUrlInfo),
		`SELECT COUNT(*) FROM shared_url_info WHERE package_id IN (?)`, pg.In(packageIds))
	if err != nil {
		return err
	}

	_, err = tx.QueryOneContext(ctx, pg.Scan(&stats.TransformedContentData),
		`SELECT COUNT(*) FROM transformed_content_data WHERE package_id IN (?)`, pg.In(packageIds))
	if err != nil {
		return err
	}

	_, err = tx.QueryOneContext(ctx, pg.Scan(&stats.PackageTransitions),
		`SELECT COUNT(*) FROM package_transition WHERE new_package_id IN (?)`, pg.In(packageIds))
	if err != nil {
		return err
	}

	return nil
}

func buildRevisionKeysValuesClause(revisionKeys []entity.PublishedVersionKeyEntity) (string, []interface{}) {
	valuesClause := "VALUES "
	args := make([]interface{}, 0, len(revisionKeys)*3)
	for i, key := range revisionKeys {
		if i > 0 {
			valuesClause += ", "
		}
		valuesClause += "(?, ?, ?)"
		args = append(args, key.PackageId, key.Version, key.Revision)
	}
	return valuesClause, args
}

func (p publishedRepositoryImpl) countRelatedDataForPackageRevisionsTx(ctx context.Context, tx *pg.Tx, valuesClause string, args []interface{}, stats *entity.DeletedItemsStats) error {
	if valuesClause == "" {
		return nil
	}

	_, err := tx.QueryOneContext(ctx, pg.Scan(&stats.PublishedVersionRevisionContent),
		`SELECT COUNT(*) FROM published_version_revision_content WHERE (package_id, version, revision) IN (`+valuesClause+`)`, args...)
	if err != nil {
		return err
	}

	_, err = tx.QueryOneContext(ctx, pg.Scan(&stats.OperationGroups),
		`SELECT COUNT(*) FROM operation_group WHERE (package_id, version, revision) IN (`+valuesClause+`)`, args...)
	if err != nil {
		return err
	}

	_, err = tx.QueryOneContext(ctx, pg.Scan(&stats.PublishedVersionReferences),
		`SELECT COUNT(*) FROM published_version_reference WHERE (package_id, version, revision) IN (`+valuesClause+`)`, args...)
	if err != nil {
		return err
	}

	_, err = tx.QueryOneContext(ctx, pg.Scan(&stats.PublishedVersionValidation),
		`SELECT COUNT(*) FROM published_version_validation WHERE (package_id, version, revision) IN (`+valuesClause+`)`, args...)
	if err != nil {
		return err
	}

	_, err = tx.QueryOneContext(ctx, pg.Scan(&stats.PublishedSources),
		`SELECT COUNT(*) FROM published_sources WHERE (package_id, version, revision) IN (`+valuesClause+`)`, args...)
	if err != nil {
		return err
	}

	_, err = tx.QueryOneContext(ctx, pg.Scan(&stats.Operations),
		`SELECT COUNT(*) FROM operation WHERE (package_id, version, revision) IN (`+valuesClause+`)`, args...)
	if err != nil {
		return err
	}

	_, err = tx.QueryOneContext(ctx, pg.Scan(&stats.TransformedContentData),
		`SELECT COUNT(*) FROM transformed_content_data WHERE (package_id, version, revision) IN (`+valuesClause+`)`, args...)
	if err != nil {
		return err
	}

	_, err = tx.QueryOneContext(ctx, pg.Scan(&stats.GroupedOperations),
		`SELECT COUNT(*) FROM grouped_operation WHERE (package_id, version, revision) IN (`+valuesClause+`)`, args...)
	if err != nil {
		return err
	}

	return nil
}<|MERGE_RESOLUTION|>--- conflicted
+++ resolved
@@ -276,41 +276,6 @@
 	return result.Revision, nil
 }
 
-<<<<<<< HEAD
-func (p publishedRepositoryImpl) GetReadonlyVersion_deprecated(packageId string, versionName string) (*entity.ReadonlyPublishedVersionEntity_deprecated, error) {
-	getPackage, errGetPackage := p.GetPackage(packageId)
-	if errGetPackage != nil {
-		return nil, errGetPackage
-	}
-	if getPackage == nil {
-		return nil, nil
-	}
-	result := new(entity.ReadonlyPublishedVersionEntity_deprecated)
-	version, revision, err := SplitVersionRevision(versionName)
-	if err != nil {
-		return nil, err
-	}
-	query := `
-	select pv.*,get_latest_revision(coalesce(pv.previous_version_package_id,pv.package_id),pv.previous_version) as previous_version_revision, coalesce(usr.name, created_by) user_name from published_version as pv left join user_data usr on usr.user_id = created_by
-	where pv.package_id = ?
-		and pv.version = ?
-		and ((? = 0 and pv.revision = get_latest_revision(?,?)) or
-			(? != 0 and pv.revision = ?))
-		and deleted_at is null
-	limit 1
-	`
-	_, err = p.cp.GetConnection().QueryOne(result, query, packageId, version, revision, packageId, version, revision, revision)
-	if err != nil {
-		if err == pg.ErrNoRows {
-			return nil, nil
-		}
-		return nil, err
-	}
-	return result, nil
-}
-
-=======
->>>>>>> 72d1fd5c
 func (p publishedRepositoryImpl) GetReadonlyVersion(packageId string, versionName string, showOnlyDeleted bool) (*entity.PackageVersionRevisionEntity, error) {
 	var getPackage *entity.PackageEntity
 	var errGetPackage error
@@ -387,34 +352,6 @@
 	return result, nil
 }
 
-<<<<<<< HEAD
-func (p publishedRepositoryImpl) GetVersionRevisionsList_deprecated(searchQuery entity.PackageVersionSearchQueryEntity) ([]entity.PackageVersionRevisionEntity_deprecated, error) {
-	var ents []entity.PackageVersionRevisionEntity_deprecated
-	if searchQuery.TextFilter != "" {
-		searchQuery.TextFilter = "%" + utils.LikeEscaped(searchQuery.TextFilter) + "%"
-	}
-	query := `
-		select pv.*, us.email, us.name, us.avatar_url, coalesce(us.user_id, pv.created_by) as user_id, pv.revision != get_latest_revision(pv.package_id, pv.version) as not_latest_revision
-			from published_version as pv left join user_data as us on pv.created_by = us.user_id
-			where (?text_filter = ''
-				or exists(select 1 from unnest(pv.labels) as label where label ilike ?text_filter)
-				or pv.revision::text ilike ?text_filter
-				or exists(select user_id from user_data where user_id = pv.created_by and name ilike ?text_filter))
-			and pv.package_id = ?package_id
-			and pv.version = ?version
-			and pv.deleted_at is null
-			order by pv.revision desc
-			limit ?limit
-			offset ?offset;
-	`
-	_, err := p.cp.GetConnection().Model(&searchQuery).Query(&ents, query)
-	if err != nil {
-		return nil, err
-	}
-	return ents, nil
-}
-=======
->>>>>>> 72d1fd5c
 func (p publishedRepositoryImpl) GetVersionRevisionsList(searchQuery entity.PackageVersionSearchQueryEntity) ([]entity.PackageVersionRevisionEntity, error) {
 	var ents []entity.PackageVersionRevisionEntity
 	if searchQuery.TextFilter != "" {
@@ -1681,36 +1618,6 @@
 	return result, nil
 }
 
-<<<<<<< HEAD
-func (p publishedRepositoryImpl) GetLatestContentByVersion(packageId string, versionName string) ([]entity.PublishedContentEntity, error) {
-	var latestVersionRev entity.PublishedVersionEntity
-	version, _, err := SplitVersionRevision(versionName)
-	if err != nil {
-		return nil, err
-	}
-	query := `
-		SELECT p.*
-		FROM (
-			SELECT max(revision) over (partition by package_id, version) AS _max_revision, p.*
-			FROM published_version AS p
-			WHERE p.package_id = ?
-				AND p.version = ?
-				AND p.deleted_at is null
-		)  p
-		WHERE p.revision = p._max_revision LIMIT 1;`
-	_, err = p.cp.GetConnection().Query(&latestVersionRev, query, packageId, version)
-	if err != nil {
-		if err == pg.ErrNoRows {
-			return nil, nil
-		}
-		return nil, err
-	}
-
-	return p.GetRevisionContent(packageId, version, latestVersionRev.Revision)
-}
-
-=======
->>>>>>> 72d1fd5c
 func (p publishedRepositoryImpl) GetVersionSources(packageId string, versionName string, revision int) (*entity.PublishedSrcArchiveEntity, error) {
 	query := `
 		select psa.*
@@ -1818,212 +1725,6 @@
 	return ents, err
 }
 
-<<<<<<< HEAD
-func (p publishedRepositoryImpl) GetPackageVersionsWithLimit(searchQuery entity.PublishedVersionSearchQueryEntity, checkRevisions bool) ([]entity.PublishedVersionEntity, error) {
-	var ents []entity.PublishedVersionEntity
-	if searchQuery.TextFilter != "" {
-		searchQuery.TextFilter = "%" + utils.LikeEscaped(searchQuery.TextFilter) + "%"
-	}
-	if searchQuery.Status != "" {
-		searchQuery.Status = "%" + utils.LikeEscaped(searchQuery.Status) + "%"
-	}
-	if checkRevisions {
-		query := `
-		select * from published_version pv
-			where pv.deleted_at is null
-			and (pv.package_id = ?package_id)
-			and (?text_filter = '' or pv.version ilike ?text_filter OR EXISTS(SELECT 1 FROM unnest(pv.labels) as label WHERE label ILIKE ?text_filter))
-			and (?status = '' or pv.status ilike ?status)
-			and (?label = '' or ?label = any(pv.labels))
-			order by pv.published_at desc
-			`
-		_, err := p.cp.GetConnection().Model(&searchQuery).Query(&ents, query)
-		if err != nil {
-			if err == pg.ErrNoRows {
-				return nil, nil
-			}
-			return nil, err
-		}
-
-		result := make([]entity.PublishedVersionEntity, 0)
-		latestRevNums := make(map[string]int)
-		latestRevVersions := make(map[string]entity.PublishedVersionEntity)
-
-		for _, version := range ents {
-			if version.PackageId == searchQuery.PackageId && (version.DeletedAt == nil || version.DeletedAt.IsZero()) {
-				if maxRev, ok := latestRevNums[version.Version]; ok {
-					if version.Revision > maxRev {
-						latestRevNums[version.Version] = version.Revision
-						latestRevVersions[version.Version] = version
-					}
-				} else {
-					latestRevNums[version.Version] = version.Revision
-					latestRevVersions[version.Version] = version
-				}
-			}
-		}
-		for _, v := range latestRevVersions {
-			result = append(result, v)
-		}
-		sort.Slice(result, func(i, j int) bool {
-			return result[i].PublishedAt.Unix() > result[j].PublishedAt.Unix()
-		})
-
-		if len(result) <= searchQuery.Offset {
-			return make([]entity.PublishedVersionEntity, 0), nil
-		} else if len(result) <= searchQuery.Limit+searchQuery.Offset {
-			return result[searchQuery.Offset:], nil
-		}
-		return result[searchQuery.Offset : searchQuery.Limit+searchQuery.Offset], nil
-	} else {
-		query := `
-			select * from published_version pv
-			inner join (
-							select package_id, version, max(revision) as revision
-								from published_version
-								where (package_id = ?package_id)
-								group by package_id, version
-						) mx
-			on pv.package_id = mx.package_id
-			and pv.version = mx.version
-			and pv.revision = mx.revision
-			where (?text_filter = '' or pv.version ilike ?text_filter OR EXISTS(SELECT 1 FROM unnest(pv.labels) as label WHERE label ILIKE ?text_filter))
-			and (?status = '' or pv.status ilike ?status)
-			and (?label = '' or ?label = any(pv.labels))
-			and pv.deleted_at is null
-			order by pv.published_at desc
-			limit ?limit
-			offset ?offset
-	`
-		_, err := p.cp.GetConnection().Model(&searchQuery).Query(&ents, query)
-		if err != nil {
-			if err == pg.ErrNoRows {
-				return nil, nil
-			}
-			return nil, err
-		}
-	}
-
-	return ents, nil
-}
-
-func (p publishedRepositoryImpl) GetReadonlyPackageVersionsWithLimit_deprecated(searchQuery entity.PublishedVersionSearchQueryEntity, checkRevisions bool) ([]entity.ReadonlyPublishedVersionEntity_deprecated, error) {
-	var ents []entity.ReadonlyPublishedVersionEntity_deprecated
-	if searchQuery.TextFilter != "" {
-		searchQuery.TextFilter = "%" + utils.LikeEscaped(searchQuery.TextFilter) + "%"
-	}
-	if searchQuery.Status != "" {
-		searchQuery.Status = "%" + utils.LikeEscaped(searchQuery.Status) + "%"
-	}
-	if searchQuery.SortBy == "" {
-		searchQuery.SortBy = entity.GetVersionSortByPG(view.VersionSortByCreatedAt)
-	}
-	if searchQuery.SortOrder == "" {
-		searchQuery.SortOrder = entity.GetVersionSortOrderPG(view.VersionSortOrderDesc)
-	}
-	if checkRevisions {
-		query := `
-		select pv.*, get_latest_revision(coalesce(pv.previous_version_package_id,pv.package_id), pv.previous_version) as previous_version_revision, coalesce(usr.name, pv.created_by) user_name from published_version pv
-			left join user_data usr
-			on usr.user_id = pv.created_by
-			where pv.deleted_at is null
-			and (pv.package_id = ?package_id)
-			and (?text_filter = '' or pv.version ilike ?text_filter OR EXISTS(SELECT 1 FROM unnest(pv.labels) as label WHERE label ILIKE ?text_filter))
-			and (?status = '' or pv.status ilike ?status)
-			and (?label = '' or ?label = any(pv.labels))
-			order by pv.published_at desc
-			`
-		_, err := p.cp.GetConnection().Model(&searchQuery).Query(&ents, query)
-		if err != nil {
-			if err == pg.ErrNoRows {
-				return nil, nil
-			}
-			return nil, err
-		}
-
-		result := make([]entity.ReadonlyPublishedVersionEntity_deprecated, 0)
-		latestRevNums := make(map[string]int)
-		latestRevVersions := make(map[string]entity.ReadonlyPublishedVersionEntity_deprecated)
-
-		for _, version := range ents {
-			if version.PackageId == searchQuery.PackageId && (version.DeletedAt == nil || version.DeletedAt.IsZero()) {
-				if maxRev, ok := latestRevNums[version.Version]; ok {
-					if version.Revision > maxRev {
-						latestRevNums[version.Version] = version.Revision
-						latestRevVersions[version.Version] = version
-					}
-				} else {
-					latestRevNums[version.Version] = version.Revision
-					latestRevVersions[version.Version] = version
-				}
-			}
-		}
-		for _, v := range latestRevVersions {
-			result = append(result, v)
-		}
-		sort.Slice(result, func(i, j int) bool {
-			switch searchQuery.SortBy {
-			case "published_at", "":
-				switch searchQuery.SortOrder {
-				case "desc", "":
-					return result[i].PublishedAt.Unix() > result[j].PublishedAt.Unix()
-				case "asc":
-					return result[i].PublishedAt.Unix() < result[j].PublishedAt.Unix()
-				}
-			case "version":
-				switch searchQuery.SortOrder {
-				case "desc", "":
-					return result[i].Version > result[j].Version
-				case "asc":
-					return result[i].Version < result[j].Version
-				}
-			}
-			return result[i].PublishedAt.Unix() > result[j].PublishedAt.Unix()
-		})
-
-		if len(result) <= searchQuery.Offset {
-			return make([]entity.ReadonlyPublishedVersionEntity_deprecated, 0), nil
-		} else if len(result) <= searchQuery.Limit+searchQuery.Offset {
-			return result[searchQuery.Offset:], nil
-		}
-		return result[searchQuery.Offset : searchQuery.Limit+searchQuery.Offset], nil
-	} else {
-		query := `
-			select pv.*, get_latest_revision(coalesce(pv.previous_version_package_id,pv.package_id), pv.previous_version) as previous_version_revision, coalesce(usr.name, pv.created_by) user_name from published_version pv
-			inner join (
-							select package_id, version, max(revision) as revision
-								from published_version
-								where (package_id = ?package_id)
-								group by package_id, version
-						) mx
-			on pv.package_id = mx.package_id
-			and pv.version = mx.version
-			and pv.revision = mx.revision
-			left join user_data usr
-			on usr.user_id = pv.created_by
-			where (?text_filter = '' or pv.version ilike ?text_filter OR EXISTS(SELECT 1 FROM unnest(pv.labels) as label WHERE label ILIKE ?text_filter))
-			and (?status = '' or pv.status ilike ?status)
-			and (?label = '' or ?label = any(pv.labels))
-			and pv.deleted_at is null
-			order by pv.%s %s
-			limit ?limit
-			offset ?offset
-	`
-		_, err := p.cp.GetConnection().Model(&searchQuery).
-			Query(&ents, fmt.Sprintf(query, searchQuery.SortBy, searchQuery.SortOrder))
-		if err != nil {
-			if err == pg.ErrNoRows {
-				return nil, nil
-			}
-			return nil, err
-		}
-	}
-
-	return ents, nil
-}
-
-=======
->>>>>>> 72d1fd5c
 func (p publishedRepositoryImpl) GetReadonlyPackageVersionsWithLimit(searchQuery entity.PublishedVersionSearchQueryEntity, checkRevisions bool, showOnlyDeleted bool) ([]entity.PackageVersionRevisionEntity, error) {
 	var ents []entity.PackageVersionRevisionEntity
 	if searchQuery.TextFilter != "" {
@@ -2153,83 +1854,6 @@
 	return ents, nil
 }
 
-<<<<<<< HEAD
-// GetVersionRefs deprecated
-func (p publishedRepositoryImpl) GetVersionRefs(searchQuery entity.PackageVersionSearchQueryEntity) ([]entity.PackageVersionPublishedReference, error) {
-	var query string
-	if searchQuery.TextFilter != "" {
-		searchQuery.TextFilter = "%" + utils.LikeEscaped(searchQuery.TextFilter) + "%"
-	}
-	if searchQuery.ShowAllDescendants {
-		query = `
-			with refs as (
-				select distinct reference_id as package_id, reference_version as version, reference_revision as revision from published_version_reference
-					where package_id = ?package_id
-					and version = ?version
-					and revision = ?revision
-					and excluded = false
-			)
-	select pg.id as package_id,
-			pg.name as package_name,
-			pg.kind as kind,
-			pub_version.version as version,
-			pub_version.status as version_status,
-			pub_version.revision as revision,
-			pub_version.deleted_at,
-			pub_version.deleted_by
-		from package_group as pg, published_version as pub_version, refs
-		where refs.package_id = pg.id
-			and (?text_filter = '' or pg.name ilike ?text_filter)
-			and (?kind = '' or pg.kind = ?kind)
-			and refs.package_id = pub_version.package_id
-			and refs.version = pub_version.version
-			and refs.revision = pub_version.revision
-			and not(refs.package_id = ?package_id and refs.version = ?version and refs.revision = ?revision)
-		offset ?offset
-		limit ?limit;
-		`
-	} else {
-		query = `
-		with refs as (
-			select distinct reference_id as package_id, reference_version as version, reference_revision as revision from published_version_reference
-				where package_id = ?package_id
-				and version = ?version
-				and revision = ?revision
-				and parent_reference_id = ''
-				and excluded = false
-		)
-			select pg.id as package_id,
-				pg.name as package_name,
-				pg.kind as kind,
-				pub_version.version as version,
-				pub_version.status as version_status,
-				pub_version.revision as revision,
-				pub_version.deleted_at,
-				pub_version.deleted_by
-			from package_group as pg, published_version as pub_version,refs
-			where pg.id = refs.package_id
-				and pub_version.package_id = refs.package_id
-				and pub_version.version = refs.version
-				and pub_version.revision = refs.revision
-				and (?text_filter = '' or pg.name ilike ?text_filter)
-				and (?kind = '' or pg.kind = ?kind)
-			offset ?offset
-			limit ?limit;`
-	}
-
-	var ents []entity.PackageVersionPublishedReference
-	_, err := p.cp.GetConnection().Model(&searchQuery).Query(&ents, query)
-	if err != nil {
-		if err == pg.ErrNoRows {
-			return nil, nil
-		}
-		return nil, err
-	}
-	return ents, err
-}
-
-=======
->>>>>>> 72d1fd5c
 func (p publishedRepositoryImpl) GetVersionRefsV3(packageId string, version string, revision int) ([]entity.PublishedReferenceEntity, error) {
 	var result []entity.PublishedReferenceEntity
 	err := p.cp.GetConnection().Model(&result).
@@ -2311,49 +1935,6 @@
 	}
 	return ents, err
 }
-<<<<<<< HEAD
-func (p publishedRepositoryImpl) GetLastVersions(ids []string) ([]entity.PublishedVersionEntity, error) {
-	if len(ids) == 0 {
-		return nil, nil
-	}
-	var versions []entity.PublishedVersionEntity
-	selectMaxVersionQuery := `
-		SELECT p.*
-		FROM (
-		SELECT max(published_at) over (partition by package_id) AS _max_published_at, p.*
-		FROM published_version AS p
-		WHERE package_id IN (?) AND deleted_at is null
-		)  p
-		WHERE p.published_at = p._max_published_at;`
-	_, err := p.cp.GetConnection().Query(&versions, selectMaxVersionQuery, pg.In(ids))
-	if err != nil {
-		if err != pg.ErrNoRows {
-			return nil, err
-		}
-	}
-	return versions, nil
-}
-
-func (p publishedRepositoryImpl) GetLastVersion(id string) (*entity.PublishedVersionEntity, error) {
-	version := new(entity.PublishedVersionEntity)
-	selectMaxVersionQuery := `
-		SELECT p.*
-		FROM (
-			SELECT max(published_at) over (partition by package_id) AS _max_published_at, p.*
-			FROM published_version AS p
-			WHERE package_id = ? AND deleted_at is null
-		)  p
-		WHERE p.published_at = p._max_published_at LIMIT 1;`
-	_, err := p.cp.GetConnection().Query(version, selectMaxVersionQuery, id)
-	if err != nil {
-		if err != pg.ErrNoRows {
-			return nil, err
-		}
-	}
-	return version, nil
-}
-=======
->>>>>>> 72d1fd5c
 
 func (p publishedRepositoryImpl) GetDefaultVersion(packageId string, status string) (*entity.PublishedVersionEntity, error) {
 	result := new(entity.PublishedVersionEntity)
