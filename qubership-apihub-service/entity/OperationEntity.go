// Copyright 2024-2025 NetCracker Technology Corporation
//
// Licensed under the Apache License, Version 2.0 (the "License");
// you may not use this file except in compliance with the License.
// You may obtain a copy of the License at
//
//     http://www.apache.org/licenses/LICENSE-2.0
//
// Unless required by applicable law or agreed to in writing, software
// distributed under the License is distributed on an "AS IS" BASIS,
// WITHOUT WARRANTIES OR CONDITIONS OF ANY KIND, either express or implied.
// See the License for the specific language governing permissions and
// limitations under the License.

package entity

import (
	"encoding/json"
	"time"

	"github.com/iancoleman/orderedmap"

	"github.com/Netcracker/qubership-apihub-backend/qubership-apihub-service/view"
	log "github.com/sirupsen/logrus"
)

type OperationEntity struct {
	tableName struct{} `pg:"operation"`

	PackageId               string                 `pg:"package_id, pk, type:varchar"`
	Version                 string                 `pg:"version, pk, type:varchar"`
	Revision                int                    `pg:"revision, pk, type:integer"`
	OperationId             string                 `pg:"operation_id, pk, type:varchar"`
	DataHash                string                 `pg:"data_hash, type:varchar"`
	Deprecated              bool                   `pg:"deprecated, type:boolean, use_zero"`
	Kind                    string                 `pg:"kind, type:varchar"`
	Title                   string                 `pg:"title, type:varchar, use_zero"`
	Metadata                Metadata               `pg:"metadata, type:jsonb"`
	Type                    string                 `pg:"type, type:varchar, use_zero"`
	DeprecatedInfo          string                 `pg:"deprecated_info, type:varchar, use_zero"`
	DeprecatedItems         []view.DeprecatedItem  `pg:"deprecated_items, type:jsonb, use_zero"`
	PreviousReleaseVersions []string               `pg:"previous_release_versions, type:varchar[], use_zero"`
	Models                  map[string]string      `pg:"models, type:jsonb, use_zero"`
	CustomTags              map[string]interface{} `pg:"custom_tags, type:jsonb, use_zero"`
	ApiAudience             string                 `pg:"api_audience, type:varchar, use_zero"`
	DocumentId              string                 `pg:"document_id, type:varchar"`
}

type OperationsTypeCountEntity struct {
	tableName struct{} `pg:"operation"`

	ApiType                         string `pg:"type, type:varchar"`
	OperationsCount                 int    `pg:"operations_count, type:integer"`
	DeprecatedCount                 int    `pg:"deprecated_count, type:integer"`
	NoBwcOperationsCount            int    `pg:"no_bwc_count, type:integer"`
	InternalAudienceOperationsCount int    `pg:"internal_count, type:integer"`
	UnknownAudienceOperationsCount  int    `pg:"unknown_count, type:integer"`
}

type DeprecatedOperationsSummaryEntity struct {
	tableName struct{} `pg:"operation"`

	PackageId       string   `pg:"package_id, type:varchar"`
	Version         string   `pg:"version, type:varchar"`
	Revision        int      `pg:"revision, type:integer"`
	ApiType         string   `pg:"type, type:varchar"`
	Tags            []string `pg:"tags, type:varchar[]"`
	DeprecatedCount int      `pg:"deprecated_count, type:integer"`
}

type OperationsTypeEntity struct {
	tableName struct{} `pg:"operation"`

	ApiType string `pg:"type, type:varchar"`
}

type OperationsTypeDataHashEntity struct {
	tableName struct{} `pg:"operation"`

	ApiType        string            `pg:"type, type:varchar"`
	OperationsHash map[string]string `pg:"operations_hash, type:json"`
}

type OperationsDataHashEntity struct {
	tableName struct{} `pg:"operation"`

	OperationsHashes map[string]string `pg:"operations_hashes, type:json"`
}

type OperationDataEntity struct {
	tableName struct{} `pg:"operation_data, alias:operation_data"`

	DataHash    string                 `pg:"data_hash, pk, type:varchar"`
	Data        []byte                 `pg:"data, type:bytea"`
	SearchScope map[string]interface{} `pg:"search_scope, type:jsonb"`
}

type OperationComparisonEntity struct {
	tableName struct{} `pg:"operation_comparison"`

	PackageId           string                 `pg:"package_id, type:varchar, use_zero"`
	Version             string                 `pg:"version, type:varchar, use_zero"`
	Revision            int                    `pg:"revision, type:integer, use_zero"`
	OperationId         string                 `pg:"operation_id, type:varchar"`
	PreviousPackageId   string                 `pg:"previous_package_id, type:varchar, use_zero"`
	PreviousVersion     string                 `pg:"previous_version, type:varchar, use_zero"`
	PreviousRevision    int                    `pg:"previous_revision, type:integer, use_zero"`
	PreviousOperationId string                 `pg:"previous_operation_id, type:varchar, use_zero"`
	ComparisonId        string                 `pg:"comparison_id, type:varchar"`
	DataHash            string                 `pg:"data_hash, type:varchar"`
	PreviousDataHash    string                 `pg:"previous_data_hash, type:varchar"`
	ChangesSummary      view.ChangeSummary     `pg:"changes_summary, type:jsonb"`
	Changes             map[string]interface{} `pg:"changes, type:jsonb"`
}

type VersionComparisonEntity struct {
	tableName struct{} `pg:"version_comparison, alias:version_comparison"`

	PackageId         string               `pg:"package_id, pk, type:varchar, use_zero"`
	Version           string               `pg:"version, pk, type:varchar, use_zero"`
	Revision          int                  `pg:"revision, pk, type:integer, use_zero"`
	PreviousPackageId string               `pg:"previous_package_id, pk, type:varchar, use_zero"`
	PreviousVersion   string               `pg:"previous_version, pk, type:varchar, use_zero"`
	PreviousRevision  int                  `pg:"previous_revision, pk, type:integer, use_zero"`
	ComparisonId      string               `pg:"comparison_id, type:varchar"`
	OperationTypes    []view.OperationType `pg:"operation_types, type:jsonb"`
	Refs              []string             `pg:"refs, type:varchar[]"`
	OpenCount         int                  `pg:"open_count, type:integer, use_zero"`
	LastActive        time.Time            `pg:"last_active, type:timestamp without time zone, use_zero"`
	NoContent         bool                 `pg:"no_content, type:boolean, use_zero"`
	BuilderVersion    string               `pg:"builder_version, type:varchar"`
	Metadata          Metadata             `pg:"metadata, type:jsonb"`
}

type VersionComparisonCleanupCandidateEntity struct {
	ComparisonId            string    `pg:"comparison_id"`
	PackageId               string    `pg:"package_id"`
	Version                 string    `pg:"version"`
	Revision                int       `pg:"revision"`
	PreviousPackageId       string    `pg:"previous_package_id"`
	PreviousVersion         string    `pg:"previous_version"`
	PreviousRevision        int       `pg:"previous_revision"`
	LastActive              time.Time `pg:"last_active"`
	RevisionNotPublished    bool      `pg:"revision_not_published"`
	ActualPreviousVersion   *string   `pg:"actual_previous_version"`
	ActualPreviousPackageId *string   `pg:"actual_previous_package_id"`
	PreviousMaxRevision     int       `pg:"previous_max_revision"`
}

func MakeRefComparisonView(entity VersionComparisonEntity) *view.RefComparison {
	refComparisonView := &view.RefComparison{
		OperationTypes:     entity.OperationTypes,
		NoContent:          entity.NoContent,
		PackageRef:         view.MakePackageRefKey(entity.PackageId, entity.Version, entity.Revision),
		PreviousPackageRef: view.MakePackageRefKey(entity.PreviousPackageId, entity.PreviousVersion, entity.PreviousRevision),
	}
	return refComparisonView
}

type OperationRichEntity struct {
	tableName struct{} `pg:"operation, alias:operation"`
	OperationEntity
	Data []byte `pg:"data, type:bytea"`
}

type OperationComparisonChangelogEntity struct {
	tableName struct{} `pg:"_, alias:operation_comparison, discard_unknown_columns"`
	OperationComparisonEntity
	ApiType             string   `pg:"type, type:varchar"`
	ApiKind             string   `pg:"kind, type:varchar"`
	PreviousApiKind     string   `pg:"previous_kind, type:varchar"`
	ApiAudience         string   `pg:"api_audience, type:varchar"`
	PreviousApiAudience string   `pg:"previous_api_audience, type:varchar"`
	Title               string   `pg:"title, type:varchar"`
	PreviousTitle       string   `pg:"previous_title, type:varchar"`
	Metadata            Metadata `pg:"metadata, type:jsonb"`
	PreviousMetadata    Metadata `pg:"previous_metadata, type:jsonb"`
	PackageRef          string   `pg:"package_ref, type:varchar"`
	PreviousPackageRef  string   `pg:"previous_package_ref, type:varchar"`
}

type ChangelogSearchQueryEntity struct {
	ComparisonId   string   `pg:"comparison_id, type:varchar, use_zero"`
	ApiType        string   `pg:"type, type:varchar, use_zero"`
	TextFilter     string   `pg:"text_filter, type:varchar, use_zero"`
	ApiKind        string   `pg:"api_kind, type:varchar, use_zero"`
	ApiAudience    string   `pg:"api_audience, type:varchar, use_zero"`
	DocumentSlug   string   `pg:"document_slug, type:varchar, use_zero"`
	Tags           []string `pg:"tags, type:varchar[], use_zero"`
	EmptyTag       bool     `pg:"empty_tag, type:boolean, use_zero"`
	RefPackageId   string   `pg:"ref_package_id, type:varchar, use_zero"`
	Limit          int      `pg:"limit, type:integer, use_zero"`
	Offset         int      `pg:"offset, type:integer, use_zero"`
	EmptyGroup     bool     `pg:"-"`
	Group          string   `pg:"-"`
	GroupPackageId string   `pg:"-"`
	GroupVersion   string   `pg:"-"`
	GroupRevision  int      `pg:"-"`
	Severities     []string `pg:"-"`
}

type OperationTagsSearchQueryEntity struct {
	PackageId   string `pg:"package_id, type:varchar, use_zero"`
	Version     string `pg:"version, type:varchar, use_zero"`
	Revision    int    `pg:"revision, type:integer, use_zero"`
	Type        string `pg:"type, type:varchar, use_zero"`
	TextFilter  string `pg:"text_filter, type:varchar, use_zero"`
	Kind        string `pg:"kind, type:varchar, use_zero"`
	ApiAudience string `pg:"api_audience, type:varchar, use_zero"`
	Limit       int    `pg:"limit, type:integer, use_zero"`
	Offset      int    `pg:"offset, type:integer, use_zero"`
}

type OperationModelsEntity struct {
	tableName struct{} `pg:"operation, alias:operation"`

	OperationId string   `pg:"operation_id, type:varchar"`
	Models      []string `pg:"models, type:varchar[]"`
}

<<<<<<< HEAD
// deprecated
func MakeDocumentsOperationView_deprecated(operationEnt OperationEntity) view.DocumentsOperation_deprecated {
	documentsOperation := view.DocumentsOperation_deprecated{
		OperationId: operationEnt.OperationId,
		Title:       operationEnt.Title,
		Deprecated:  operationEnt.Deprecated,
		ApiKind:     operationEnt.Kind,
		ApiType:     operationEnt.Type,
		DocumentId:  operationEnt.DocumentId,
	}
	switch operationEnt.Type {
	case string(view.RestApiType):
		restOperationMetadata := view.RestOperationMetadata{
			Path:   operationEnt.Metadata.GetPath(),
			Method: operationEnt.Metadata.GetMethod(),
			Tags:   operationEnt.Metadata.GetTags(),
		}
		documentsOperation.Metadata = restOperationMetadata
	case string(view.GraphqlApiType):
		graphQLOperationMetadata := view.GraphQLOperationMetadata{
			Type:   operationEnt.Metadata.GetType(),
			Method: operationEnt.Metadata.GetMethod(),
			Tags:   operationEnt.Metadata.GetTags(),
		}
		documentsOperation.Metadata = graphQLOperationMetadata
	case string(view.ProtobufApiType):
		protobufOperationMetadata := view.ProtobufOperationMetadata{
			Type:   operationEnt.Metadata.GetType(),
			Method: operationEnt.Metadata.GetMethod(),
		}
		documentsOperation.Metadata = protobufOperationMetadata
	}
	return documentsOperation
}

=======
>>>>>>> 72d1fd5c
func MakeDocumentsOperationView(operationEnt OperationEntity) interface{} {
	switch operationEnt.Type {
	case string(view.RestApiType):
		return MakeRestOperationView(&operationEnt)
	case string(view.GraphqlApiType):
		return MakeGraphQLOperationView(&operationEnt)
	case string(view.ProtobufApiType):
		return MakeProtobufOperationView(&operationEnt)
	}
	return MakeCommonOperationView(&operationEnt)
}

func MakeOperationView(operationEnt OperationRichEntity) interface{} {
	data := orderedmap.New()
	if len(operationEnt.Data) > 0 {
		err := json.Unmarshal(operationEnt.Data, &data)
		if err != nil {
			log.Errorf("Failed to unmarshal data (dataHash: %v): %v", operationEnt.DataHash, err)
		}
	}
	switch operationEnt.Type {
	case string(view.RestApiType):
		restOperationView := MakeRestOperationView(&operationEnt.OperationEntity)
		restOperationView.Data = data
		restOperationView.PackageRef = view.MakePackageRefKey(operationEnt.PackageId, operationEnt.Version, operationEnt.Revision)
		return restOperationView

	case string(view.GraphqlApiType):
		graphqlOperationView := MakeGraphQLOperationView(&operationEnt.OperationEntity)
		graphqlOperationView.Data = data
		graphqlOperationView.PackageRef = view.MakePackageRefKey(operationEnt.PackageId, operationEnt.Version, operationEnt.Revision)
		return graphqlOperationView

	case string(view.ProtobufApiType):
		protobufOperationView := MakeProtobufOperationView(&operationEnt.OperationEntity)
		protobufOperationView.Data = data
		protobufOperationView.PackageRef = view.MakePackageRefKey(operationEnt.PackageId, operationEnt.Version, operationEnt.Revision)
		return protobufOperationView
	}
	return MakeCommonOperationView(&operationEnt.OperationEntity)
}

func MakeOperationIdsSlice(operationEnt []OperationRichEntity) []string {
	operationIds := make([]string, 0, len(operationEnt))
	for _, entity := range operationEnt {
		operationIds = append(operationIds, entity.OperationId)
	}
	return operationIds
}

func MakeCommonOperationView(operationEnt *OperationEntity) view.OperationListView {
	return view.OperationListView{
		CommonOperationView: view.CommonOperationView{
			OperationId: operationEnt.OperationId,
			Title:       operationEnt.Title,
			Deprecated:  operationEnt.Deprecated,
			ApiKind:     operationEnt.Kind,
			ApiType:     operationEnt.Type,
			CustomTags:  operationEnt.CustomTags,
			ApiAudience: operationEnt.ApiAudience,
			DocumentId:  operationEnt.DocumentId,
		},
	}
}

func MakeRestOperationView(operationEnt *OperationEntity) view.RestOperationView {
	return view.RestOperationView{
		OperationListView: MakeCommonOperationView(operationEnt),
		RestOperationMetadata: view.RestOperationMetadata{
			Path:   operationEnt.Metadata.GetPath(),
			Method: operationEnt.Metadata.GetMethod(),
			Tags:   operationEnt.Metadata.GetTags(),
		},
	}
}

func MakeGraphQLOperationView(operationEnt *OperationEntity) view.GraphQLOperationView {
	return view.GraphQLOperationView{
		OperationListView: MakeCommonOperationView(operationEnt),
		GraphQLOperationMetadata: view.GraphQLOperationMetadata{
			Type:   operationEnt.Metadata.GetType(),
			Method: operationEnt.Metadata.GetMethod(),
			Tags:   operationEnt.Metadata.GetTags(),
		},
	}
}

func MakeProtobufOperationView(operationEnt *OperationEntity) view.ProtobufOperationView {
	return view.ProtobufOperationView{
		OperationListView: MakeCommonOperationView(operationEnt),
		ProtobufOperationMetadata: view.ProtobufOperationMetadata{
			Type:   operationEnt.Metadata.GetType(),
			Method: operationEnt.Metadata.GetMethod(),
		},
	}
}

func MakeDeprecatedOperationView(operationEnt OperationRichEntity, includeDeprecatedItems bool) interface{} {
	operationView := view.DeprecatedOperationView{
		OperationId:             operationEnt.OperationId,
		Title:                   operationEnt.Title,
		Deprecated:              operationEnt.Deprecated,
		ApiKind:                 operationEnt.Kind,
		ApiType:                 operationEnt.Type,
		PackageRef:              view.MakePackageRefKey(operationEnt.PackageId, operationEnt.Version, operationEnt.Revision),
		DeprecatedInfo:          operationEnt.DeprecatedInfo,
		DeprecatedCount:         len(operationEnt.DeprecatedItems),
		PreviousReleaseVersions: operationEnt.PreviousReleaseVersions,
		ApiAudience:             operationEnt.ApiAudience,
		DocumentId:              operationEnt.DocumentId,
	}
	if includeDeprecatedItems {
		operationView.DeprecatedItems = operationEnt.DeprecatedItems
	}

	switch operationEnt.Type {
	case string(view.RestApiType):
		return view.DeprecatedRestOperationView{
			DeprecatedOperationView: operationView,
			RestOperationMetadata: view.RestOperationMetadata{
				Path:   operationEnt.Metadata.GetPath(),
				Method: operationEnt.Metadata.GetMethod(),
				Tags:   operationEnt.Metadata.GetTags(),
			},
		}
	case string(view.GraphqlApiType):
		return view.DeprecateGraphQLOperationView{
			DeprecatedOperationView: operationView,
			GraphQLOperationMetadata: view.GraphQLOperationMetadata{
				Type:   operationEnt.Metadata.GetType(),
				Method: operationEnt.Metadata.GetMethod(),
				Tags:   operationEnt.Metadata.GetTags(),
			},
		}
	case string(view.ProtobufApiType):
		return view.DeprecateProtobufOperationView{
			DeprecatedOperationView: operationView,
			ProtobufOperationMetadata: view.ProtobufOperationMetadata{
				Type:   operationEnt.Metadata.GetType(),
				Method: operationEnt.Metadata.GetMethod(),
			},
		}
	}
	return operationView
}

func MakeSingleOperationView(operationEnt OperationRichEntity) interface{} {
	data := orderedmap.New()
	if len(operationEnt.Data) > 0 {
		err := json.Unmarshal(operationEnt.Data, &data)
		if err != nil {
			log.Errorf("Failed to unmarshal data (dataHash: %v): %v", operationEnt.DataHash, err)
		}
	}
	operationView := view.SingleOperationView{
		OperationId: operationEnt.OperationId,
		Title:       operationEnt.Title,
		Deprecated:  operationEnt.Deprecated,
		ApiKind:     operationEnt.Kind,
		ApiType:     operationEnt.Type,
		Data:        data,
		CustomTags:  operationEnt.CustomTags,
		ApiAudience: operationEnt.ApiAudience,
		DocumentId:  operationEnt.DocumentId,
	}

	switch operationEnt.Type {
	case string(view.RestApiType):
		return view.RestOperationSingleView{
			SingleOperationView: operationView,
			RestOperationMetadata: view.RestOperationMetadata{
				Path:   operationEnt.Metadata.GetPath(),
				Method: operationEnt.Metadata.GetMethod(),
				Tags:   operationEnt.Metadata.GetTags(),
			},
		}
	case string(view.GraphqlApiType):
		return view.GraphQLOperationSingleView{
			SingleOperationView: operationView,
			GraphQLOperationMetadata: view.GraphQLOperationMetadata{
				Type:   operationEnt.Metadata.GetType(),
				Method: operationEnt.Metadata.GetMethod(),
				Tags:   operationEnt.Metadata.GetTags(),
			},
		}
	case string(view.ProtobufApiType):
		return view.ProtobufOperationSingleView{
			SingleOperationView: operationView,
			ProtobufOperationMetadata: view.ProtobufOperationMetadata{
				Type:   operationEnt.Metadata.GetType(),
				Method: operationEnt.Metadata.GetMethod(),
			},
		}
	}
	return operationView
}

func MakeSingleOperationDeprecatedItemsView(operationEnt OperationRichEntity) view.DeprecatedItems {
	return view.DeprecatedItems{
		DeprecatedItems: operationEnt.DeprecatedItems,
	}
}

func MakeOperationChangesListView(changedOperationEnt OperationComparisonEntity) []interface{} {
	result := make([]interface{}, 0)
	if changes, ok := changedOperationEnt.Changes["changes"].([]interface{}); ok {
		for _, change := range changes {
			result = append(result, view.ParseSingleOperationChange(change))
		}
	}
	return result
}

<<<<<<< HEAD
func MakeOperationComparisonChangelogView_deprecated(entity OperationComparisonChangelogEntity_deprecated) interface{} {
	operationComparisonChangelogView := view.OperationComparisonChangelogView_deprecated{
		OperationId:               entity.OperationId,
		Title:                     entity.Title,
		ChangeSummary:             entity.ChangesSummary,
		ApiKind:                   entity.ApiKind,
		PackageRef:                view.MakePackageRefKey(entity.PackageId, entity.Version, entity.Revision),
		PreviousVersionPackageRef: view.MakePackageRefKey(entity.PreviousPackageId, entity.PreviousVersion, entity.PreviousRevision),
	}
	switch entity.ApiType {
	case string(view.RestApiType):
		return view.RestOperationComparisonChangelogView_deprecated{
			OperationComparisonChangelogView_deprecated: operationComparisonChangelogView,
			RestOperationMetadata: view.RestOperationMetadata{
				Path:   entity.Metadata.GetPath(),
				Method: entity.Metadata.GetMethod(),
				Tags:   entity.Metadata.GetTags(),
			},
		}
	case string(view.GraphqlApiType):
		return view.GraphQLOperationComparisonChangelogView_deprecated{
			OperationComparisonChangelogView_deprecated: operationComparisonChangelogView,
			GraphQLOperationMetadata: view.GraphQLOperationMetadata{
				Type:   entity.Metadata.GetType(),
				Method: entity.Metadata.GetMethod(),
				Tags:   entity.Metadata.GetTags(),
			},
		}
	}
	return operationComparisonChangelogView
}

=======
>>>>>>> 72d1fd5c
func MakeOperationComparisonChangelogView(entity OperationComparisonChangelogEntity) interface{} {
	currentGenericView := view.GenericComparisonOperationView{
		OperationId: entity.OperationId,
		Title:       entity.Title,
		ApiKind:     entity.ApiKind,
		PackageRef:  view.MakePackageRefKey(entity.PackageId, entity.Version, entity.Revision),
	}

	previousGenericView := view.GenericComparisonOperationView{
		OperationId: entity.PreviousOperationId,
		Title:       entity.PreviousTitle,
		ApiKind:     entity.PreviousApiKind,
		ApiAudience: entity.PreviousApiAudience,
		PackageRef:  view.MakePackageRefKey(entity.PreviousPackageId, entity.PreviousVersion, entity.PreviousRevision),
	}

	switch entity.ApiType {
	case string(view.RestApiType):
		var current *view.RestOperationComparisonChangelogView
		var previous *view.RestOperationComparisonChangelogView

		if entity.OperationId != "" {
			current = &view.RestOperationComparisonChangelogView{
				GenericComparisonOperationView: currentGenericView,
				RestOperationMetadata: view.RestOperationMetadata{
					Tags:   entity.Metadata.GetTags(),
					Path:   entity.Metadata.GetPath(),
					Method: entity.Metadata.GetMethod(),
				},
			}
		}

		if entity.PreviousOperationId != "" {
			previous = &view.RestOperationComparisonChangelogView{
				GenericComparisonOperationView: previousGenericView,
				RestOperationMetadata: view.RestOperationMetadata{
					Tags:   entity.PreviousMetadata.GetTags(),
					Path:   entity.PreviousMetadata.GetPath(),
					Method: entity.PreviousMetadata.GetMethod(),
				},
			}
		}

		res := &view.RestOperationPairChangesView{
			CurrentOperation:  current,
			PreviousOperation: previous,
			ChangeSummary:     entity.ChangesSummary,
		}
		return res
	case string(view.GraphqlApiType):
		var current *view.GraphqlOperationComparisonChangelogView
		var previous *view.GraphqlOperationComparisonChangelogView

		if entity.OperationId != "" {
			current = &view.GraphqlOperationComparisonChangelogView{
				GenericComparisonOperationView: currentGenericView,
				GraphQLOperationMetadata: view.GraphQLOperationMetadata{
					Type:   entity.Metadata.GetType(),
					Method: entity.Metadata.GetMethod(),
					Tags:   entity.Metadata.GetTags(),
				},
			}
		}
		if entity.PreviousOperationId != "" {
			previous = &view.GraphqlOperationComparisonChangelogView{
				GenericComparisonOperationView: previousGenericView,
				GraphQLOperationMetadata: view.GraphQLOperationMetadata{
					Type:   entity.PreviousMetadata.GetType(),
					Method: entity.PreviousMetadata.GetMethod(),
					Tags:   entity.PreviousMetadata.GetTags(),
				},
			}
		}

		result := &view.GraphqlOperationPairChangesView{
			CurrentOperation:  current,
			PreviousOperation: previous,
			ChangeSummary:     entity.ChangesSummary,
		}
		return result
	case string(view.ProtobufApiType):
		var current *view.ProtobufOperationComparisonChangelogView
		var previous *view.ProtobufOperationComparisonChangelogView

		if entity.OperationId != "" {
			current = &view.ProtobufOperationComparisonChangelogView{
				GenericComparisonOperationView: currentGenericView,
				ProtobufOperationMetadata: view.ProtobufOperationMetadata{
					Type:   entity.Metadata.GetType(),
					Method: entity.Metadata.GetMethod(),
				},
			}
		}
		if entity.PreviousOperationId != "" {
			previous = &view.ProtobufOperationComparisonChangelogView{
				GenericComparisonOperationView: previousGenericView,
				ProtobufOperationMetadata: view.ProtobufOperationMetadata{
					Type:   entity.PreviousMetadata.GetType(),
					Method: entity.PreviousMetadata.GetMethod(),
				},
			}
		}

		result := &view.ProtobufOperationPairChangesView{
			CurrentOperation:  current,
			PreviousOperation: previous,
			ChangeSummary:     entity.ChangesSummary,
		}
		return result
	}
	return nil
}

<<<<<<< HEAD
func MakeOperationComparisonChangelogView_deprecated_2(entity OperationComparisonChangelogEntity) interface{} {
	var currentOperation *view.ComparisonOperationView_deprecated
	var previousOperation *view.ComparisonOperationView_deprecated

	if entity.DataHash != "" {
		currentOperation = &view.ComparisonOperationView_deprecated{
			Title:       entity.Title,
			ApiKind:     entity.ApiKind,
			ApiAudience: entity.ApiAudience,
			PackageRef:  view.MakePackageRefKey(entity.PackageId, entity.Version, entity.Revision),
		}
	}
	if entity.PreviousDataHash != "" {
		previousOperation = &view.ComparisonOperationView_deprecated{
			Title:       entity.PreviousTitle,
			ApiKind:     entity.PreviousApiKind,
			ApiAudience: entity.PreviousApiAudience,
			PackageRef:  view.MakePackageRefKey(entity.PreviousPackageId, entity.PreviousVersion, entity.PreviousRevision),
		}
	}

	operationComparisonChangelogView := view.OperationComparisonChangelogView_deprecated_2{
		OperationId:       entity.OperationId,
		CurrentOperation:  currentOperation,
		PreviousOperation: previousOperation,
		ChangeSummary:     entity.ChangesSummary,
	}

	switch entity.ApiType {
	case string(view.RestApiType):
		return view.RestOperationComparisonChangelogView_deprecated_2{
			OperationComparisonChangelogView_deprecated_2: operationComparisonChangelogView,
			RestOperationMetadata: view.RestOperationMetadata{
				Path:   entity.Metadata.GetPath(),
				Method: entity.Metadata.GetMethod(),
				Tags:   entity.Metadata.GetTags(),
			},
		}
	case string(view.GraphqlApiType):
		return view.GraphQLOperationComparisonChangelogView_deprecated_2{
			OperationComparisonChangelogView_deprecated_2: operationComparisonChangelogView,
			GraphQLOperationMetadata: view.GraphQLOperationMetadata{
				Type:   entity.Metadata.GetType(),
				Method: entity.Metadata.GetMethod(),
				Tags:   entity.Metadata.GetTags(),
			},
		}
	case string(view.ProtobufApiType):
		return view.ProtobufOperationComparisonChangelogView_deprecated_2{
			OperationComparisonChangelogView_deprecated_2: operationComparisonChangelogView,
			ProtobufOperationMetadata: view.ProtobufOperationMetadata{
				Type:   entity.Metadata.GetType(),
				Method: entity.Metadata.GetMethod(),
			},
		}
	}
	return operationComparisonChangelogView
}

=======
>>>>>>> 72d1fd5c
func MakeOperationComparisonChangesView(entity OperationComparisonChangelogEntity) interface{} {
	var action, operationId, title, apiKind string
	if entity.OperationId == "" {
		action = view.ChangelogActionRemove
	} else if entity.PreviousOperationId == "" {
		action = view.ChangelogActionAdd
	} else {
		action = view.ChangelogActionChange
	}

	if action == view.ChangelogActionRemove {
		operationId = entity.PreviousOperationId
		title = entity.PreviousTitle
		apiKind = entity.PreviousApiKind
	} else {
		operationId = entity.OperationId
		title = entity.Title
		apiKind = entity.ApiKind
	}

	operationComparisonChangelogView := view.OperationComparisonChangesView{
		OperationId:               operationId,
		Title:                     title,
		ChangeSummary:             entity.ChangesSummary,
		ApiKind:                   apiKind,
		PackageRef:                view.MakePackageRefKey(entity.PackageId, entity.Version, entity.Revision),
		PreviousVersionPackageRef: view.MakePackageRefKey(entity.PreviousPackageId, entity.PreviousVersion, entity.PreviousRevision),
		Changes:                   MakeOperationChangesListView(entity.OperationComparisonEntity),
		Action:                    action,
	}
	switch entity.ApiType {
	case string(view.RestApiType):
		if action == view.ChangelogActionRemove {
			return view.RestOperationComparisonChangesView{
				OperationComparisonChangesView: operationComparisonChangelogView,
				RestOperationMetadata: view.RestOperationMetadata{
					Path:   entity.PreviousMetadata.GetPath(),
					Method: entity.PreviousMetadata.GetMethod(),
					Tags:   entity.PreviousMetadata.GetTags(),
				},
			}
		} else {
			return view.RestOperationComparisonChangesView{
				OperationComparisonChangesView: operationComparisonChangelogView,
				RestOperationMetadata: view.RestOperationMetadata{
					Path:   entity.Metadata.GetPath(),
					Method: entity.Metadata.GetMethod(),
					Tags:   entity.Metadata.GetTags(),
				},
			}
		}
	case string(view.GraphqlApiType):
		if action == view.ChangelogActionRemove {
			return view.GraphQLOperationComparisonChangesView{
				OperationComparisonChangesView: operationComparisonChangelogView,
				GraphQLOperationMetadata: view.GraphQLOperationMetadata{
					Type:   entity.PreviousMetadata.GetType(),
					Method: entity.PreviousMetadata.GetMethod(),
					Tags:   entity.PreviousMetadata.GetTags(),
				},
			}
		} else {
			return view.GraphQLOperationComparisonChangesView{
				OperationComparisonChangesView: operationComparisonChangelogView,
				GraphQLOperationMetadata: view.GraphQLOperationMetadata{
					Type:   entity.Metadata.GetType(),
					Method: entity.Metadata.GetMethod(),
					Tags:   entity.Metadata.GetTags(),
				},
			}
		}
	case string(view.ProtobufApiType):
		if action == view.ChangelogActionRemove {
			return view.ProtobufOperationComparisonChangesView{
				OperationComparisonChangesView: operationComparisonChangelogView,
				ProtobufOperationMetadata: view.ProtobufOperationMetadata{
					Type:   entity.PreviousMetadata.GetType(),
					Method: entity.PreviousMetadata.GetMethod(),
				},
			}
		} else {
			return view.ProtobufOperationComparisonChangesView{
				OperationComparisonChangesView: operationComparisonChangelogView,
				ProtobufOperationMetadata: view.ProtobufOperationMetadata{
					Type:   entity.Metadata.GetType(),
					Method: entity.Metadata.GetMethod(),
				},
			}
		}
	}
	return operationComparisonChangelogView
}

func MakeDeprecatedOperationType(ent DeprecatedOperationsSummaryEntity) view.DeprecatedOperationType {
	return view.DeprecatedOperationType{
		ApiType:         ent.ApiType,
		Tags:            ent.Tags,
		DeprecatedCount: ent.DeprecatedCount,
	}
}

func MakeDeprecatedOperationTypesRef(packageRef string, deprecatedOperationTypes []DeprecatedOperationsSummaryEntity) view.DeprecatedOperationTypesRef {
	deprecatedOperationTypesRef := view.DeprecatedOperationTypesRef{
		PackageRef:     packageRef,
		OperationTypes: make([]view.DeprecatedOperationType, 0),
	}
	for _, operationType := range deprecatedOperationTypes {
		deprecatedOperationTypesRef.OperationTypes = append(deprecatedOperationTypesRef.OperationTypes, MakeDeprecatedOperationType(operationType))
	}
	return deprecatedOperationTypesRef
}<|MERGE_RESOLUTION|>--- conflicted
+++ resolved
@@ -218,44 +218,6 @@
 	Models      []string `pg:"models, type:varchar[]"`
 }
 
-<<<<<<< HEAD
-// deprecated
-func MakeDocumentsOperationView_deprecated(operationEnt OperationEntity) view.DocumentsOperation_deprecated {
-	documentsOperation := view.DocumentsOperation_deprecated{
-		OperationId: operationEnt.OperationId,
-		Title:       operationEnt.Title,
-		Deprecated:  operationEnt.Deprecated,
-		ApiKind:     operationEnt.Kind,
-		ApiType:     operationEnt.Type,
-		DocumentId:  operationEnt.DocumentId,
-	}
-	switch operationEnt.Type {
-	case string(view.RestApiType):
-		restOperationMetadata := view.RestOperationMetadata{
-			Path:   operationEnt.Metadata.GetPath(),
-			Method: operationEnt.Metadata.GetMethod(),
-			Tags:   operationEnt.Metadata.GetTags(),
-		}
-		documentsOperation.Metadata = restOperationMetadata
-	case string(view.GraphqlApiType):
-		graphQLOperationMetadata := view.GraphQLOperationMetadata{
-			Type:   operationEnt.Metadata.GetType(),
-			Method: operationEnt.Metadata.GetMethod(),
-			Tags:   operationEnt.Metadata.GetTags(),
-		}
-		documentsOperation.Metadata = graphQLOperationMetadata
-	case string(view.ProtobufApiType):
-		protobufOperationMetadata := view.ProtobufOperationMetadata{
-			Type:   operationEnt.Metadata.GetType(),
-			Method: operationEnt.Metadata.GetMethod(),
-		}
-		documentsOperation.Metadata = protobufOperationMetadata
-	}
-	return documentsOperation
-}
-
-=======
->>>>>>> 72d1fd5c
 func MakeDocumentsOperationView(operationEnt OperationEntity) interface{} {
 	switch operationEnt.Type {
 	case string(view.RestApiType):
@@ -469,41 +431,6 @@
 	return result
 }
 
-<<<<<<< HEAD
-func MakeOperationComparisonChangelogView_deprecated(entity OperationComparisonChangelogEntity_deprecated) interface{} {
-	operationComparisonChangelogView := view.OperationComparisonChangelogView_deprecated{
-		OperationId:               entity.OperationId,
-		Title:                     entity.Title,
-		ChangeSummary:             entity.ChangesSummary,
-		ApiKind:                   entity.ApiKind,
-		PackageRef:                view.MakePackageRefKey(entity.PackageId, entity.Version, entity.Revision),
-		PreviousVersionPackageRef: view.MakePackageRefKey(entity.PreviousPackageId, entity.PreviousVersion, entity.PreviousRevision),
-	}
-	switch entity.ApiType {
-	case string(view.RestApiType):
-		return view.RestOperationComparisonChangelogView_deprecated{
-			OperationComparisonChangelogView_deprecated: operationComparisonChangelogView,
-			RestOperationMetadata: view.RestOperationMetadata{
-				Path:   entity.Metadata.GetPath(),
-				Method: entity.Metadata.GetMethod(),
-				Tags:   entity.Metadata.GetTags(),
-			},
-		}
-	case string(view.GraphqlApiType):
-		return view.GraphQLOperationComparisonChangelogView_deprecated{
-			OperationComparisonChangelogView_deprecated: operationComparisonChangelogView,
-			GraphQLOperationMetadata: view.GraphQLOperationMetadata{
-				Type:   entity.Metadata.GetType(),
-				Method: entity.Metadata.GetMethod(),
-				Tags:   entity.Metadata.GetTags(),
-			},
-		}
-	}
-	return operationComparisonChangelogView
-}
-
-=======
->>>>>>> 72d1fd5c
 func MakeOperationComparisonChangelogView(entity OperationComparisonChangelogEntity) interface{} {
 	currentGenericView := view.GenericComparisonOperationView{
 		OperationId: entity.OperationId,
@@ -617,68 +544,6 @@
 	return nil
 }
 
-<<<<<<< HEAD
-func MakeOperationComparisonChangelogView_deprecated_2(entity OperationComparisonChangelogEntity) interface{} {
-	var currentOperation *view.ComparisonOperationView_deprecated
-	var previousOperation *view.ComparisonOperationView_deprecated
-
-	if entity.DataHash != "" {
-		currentOperation = &view.ComparisonOperationView_deprecated{
-			Title:       entity.Title,
-			ApiKind:     entity.ApiKind,
-			ApiAudience: entity.ApiAudience,
-			PackageRef:  view.MakePackageRefKey(entity.PackageId, entity.Version, entity.Revision),
-		}
-	}
-	if entity.PreviousDataHash != "" {
-		previousOperation = &view.ComparisonOperationView_deprecated{
-			Title:       entity.PreviousTitle,
-			ApiKind:     entity.PreviousApiKind,
-			ApiAudience: entity.PreviousApiAudience,
-			PackageRef:  view.MakePackageRefKey(entity.PreviousPackageId, entity.PreviousVersion, entity.PreviousRevision),
-		}
-	}
-
-	operationComparisonChangelogView := view.OperationComparisonChangelogView_deprecated_2{
-		OperationId:       entity.OperationId,
-		CurrentOperation:  currentOperation,
-		PreviousOperation: previousOperation,
-		ChangeSummary:     entity.ChangesSummary,
-	}
-
-	switch entity.ApiType {
-	case string(view.RestApiType):
-		return view.RestOperationComparisonChangelogView_deprecated_2{
-			OperationComparisonChangelogView_deprecated_2: operationComparisonChangelogView,
-			RestOperationMetadata: view.RestOperationMetadata{
-				Path:   entity.Metadata.GetPath(),
-				Method: entity.Metadata.GetMethod(),
-				Tags:   entity.Metadata.GetTags(),
-			},
-		}
-	case string(view.GraphqlApiType):
-		return view.GraphQLOperationComparisonChangelogView_deprecated_2{
-			OperationComparisonChangelogView_deprecated_2: operationComparisonChangelogView,
-			GraphQLOperationMetadata: view.GraphQLOperationMetadata{
-				Type:   entity.Metadata.GetType(),
-				Method: entity.Metadata.GetMethod(),
-				Tags:   entity.Metadata.GetTags(),
-			},
-		}
-	case string(view.ProtobufApiType):
-		return view.ProtobufOperationComparisonChangelogView_deprecated_2{
-			OperationComparisonChangelogView_deprecated_2: operationComparisonChangelogView,
-			ProtobufOperationMetadata: view.ProtobufOperationMetadata{
-				Type:   entity.Metadata.GetType(),
-				Method: entity.Metadata.GetMethod(),
-			},
-		}
-	}
-	return operationComparisonChangelogView
-}
-
-=======
->>>>>>> 72d1fd5c
 func MakeOperationComparisonChangesView(entity OperationComparisonChangelogEntity) interface{} {
 	var action, operationId, title, apiKind string
 	if entity.OperationId == "" {
