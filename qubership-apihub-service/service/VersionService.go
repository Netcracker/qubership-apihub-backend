// Copyright 2024-2025 NetCracker Technology Corporation
//
// Licensed under the Apache License, Version 2.0 (the "License");
// you may not use this file except in compliance with the License.
// You may obtain a copy of the License at
//
//     http://www.apache.org/licenses/LICENSE-2.0
//
// Unless required by applicable law or agreed to in writing, software
// distributed under the License is distributed on an "AS IS" BASIS,
// WITHOUT WARRANTIES OR CONDITIONS OF ANY KIND, either express or implied.
// See the License for the specific language governing permissions and
// limitations under the License.

package service

import (
	"bufio"
	"bytes"
	stdctx "context"
	"encoding/csv"
	"fmt"
	"net/http"
	"path"
	"regexp"
	"strings"
	"time"

	"github.com/Netcracker/qubership-apihub-backend/qubership-apihub-service/utils"
	"github.com/google/uuid"
	log "github.com/sirupsen/logrus"

	"github.com/Netcracker/qubership-apihub-backend/qubership-apihub-service/context"
	"github.com/Netcracker/qubership-apihub-backend/qubership-apihub-service/crypto"
	"github.com/Netcracker/qubership-apihub-backend/qubership-apihub-service/entity"
	"github.com/Netcracker/qubership-apihub-backend/qubership-apihub-service/exception"
	"github.com/Netcracker/qubership-apihub-backend/qubership-apihub-service/repository"
	"github.com/Netcracker/qubership-apihub-backend/qubership-apihub-service/view"
)

type VersionService interface {
	SetBuildService(buildService BuildService)

	GetPackageVersionContent(packageId string, versionName string, includeSummary bool, includeOperations bool, includeGroups bool, showOnlyDeleted bool) (*view.VersionContent, error)
	GetPackageVersionsView(req view.VersionListReq, showOnlyDeleted bool) (*view.PublishedVersionsView, error)
	DeleteVersion(ctx context.SecurityContext, packageId string, versionName string) error
	PatchVersion(ctx context.SecurityContext, packageId string, versionName string, status *string, versionLabels *[]string) (*view.VersionContent, error)
	GetLatestContentDataBySlug(packageId string, versionName string, slug string) (*view.PublishedContent, *view.ContentData, error)
	GetLatestDocumentBySlug(packageId string, versionName string, slug string) (*view.PublishedDocument, error)
	GetLatestDocuments(packageId string, versionName string, skipRefs bool, filterReq view.DocumentsFilterReq) (*view.VersionDocuments, error)
	GetSharedFile(sharedFileId string) ([]byte, string, error)
	SharePublishedFile(packageId string, versionName string, slug string) (*view.SharedUrlResult, error)
	GetVersionValidationChanges(packageId string, versionName string) (*view.VersionValidationChanges, error)
	GetVersionValidationProblems(packageId string, versionName string) (*view.VersionValidationProblems, error)
	GetDefaultVersion(packageId string) (string, error)
	GetVersionDetails(packageId string, versionName string) (*view.VersionDetails, error)
	GetVersionReferencesV3(packageId string, versionName string) (*view.VersionReferencesV3, error)
	SearchForPackages(searchReq view.SearchQueryReq) (*view.SearchResult, error)
	SearchForDocuments(searchReq view.SearchQueryReq) (*view.SearchResult, error)
	GetVersionStatus(packageId string, version string) (string, error)
	GetLatestRevision(packageId string, versionName string) (int, error)
	GetVersionChanges(packageId, version, apiType string, severities []string, changelogCalculationParams view.VersionChangesReq) (*view.VersionChangesView, error)
	GetVersionRevisionsList(packageId, versionName string, filterReq view.PagingFilterReq) (*view.PackageVersionRevisions, error)
	GetTransformedDocuments(packageId string, version string, apiType string, groupName string, buildType string, format string) ([]byte, error)
	DeleteVersionsRecursively(ctx context.SecurityContext, packageId string, retention time.Time) (string, error)
	CopyVersion(ctx context.SecurityContext, packageId string, version string, req view.CopyVersionReq) (string, error)
	GetPublishedVersionsHistory(filter view.PublishedVersionHistoryFilter) ([]view.PublishedVersionHistoryView, error)
	StartPublishFromCSV(ctx context.SecurityContext, req view.PublishFromCSVReq) (string, error)
	GetCSVDashboardPublishStatus(publishId string) (*view.CSVDashboardPublishStatusResponse, error)
	GetCSVDashboardPublishReport(publishId string) ([]byte, error)
}

func NewVersionService(favoritesRepo repository.FavoritesRepository,
	publishedRepo repository.PublishedRepository,
	publishedService PublishedService,
	operationRepo repository.OperationRepository,
	exportRepository repository.ExportResultRepository,
	operationService OperationService,
	atService ActivityTrackingService,
	systemInfoService SystemInfoService,
	packageVersionEnrichmentService PackageVersionEnrichmentService,
	portalService PortalService,
	versionCleanupRepository repository.VersionCleanupRepository,
	operationGroupService OperationGroupService) VersionService {
	return &versionServiceImpl{
		favoritesRepo:                   favoritesRepo,
		publishedRepo:                   publishedRepo,
		exportRepository:                exportRepository,
		publishedService:                publishedService,
		operationRepo:                   operationRepo,
		operationService:                operationService,
		atService:                       atService,
		systemInfoService:               systemInfoService,
		packageVersionEnrichmentService: packageVersionEnrichmentService,
		portalService:                   portalService,
		versionCleanupRepository:        versionCleanupRepository,
		operationGroupService:           operationGroupService,
	}
}

type versionServiceImpl struct {
	favoritesRepo                   repository.FavoritesRepository
	publishedRepo                   repository.PublishedRepository
	publishedService                PublishedService
	operationRepo                   repository.OperationRepository
	exportRepository                repository.ExportResultRepository
	operationService                OperationService
	atService                       ActivityTrackingService
	systemInfoService               SystemInfoService
	packageVersionEnrichmentService PackageVersionEnrichmentService
	portalService                   PortalService
	versionCleanupRepository        repository.VersionCleanupRepository
	buildService                    BuildService
	operationGroupService           OperationGroupService
}

func (v *versionServiceImpl) SetBuildService(buildService BuildService) {
	v.buildService = buildService
}

func (v versionServiceImpl) SharePublishedFile(packageId string, versionName string, slug string) (*view.SharedUrlResult, error) {
	version, err := v.publishedRepo.GetVersion(packageId, versionName)
	if err != nil {
		return nil, err
	}
	if version == nil {
		return nil, &exception.CustomError{
			Status:  http.StatusNotFound,
			Code:    exception.PublishedVersionNotFound,
			Message: exception.PublishedVersionNotFoundMsg,
			Params:  map[string]interface{}{"version": versionName},
		}
	}

	content, err := v.publishedRepo.GetLatestContentBySlug(packageId, version.Version, slug)
	if err != nil {
		return nil, err
	}

	if content == nil {
		return nil, &exception.ContentNotFoundError{ContentId: slug}
	}

	for attempts := 0; attempts < 100; attempts++ {
		sharedIdInfoEntity, err := v.publishedRepo.GetFileSharedInfo(packageId, slug, version.Version)
		if err != nil {
			return nil, err
		}
		if sharedIdInfoEntity != nil {
			return entity.MakeSharedUrlInfoV2(sharedIdInfoEntity), nil
		}

		newSharedUrlInfoEntity := &entity.SharedUrlInfoEntity{
			SharedId:  generateSharedId(8),
			PackageId: packageId,
			Version:   version.Version,
			FileId:    slug, // TODO: Slug!
		}
		if err := v.publishedRepo.CreateFileSharedInfo(newSharedUrlInfoEntity); err != nil {
			if customError, ok := err.(*exception.CustomError); ok {
				if customError.Code == exception.GeneratedSharedIdIsNotUnique {
					continue
				} else {
					return nil, err
				}
			}
		} else {
			return entity.MakeSharedUrlInfoV2(newSharedUrlInfoEntity), nil
		}
	}
	return nil, fmt.Errorf("failed to generate unique shared id")
}

func generateSharedId(size int) string {
	rndHash := crypto.CreateRandomHash()
	return strings.ToLower(rndHash[:size])
}

func (v versionServiceImpl) GetSharedFile(sharedFileId string) ([]byte, string, error) {
	sharedFileIdInfo, err := v.publishedRepo.GetFileSharedInfoById(sharedFileId)
	if err != nil {
		return nil, "", err
	}
	if sharedFileIdInfo == nil {
		return nil, "", &exception.CustomError{
			Status:  http.StatusNotFound,
			Code:    exception.SharedFileIdNotFound,
			Message: exception.SharedFileIdNotFoundMsg,
			Params:  map[string]interface{}{"sharedFileId": sharedFileId},
		}
	}
	version, err := v.publishedRepo.GetVersionIncludingDeleted(sharedFileIdInfo.PackageId, sharedFileIdInfo.Version)
	if err != nil {
		return nil, "", err
	}
	if version == nil {
		return nil, "", &exception.CustomError{
			Status:  http.StatusNotFound,
			Code:    exception.PublishedVersionNotFound,
			Message: exception.PublishedVersionNotFoundMsg,
			Params:  map[string]interface{}{"version": sharedFileIdInfo.Version},
		}
	}
	if version.DeletedAt != nil && !version.DeletedAt.IsZero() {
		return nil, "", &exception.CustomError{
			Status:  http.StatusGone,
			Code:    exception.SharedContentUnavailable,
			Message: exception.SharedContentUnavailableMsg,
			Params:  map[string]interface{}{"sharedFileId": sharedFileId},
		}
	}

	content, err := v.publishedRepo.GetLatestContentBySlug(sharedFileIdInfo.PackageId, sharedFileIdInfo.Version, sharedFileIdInfo.FileId)
	if err != nil {
		return nil, "", err
	}
	if content == nil {
		return nil, "", &exception.CustomError{
			Status:  http.StatusNotFound,
			Code:    exception.NoContentFoundForSharedId,
			Message: exception.NoContentFoundForSharedIdMsg,
			Params:  map[string]interface{}{"sharedFileId": sharedFileId},
		}
	}

	pce, err := v.publishedRepo.GetContentData(content.PackageId, content.Checksum)
	if err != nil {
		return nil, "", err
	}
	if pce == nil {
		return nil, "", &exception.CustomError{
			Status:  http.StatusNotFound,
			Code:    exception.NoContentFoundForSharedId,
			Message: exception.NoContentFoundForSharedIdMsg,
			Params:  map[string]interface{}{"sharedFileId": sharedFileId},
		}
	}

	attachmentFileName := content.FileId
	if content.Format == view.JsonFormat {
		attachmentFileName = fmt.Sprintf("%s.%s", strings.TrimSuffix(content.FileId, path.Ext(content.FileId)), string(view.JsonExtension))
	}
	return pce.Data, attachmentFileName, nil
}

func (v versionServiceImpl) GetLatestDocumentBySlug(packageId string, versionName string, slug string) (*view.PublishedDocument, error) {
	versionEnt, err := v.publishedRepo.GetVersion(packageId, versionName)
	if err != nil {
		return nil, err
	}
	if versionEnt == nil {
		return nil, &exception.CustomError{
			Status:  http.StatusNotFound,
			Code:    exception.PublishedVersionNotFound,
			Message: exception.PublishedVersionNotFoundMsg,
			Params:  map[string]interface{}{"version": versionName},
		}
	}

	document, err := v.publishedRepo.GetLatestContentBySlug(packageId, versionName, slug)
	if err != nil {
		return nil, err
	}
	if document == nil {
		return nil, &exception.CustomError{
			Status:  http.StatusNotFound,
			Code:    exception.ContentSlugNotFound,
			Message: exception.ContentSlugNotFoundMsg,
			Params:  map[string]interface{}{"contentSlug": slug},
		}
	}
	operationEnts, err := v.operationRepo.GetOperationsByIds(versionEnt.PackageId, versionEnt.Version, versionEnt.Revision, document.OperationIds)
	if err != nil {
		return nil, err
	}
	operations := make([]interface{}, 0)
	for _, operationEnt := range operationEnts {
		operations = append(operations, entity.MakeDocumentsOperationView(operationEnt))
	}
	documentView := entity.MakePublishedDocumentView(document)
	documentView.Operations = operations
	return documentView, nil
}

func (v versionServiceImpl) GetLatestDocuments(packageId string, versionName string, skipRefs bool, filterReq view.DocumentsFilterReq) (*view.VersionDocuments, error) {
	version, err := v.publishedRepo.GetVersion(packageId, versionName)
	if err != nil {
		return nil, err
	}
	if version == nil {
		return nil, &exception.CustomError{
			Status:  http.StatusNotFound,
			Code:    exception.PublishedVersionNotFound,
			Message: exception.PublishedVersionNotFoundMsg,
			Params:  map[string]interface{}{"version": versionName},
		}
	}

	searchQuery := entity.PublishedContentSearchQueryEntity{
		TextFilter:          filterReq.TextFilter,
		Limit:               filterReq.Limit,
		Offset:              filterReq.Offset,
		DocumentTypesFilter: view.GetDocumentTypesForApiType(filterReq.ApiType),
	}

	versionDocuments := make([]view.PublishedDocumentRefView, 0)
	packageVersions := make(map[string][]string, 0)
	versionDocumentEnts, err := v.publishedRepo.GetRevisionContentWithLimit(packageId, version.Version, version.Revision, skipRefs, searchQuery)
	if err != nil {
		return nil, err
	}
	for _, versionDocumentEnt := range versionDocumentEnts {
		tmpEnt := versionDocumentEnt
		versionDocuments = append(versionDocuments, *entity.MakePublishedDocumentRefView2(&tmpEnt))
		packageVersions[tmpEnt.PackageId] = append(packageVersions[tmpEnt.PackageId], view.MakeVersionRefKey(tmpEnt.Version, tmpEnt.Revision))
	}

	packagesRefs, err := v.packageVersionEnrichmentService.GetPackageVersionRefsMap(packageVersions)
	if err != nil {
		return nil, err
	}
	return &view.VersionDocuments{Documents: versionDocuments, Packages: packagesRefs}, nil
}

func (v versionServiceImpl) GetVersionReferencesV3(packageId string, versionName string) (*view.VersionReferencesV3, error) {
	versionEnt, err := v.publishedRepo.GetVersion(packageId, versionName)
	if err != nil {
		return nil, err
	}
	if versionEnt == nil {
		return nil, &exception.CustomError{
			Status:  http.StatusNotFound,
			Code:    exception.PublishedVersionNotFound,
			Message: exception.PublishedVersionNotFoundMsg,
			Params:  map[string]interface{}{"version": versionName},
		}
	}
	versionReferences := make([]view.VersionReferenceV3, 0)

	publishedReferencesEnts, err := v.publishedRepo.GetVersionRefsV3(versionEnt.PackageId, versionEnt.Version, versionEnt.Revision)
	if err != nil {
		return nil, err
	}
	packageVersions := make(map[string][]string, 0)
	for _, refEntity := range publishedReferencesEnts {
		versionReferences = append(versionReferences, entity.MakePublishedReferenceView(refEntity))
		packageVersions[refEntity.RefPackageId] = append(packageVersions[refEntity.RefPackageId], view.MakeVersionRefKey(refEntity.RefVersion, refEntity.RefRevision))
	}
	packagesRefs, err := v.packageVersionEnrichmentService.GetPackageVersionRefsMap(packageVersions)
	if err != nil {
		return nil, err
	}
	return &view.VersionReferencesV3{References: versionReferences, Packages: packagesRefs}, nil
}

func (v versionServiceImpl) GetLatestContentDataBySlug(packageId string, versionName string, slug string) (*view.PublishedContent, *view.ContentData, error) {
	ent, err := v.publishedRepo.GetVersion(packageId, versionName)
	if err != nil {
		return nil, nil, err
	}
	if ent == nil {
		return nil, nil, &exception.CustomError{
			Status:  http.StatusNotFound,
			Code:    exception.PublishedVersionNotFound,
			Message: exception.PublishedVersionNotFoundMsg,
			Params:  map[string]interface{}{"version": versionName},
		}
	}

	content, err := v.publishedRepo.GetRevisionContentBySlug(packageId, ent.Version, slug, ent.Revision)
	if err != nil {
		return nil, nil, err
	}
	if content == nil {
		return nil, nil, &exception.CustomError{
			Status:  http.StatusNotFound,
			Code:    exception.ContentSlugNotFound,
			Message: exception.ContentSlugNotFoundMsg,
			Params:  map[string]interface{}{"contentSlug": slug},
		}
	}

	pce, err := v.publishedRepo.GetContentData(packageId, content.Checksum)
	if err != nil {
		return nil, nil, err
	}
	if pce == nil {
		return nil, nil, &exception.CustomError{
			Status:  http.StatusNotFound,
			Code:    exception.ContentSlugNotFound,
			Message: exception.ContentSlugNotFoundMsg,
			Params:  map[string]interface{}{"contentSlug": slug},
		}
	}
	return entity.MakePublishedContentView(content), entity.MakeContentDataViewPub(content, pce), nil
}

func (v versionServiceImpl) DeleteVersion(ctx context.SecurityContext, packageId string, versionName string) error {
	version, revision, err := repository.SplitVersionRevision(versionName)
	if err != nil {
		return err
	}
	versionEnt, err := v.publishedRepo.GetVersion(packageId, version)
	if err != nil {
		return err
	}
	if versionEnt == nil {
		return &exception.CustomError{
			Status:  http.StatusNotFound,
			Code:    exception.PublishedPackageVersionNotFound,
			Message: exception.PublishedPackageVersionNotFoundMsg,
			Params:  map[string]interface{}{"version": version, "packageId": packageId},
		}
	}
	if revision != 0 && revision != versionEnt.Revision {
		return &exception.CustomError{
			Status:  http.StatusNotFound,
			Code:    exception.UnableToDeleteOldRevision,
			Message: exception.UnableToDeleteOldRevisionMsg,
		}
	}
	err = v.publishedService.DeleteVersion(ctx, packageId, versionEnt.Version)
	if err != nil {
		return err
	}
	dataMap := map[string]interface{}{}
	dataMap["version"] = versionEnt.Version
	dataMap["revision"] = versionEnt.Revision
	dataMap["status"] = versionEnt.Status

	v.atService.TrackEvent(view.ActivityTrackingEvent{
		Type:      view.ATETDeleteVersion,
		Data:      dataMap,
		PackageId: packageId,
		Date:      time.Now(),
		UserId:    ctx.GetUserId(),
	})
	return nil
}

func (v versionServiceImpl) PatchVersion(ctx context.SecurityContext, packageId string, versionName string, status *string, versionLabels *[]string) (*view.VersionContent, error) {
	version, revision, err := repository.SplitVersionRevision(versionName)
	if err != nil {
		return nil, err
	}
	versionEnt, err := v.publishedRepo.GetVersion(packageId, version)
	if err != nil {
		return nil, err
	}
	if versionEnt == nil {
		return nil, &exception.CustomError{
			Status:  http.StatusNotFound,
			Code:    exception.PublishedPackageVersionNotFound,
			Message: exception.PublishedPackageVersionNotFoundMsg,
			Params:  map[string]interface{}{"version": versionName, "packageId": packageId},
		}
	}
	if revision != 0 && revision != versionEnt.Revision {
		return nil, &exception.CustomError{
			Status:  http.StatusNotFound,
			Code:    exception.UnableToChangeOldRevision,
			Message: exception.UnableToChangeOldRevisionMsg,
		}
	}
	dataMap := map[string]interface{}{}
	versionMeta := make([]string, 0)

	if status != nil {
		newStatus := *status
		if newStatus == string(view.Release) {
			packEnt, err := v.publishedRepo.GetPackage(packageId)
			if err != nil {
				return nil, err
			}
			var pattern string
			if packEnt.ReleaseVersionPattern != "" {
				pattern = packEnt.ReleaseVersionPattern
			} else {
				pattern = ".*"
			}
			err = ReleaseVersionMatchesPattern(versionEnt.Version, pattern)
			if err != nil {
				return nil, err
			}
		}

		dataMap["oldStatus"] = versionEnt.Status
		dataMap["newStatus"] = newStatus
		versionMeta = append(versionMeta, "status")
	}

	if versionLabels != nil {
		dataMap["oldVersionLabels"] = versionEnt.Labels
		dataMap["newVersionLabels"] = versionLabels
		versionMeta = append(versionMeta, "versionLabels")
	}

	_, err = v.publishedRepo.PatchVersion(packageId, versionEnt.Version, status, versionLabels)
	if err != nil {
		return nil, err
	}

	result, err := v.GetPackageVersionContent(packageId, versionEnt.Version, true, false, false, false)
	if err != nil {
		return nil, err
	}
	dataMap["version"] = versionEnt.Version
	dataMap["revision"] = versionEnt.Revision
	dataMap["versionMeta"] = versionMeta
	v.atService.TrackEvent(view.ActivityTrackingEvent{
		Type:      view.ATETPatchVersionMeta,
		Data:      dataMap,
		PackageId: packageId,
		Date:      time.Now(),
		UserId:    ctx.GetUserId(),
	})
	return result, nil
}

func (v versionServiceImpl) GetPackageVersionsView(req view.VersionListReq, showOnlyDeleted bool) (*view.PublishedVersionsView, error) {
	var packageEnt *entity.PackageEntity
	var err error
	if showOnlyDeleted {
		packageEnt, err = v.publishedRepo.GetPackageIncludingDeleted(req.PackageId)
	} else {
		packageEnt, err = v.publishedRepo.GetPackage(req.PackageId)
	}
	if err != nil {
		return nil, err
	}

	// When invoked from ListDeletedPackageVersions API -
	// If package deletedAt field is nil, then "package not found" error is returned
	if packageEnt == nil || (showOnlyDeleted && packageEnt.DeletedAt == nil) {
		return nil, &exception.CustomError{
			Status:  http.StatusNotFound,
			Code:    exception.PackageNotFound,
			Message: exception.PackageNotFoundMsg,
			Params:  map[string]interface{}{"packageId": req.PackageId},
		}
	}

	versions := make([]view.PublishedVersionListView, 0)
	versionSortByPG := entity.GetVersionSortByPG(req.SortBy)

	// sortBy and sortOrder are not request params for GetDeletedPackageVersions API -
	// Hence, they needs not be validated when the GetDeletedPackageVersions API is invoked.
	if versionSortByPG == "" && !showOnlyDeleted {
		return nil, &exception.CustomError{
			Status:  http.StatusBadRequest,
			Code:    exception.InvalidParameterValue,
			Message: exception.InvalidParameterValueMsg,
			Params:  map[string]interface{}{"param": "sortBy", "value": req.SortBy},
		}
	}
	versionSortOrderPG := entity.GetVersionSortOrderPG(req.SortOrder)
	if versionSortOrderPG == "" && !showOnlyDeleted {
		return nil, &exception.CustomError{
			Status:  http.StatusBadRequest,
			Code:    exception.InvalidParameterValue,
			Message: exception.InvalidParameterValueMsg,
			Params:  map[string]interface{}{"param": "sortOrder", "value": req.SortOrder},
		}
	}

	searchQueryReq := entity.PublishedVersionSearchQueryEntity{
		PackageId:  req.PackageId,
		Status:     req.Status,
		Label:      req.Label,
		TextFilter: req.TextFilter,
		SortBy:     versionSortByPG,
		SortOrder:  versionSortOrderPG,
		Limit:      req.Limit,
		Offset:     req.Page * req.Limit,
	}
	ents, err := v.publishedRepo.GetReadonlyPackageVersionsWithLimit(searchQueryReq, req.CheckRevisions, showOnlyDeleted)
	if err != nil {
		return nil, err
	}
	for _, ent := range ents {
		version := entity.MakeReadonlyPublishedVersionListView2(&ent)
		versions = append(versions, *version)
	}
	return &view.PublishedVersionsView{Versions: versions}, nil
}

func (v versionServiceImpl) GetPackageVersionContent(packageId string, version string, includeSummary bool, includeOperations bool, includeGroups bool, showOnlyDeleted bool) (*view.VersionContent, error) {
	versionEnt, err := v.publishedRepo.GetReadonlyVersion(packageId, version, showOnlyDeleted)
	if err != nil {
		return nil, err
	}
	if versionEnt == nil {
		return nil, &exception.CustomError{
			Status:  http.StatusNotFound,
			Code:    exception.PublishedPackageVersionNotFound,
			Message: exception.PublishedPackageVersionNotFoundMsg,
			Params:  map[string]interface{}{"version": version, "packageId": packageId},
		}
	}

	var latestRevision int
	if showOnlyDeleted {
		latestRevision, err = v.publishedRepo.GetDeletedPackageLatestRevision(versionEnt.PackageId, versionEnt.Version)
	} else {
		latestRevision, err = v.publishedRepo.GetLatestRevision(versionEnt.PackageId, versionEnt.Version)
	}

	if err != nil {
		return nil, err
	}
	if latestRevision == 0 {
		return nil, &exception.CustomError{
			Status:  http.StatusNotFound,
			Code:    exception.PublishedPackageVersionNotFound,
			Message: exception.PublishedPackageVersionNotFoundMsg,
			Params:  map[string]interface{}{"version": version, "packageId": packageId},
		}
	}

	versionContent := &view.VersionContent{
		PublishedAt:              versionEnt.PublishedAt,
		PublishedBy:              *entity.MakePrincipalView(&versionEnt.PrincipalEntity),
		PreviousVersion:          view.MakeVersionRefKey(versionEnt.PreviousVersion, versionEnt.PreviousVersionRevision),
		PreviousVersionPackageId: versionEnt.PreviousVersionPackageId,
		VersionLabels:            versionEnt.Labels,
		Status:                   versionEnt.Status,
		NotLatestRevision:        versionEnt.Revision != latestRevision,
		PackageId:                versionEnt.PackageId,
		Version:                  view.MakeVersionRefKey(versionEnt.Version, versionEnt.Revision),
		RevisionsCount:           latestRevision,
		ApiProcessorVersion:      versionEnt.Metadata.GetBuilderVersion(),
	}

	versionOperationTypes, err := v.getVersionOperationTypes(versionEnt, includeSummary, includeOperations, showOnlyDeleted)
	if err != nil {
		return nil, err
	}
	if includeGroups {
		versionContent.OperationGroups, err = v.getVersionOperationGroups(versionEnt)
		if err != nil {
			return nil, err
		}
	}

	versionContent.OperationTypes = versionOperationTypes

	return versionContent, nil
}

<<<<<<< HEAD
func (v versionServiceImpl) getVersionOperationTypes_deprecated(versionEnt *entity.ReadonlyPublishedVersionEntity_deprecated, includeSummary bool, includeOperations bool) ([]view.VersionOperationType, error) {
	if !includeSummary && !includeOperations {
		return nil, nil
	}
	versionSummaryMap := make(map[string]*view.VersionOperationType, 0)
	if includeSummary {
		operationsCountEnts, err := v.operationRepo.GetOperationsTypeCount(versionEnt.PackageId, versionEnt.Version, versionEnt.Revision, false)
		if err != nil {
			return nil, err
		}
		for _, opCount := range operationsCountEnts {
			apiType, _ := view.ParseApiType(opCount.ApiType)
			if apiType == "" {
				continue
			}
			operationCount := opCount.OperationsCount
			deprecatedCount := opCount.DeprecatedCount
			noBwcOperationsCount := opCount.NoBwcOperationsCount
			if versionApiTypeSummary, exists := versionSummaryMap[opCount.ApiType]; exists {
				versionApiTypeSummary.OperationsCount = &operationCount
				versionApiTypeSummary.DeprecatedCount = &deprecatedCount
				versionApiTypeSummary.NoBwcOperationsCount = &noBwcOperationsCount
			} else {
				versionSummaryMap[opCount.ApiType] = &view.VersionOperationType{
					ApiType:              opCount.ApiType,
					OperationsCount:      &operationCount,
					DeprecatedCount:      &deprecatedCount,
					NoBwcOperationsCount: &noBwcOperationsCount,
				}
			}
		}
		if versionEnt.PreviousVersion != "" {
			previousPackageId := versionEnt.PreviousVersionPackageId
			if previousPackageId == "" {
				previousPackageId = versionEnt.PackageId
			}
			previousVersionEnt, err := v.publishedRepo.GetVersion(previousPackageId, versionEnt.PreviousVersion)
			if err != nil {
				return nil, err
			}
			if previousVersionEnt != nil {
				comparisonId := view.MakeVersionComparisonId(
					versionEnt.PackageId, versionEnt.Version, versionEnt.Revision,
					previousVersionEnt.PackageId, previousVersionEnt.Version, previousVersionEnt.Revision)
				versionComparison, err := v.publishedRepo.GetVersionComparison(comparisonId)
				if err != nil {
					return nil, err
				}
				if versionComparison != nil {
					for _, ot := range versionComparison.OperationTypes {
						apiType, _ := view.ParseApiType(ot.ApiType)
						if apiType == "" {
							continue
						}
						changeSummary := ot.ChangesSummary
						if versionApiTypeSummary, exists := versionSummaryMap[ot.ApiType]; exists {
							versionApiTypeSummary.ChangesSummary = &changeSummary
						} else {
							versionSummaryMap[ot.ApiType] = &view.VersionOperationType{
								ApiType:        ot.ApiType,
								ChangesSummary: &changeSummary,
							}
						}
					}
					if len(versionComparison.Refs) > 0 {
						refsComparisons, err := v.publishedRepo.GetVersionRefsComparisons(comparisonId)
						if err != nil {
							return nil, err
						}
						for _, comparison := range refsComparisons {
							for _, ot := range comparison.OperationTypes {
								apiType, _ := view.ParseApiType(ot.ApiType)
								if apiType == "" {
									continue
								}
								changeSummary := ot.ChangesSummary
								if versionApiTypeSummary, exists := versionSummaryMap[ot.ApiType]; exists {
									if versionApiTypeSummary.ChangesSummary != nil {
										versionApiTypeSummary.ChangesSummary.Breaking += changeSummary.Breaking
										versionApiTypeSummary.ChangesSummary.SemiBreaking += changeSummary.SemiBreaking
										versionApiTypeSummary.ChangesSummary.Deprecated += changeSummary.Deprecated
										versionApiTypeSummary.ChangesSummary.NonBreaking += changeSummary.NonBreaking
										versionApiTypeSummary.ChangesSummary.Annotation += changeSummary.Annotation
										versionApiTypeSummary.ChangesSummary.Unclassified += changeSummary.Unclassified
									} else {
										versionApiTypeSummary.ChangesSummary = &changeSummary
									}
								} else {
									versionSummaryMap[ot.ApiType] = &view.VersionOperationType{
										ApiType:        ot.ApiType,
										ChangesSummary: &changeSummary,
									}
								}
							}
						}
					}

				}
			}
		}
	}
	if includeOperations {
		operationTypes, err := v.operationRepo.GetOperationsTypes(versionEnt.PackageId, versionEnt.Version, versionEnt.Revision)
		if err != nil {
			return nil, err
		}
		for _, ot := range operationTypes {
			apiType, _ := view.ParseApiType(ot.ApiType)
			if apiType == "" {
				continue
			}
			if _, exists := versionSummaryMap[ot.ApiType]; exists {
				continue
			} else {
				versionSummaryMap[ot.ApiType] = &view.VersionOperationType{
					ApiType: ot.ApiType,
				}
			}
		}
	}
	versionOperationTypes := make([]view.VersionOperationType, 0)
	for _, v := range versionSummaryMap {
		versionOperationTypes = append(versionOperationTypes, *v)
	}
	return versionOperationTypes, nil
}

=======
>>>>>>> 72d1fd5c
func (v versionServiceImpl) getVersionOperationTypes(versionEnt *entity.PackageVersionRevisionEntity, includeSummary bool, includeOperations bool, showOnlyDeleted bool) ([]view.VersionOperationType, error) {
	if !includeSummary && !includeOperations {
		return nil, nil
	}
	zeroInt := 0
	versionSummaryMap := make(map[string]*view.VersionOperationType, 0)
	if includeSummary {
		operationsCountEnts, err := v.operationRepo.GetOperationsTypeCount(versionEnt.PackageId, versionEnt.Version, versionEnt.Revision, showOnlyDeleted)
		if err != nil {
			return nil, err
		}
		for _, opCount := range operationsCountEnts {
			apiType, _ := view.ParseApiType(opCount.ApiType)
			if apiType == "" {
				continue
			}
			operationCount := opCount.OperationsCount
			deprecatedCount := opCount.DeprecatedCount
			noBwcOperationsCount := opCount.NoBwcOperationsCount
			internalAudienceOperationsCount := opCount.InternalAudienceOperationsCount
			unknownAudienceOperationsCount := opCount.UnknownAudienceOperationsCount
			if versionApiTypeSummary, exists := versionSummaryMap[opCount.ApiType]; exists {
				versionApiTypeSummary.OperationsCount = &operationCount
				versionApiTypeSummary.DeprecatedCount = &deprecatedCount
				versionApiTypeSummary.NoBwcOperationsCount = &noBwcOperationsCount
				versionApiTypeSummary.InternalAudienceOperationsCount = &internalAudienceOperationsCount
				versionApiTypeSummary.UnknownAudienceOperationsCount = &unknownAudienceOperationsCount

			} else {
				versionSummaryMap[opCount.ApiType] = &view.VersionOperationType{
					ApiType:                         opCount.ApiType,
					OperationsCount:                 &operationCount,
					DeprecatedCount:                 &deprecatedCount,
					NoBwcOperationsCount:            &noBwcOperationsCount,
					InternalAudienceOperationsCount: &internalAudienceOperationsCount,
					UnknownAudienceOperationsCount:  &unknownAudienceOperationsCount,
				}
			}
		}
		if versionEnt.PreviousVersion != "" {
			previousPackageId := versionEnt.PreviousVersionPackageId
			if previousPackageId == "" {
				previousPackageId = versionEnt.PackageId
			}

			var previousVersionEnt *entity.PublishedVersionEntity
			if showOnlyDeleted {
				previousVersionEnt, err = v.publishedRepo.GetVersionIncludingDeleted(previousPackageId, versionEnt.PreviousVersion)
			} else {
				previousVersionEnt, err = v.publishedRepo.GetVersion(previousPackageId, versionEnt.PreviousVersion)
			}

			if err != nil {
				return nil, err
			}
			if previousVersionEnt != nil {
				comparisonId := view.MakeVersionComparisonId(
					versionEnt.PackageId, versionEnt.Version, versionEnt.Revision,
					previousVersionEnt.PackageId, previousVersionEnt.Version, previousVersionEnt.Revision)
				versionComparison, err := v.publishedRepo.GetVersionComparison(comparisonId)
				if err != nil {
					return nil, err
				}
				if versionComparison != nil {
					for _, ot := range versionComparison.OperationTypes {
						apiType, _ := view.ParseApiType(ot.ApiType)
						if apiType == "" {
							continue
						}
						changeSummary := ot.ChangesSummary
						numberOfImpactedOperations := ot.NumberOfImpactedOperations
						if versionApiTypeSummary, exists := versionSummaryMap[ot.ApiType]; exists {
							versionApiTypeSummary.ChangesSummary = &changeSummary
							versionApiTypeSummary.NumberOfImpactedOperations = &numberOfImpactedOperations
							versionApiTypeSummary.ApiAudienceTransitions = ot.ApiAudienceTransitions

						} else {
							versionSummaryMap[ot.ApiType] = &view.VersionOperationType{
								ApiType:                    ot.ApiType,
								ChangesSummary:             &changeSummary,
								NumberOfImpactedOperations: &numberOfImpactedOperations,
								ApiAudienceTransitions:     ot.ApiAudienceTransitions,
								//in this case version doesn't have any operations of ot.ApiType type, but there are some changes
								//but we still need to fill count fields with zero value because its a pointer
								OperationsCount:                 &zeroInt,
								DeprecatedCount:                 &zeroInt,
								NoBwcOperationsCount:            &zeroInt,
								InternalAudienceOperationsCount: &zeroInt,
								UnknownAudienceOperationsCount:  &zeroInt,
							}
						}
					}
					if len(versionComparison.Refs) > 0 {
						refsComparisons, err := v.publishedRepo.GetVersionRefsComparisons(comparisonId)
						if err != nil {
							return nil, err
						}
						for _, comparison := range refsComparisons {
							for _, ot := range comparison.OperationTypes {
								apiType, _ := view.ParseApiType(ot.ApiType)
								if apiType == "" {
									continue
								}
								changeSummary := ot.ChangesSummary
								numberOfImpactedOperations := ot.NumberOfImpactedOperations
								if versionApiTypeSummary, exists := versionSummaryMap[ot.ApiType]; exists {
									if versionApiTypeSummary.ChangesSummary != nil {
										versionApiTypeSummary.ChangesSummary.Breaking += changeSummary.Breaking
										versionApiTypeSummary.ChangesSummary.SemiBreaking += changeSummary.SemiBreaking
										versionApiTypeSummary.ChangesSummary.Deprecated += changeSummary.Deprecated
										versionApiTypeSummary.ChangesSummary.NonBreaking += changeSummary.NonBreaking
										versionApiTypeSummary.ChangesSummary.Annotation += changeSummary.Annotation
										versionApiTypeSummary.ChangesSummary.Unclassified += changeSummary.Unclassified
									} else {
										versionApiTypeSummary.ChangesSummary = &changeSummary
									}
									if versionApiTypeSummary.NumberOfImpactedOperations != nil {
										versionApiTypeSummary.NumberOfImpactedOperations.Breaking += numberOfImpactedOperations.Breaking
										versionApiTypeSummary.NumberOfImpactedOperations.SemiBreaking += numberOfImpactedOperations.SemiBreaking
										versionApiTypeSummary.NumberOfImpactedOperations.Deprecated += numberOfImpactedOperations.Deprecated
										versionApiTypeSummary.NumberOfImpactedOperations.NonBreaking += numberOfImpactedOperations.NonBreaking
										versionApiTypeSummary.NumberOfImpactedOperations.Annotation += numberOfImpactedOperations.Annotation
										versionApiTypeSummary.NumberOfImpactedOperations.Unclassified += numberOfImpactedOperations.Unclassified
									} else {
										versionApiTypeSummary.NumberOfImpactedOperations = &numberOfImpactedOperations
									}
									if len(ot.ApiAudienceTransitions) > 0 {
										if len(versionApiTypeSummary.ApiAudienceTransitions) > 0 {
											//merge ApiAudienceTransitions for all referenced packages by unique Current and Previous audience fields
											transitions := make([]view.ApiAudienceTransition, 0)
											for _, audienceTransition := range versionApiTypeSummary.ApiAudienceTransitions {
												audienceTransition := audienceTransition
												for _, otAudienceTransition := range ot.ApiAudienceTransitions {
													if audienceTransition.CurrentAudience == otAudienceTransition.CurrentAudience &&
														audienceTransition.PreviousAudience == otAudienceTransition.PreviousAudience {
														audienceTransition.OperationsCount += otAudienceTransition.OperationsCount
														break
													}
												}
												transitions = append(transitions, audienceTransition)
											}
											for _, otAudienceTransition := range ot.ApiAudienceTransitions {
												otAudienceTransition := otAudienceTransition
												exists := false
												for _, audienceTransition := range transitions {
													if audienceTransition.CurrentAudience == otAudienceTransition.CurrentAudience &&
														audienceTransition.PreviousAudience == otAudienceTransition.PreviousAudience {
														exists = true
														break
													}
												}
												if !exists {
													transitions = append(transitions, otAudienceTransition)
												}
											}
											versionApiTypeSummary.ApiAudienceTransitions = transitions
										} else {
											versionApiTypeSummary.ApiAudienceTransitions = ot.ApiAudienceTransitions
										}

									}
								} else {
									versionSummaryMap[ot.ApiType] = &view.VersionOperationType{
										ApiType:                    ot.ApiType,
										ChangesSummary:             &changeSummary,
										NumberOfImpactedOperations: &numberOfImpactedOperations,
										ApiAudienceTransitions:     ot.ApiAudienceTransitions,
										//in this case version doesn't have any operations of ot.ApiType type, but there are some changes
										//but we still need to fill count fields with zero value because its a pointer
										OperationsCount:                 &zeroInt,
										DeprecatedCount:                 &zeroInt,
										NoBwcOperationsCount:            &zeroInt,
										InternalAudienceOperationsCount: &zeroInt,
										UnknownAudienceOperationsCount:  &zeroInt,
									}
								}
							}
						}
					}

				}
			}
		}
	}
	if includeOperations {
		operationTypes, err := v.operationRepo.GetOperationsTypes(versionEnt.PackageId, versionEnt.Version, versionEnt.Revision)
		if err != nil {
			return nil, err
		}
		for _, ot := range operationTypes {
			apiType, _ := view.ParseApiType(ot.ApiType)
			if apiType == "" {
				continue
			}
			if _, exists := versionSummaryMap[ot.ApiType]; exists {
				continue
			} else {
				versionSummaryMap[ot.ApiType] = &view.VersionOperationType{
					ApiType: ot.ApiType,
				}
			}
		}
	}
	versionOperationTypes := make([]view.VersionOperationType, 0)
	for _, v := range versionSummaryMap {
		newOpType := view.VersionOperationType{
			ApiType:                         v.ApiType,
			ChangesSummary:                  v.ChangesSummary,
			OperationsCount:                 v.OperationsCount,
			DeprecatedCount:                 v.DeprecatedCount,
			NoBwcOperationsCount:            v.NoBwcOperationsCount,
			InternalAudienceOperationsCount: v.InternalAudienceOperationsCount,
			UnknownAudienceOperationsCount:  v.UnknownAudienceOperationsCount,
		}
		if !showOnlyDeleted {
			newOpType.ApiAudienceTransitions = v.ApiAudienceTransitions
			newOpType.NumberOfImpactedOperations = v.NumberOfImpactedOperations
		}
		versionOperationTypes = append(versionOperationTypes, newOpType)
	}
	return versionOperationTypes, nil
}

func (v versionServiceImpl) getVersionOperationGroups(versionEnt *entity.PackageVersionRevisionEntity) ([]view.VersionOperationGroup, error) {
	operationGroupEntities, err := v.operationRepo.GetVersionOperationGroups(versionEnt.PackageId, versionEnt.Version, versionEnt.Revision)
	if err != nil {
		return nil, err
	}
	versionOperationGroups := make([]view.VersionOperationGroup, 0)
	for _, operationGroupEnt := range operationGroupEntities {
		versionOperationGroups = append(versionOperationGroups, entity.MakeVersionOperationGroupView(operationGroupEnt))
	}
	return versionOperationGroups, nil
}

func (v versionServiceImpl) getVersionChangeSummary(packageId string, versionName string, revision int) (*view.ChangeSummary, error) {
	versionEnt, err := v.publishedRepo.GetVersionByRevision(packageId, versionName, revision)
	if err != nil {
		return nil, err
	}
	if versionEnt == nil {
		return nil, nil
	}
	previousPackageId := versionEnt.PreviousVersionPackageId
	if previousPackageId == "" {
		previousPackageId = versionEnt.PackageId
	}
	if versionEnt.PreviousVersion == "" {
		return nil, nil
	}
	previousVersionEnt, err := v.publishedRepo.GetVersion(previousPackageId, versionEnt.PreviousVersion)
	if err != nil {
		return nil, err
	}
	if previousVersionEnt == nil {
		return nil, nil
	}
	comparisonId := view.MakeVersionComparisonId(
		versionEnt.PackageId, versionEnt.Version, versionEnt.Revision,
		previousVersionEnt.PackageId, previousVersionEnt.Version, previousVersionEnt.Revision,
	)
	versionComparison, err := v.publishedRepo.GetVersionComparison(comparisonId)
	if err != nil {
		return nil, err
	}
	if versionComparison == nil {
		return nil, nil
	}
	changeSummary := &view.ChangeSummary{}
	versionOperationTypes := make([]view.OperationType, 0)

	if len(versionComparison.Refs) > 0 {
		versionComparisons, err := v.publishedRepo.GetVersionRefsComparisons(comparisonId)
		if err != nil {
			return nil, err
		}
		for _, comparison := range versionComparisons {
			versionOperationTypes = append(versionOperationTypes, comparison.OperationTypes...)
		}
	} else {
		versionOperationTypes = append(versionOperationTypes, versionComparison.OperationTypes...)
	}

	for _, opType := range versionOperationTypes {
		changeSummary.Breaking += opType.ChangesSummary.Breaking
		changeSummary.SemiBreaking += opType.ChangesSummary.SemiBreaking
		changeSummary.Deprecated += opType.ChangesSummary.Deprecated
		changeSummary.NonBreaking += opType.ChangesSummary.NonBreaking
		changeSummary.Annotation += opType.ChangesSummary.Annotation
		changeSummary.Unclassified += opType.ChangesSummary.Unclassified
	}
	return changeSummary, nil
}

func (p versionServiceImpl) GetVersionValidationChanges(packageId string, versionName string) (*view.VersionValidationChanges, error) {
	version, err := p.publishedRepo.GetVersion(packageId, versionName)
	if err != nil {
		return nil, err
	}
	if version == nil {
		return nil, &exception.CustomError{
			Status:  http.StatusNotFound,
			Code:    exception.PublishedPackageVersionNotFound,
			Message: exception.PublishedPackageVersionNotFoundMsg,
			Params:  map[string]interface{}{"version": versionName, "packageId": packageId},
		}
	}
	versionChanges, err := p.publishedRepo.GetVersionValidationChanges(packageId, version.Version, version.Revision)
	if err != nil {
		return nil, err
	}
	changelog := make([]view.VersionChangelogData, 0)
	bwc := make([]view.VersionBwcData, 0)
	if versionChanges != nil {
		if versionChanges.Changelog != nil && len(versionChanges.Changelog.Data) != 0 {
			changelog = versionChanges.Changelog.Data
		}
		if versionChanges.Bwc != nil && len(versionChanges.Bwc.Data) != 0 {
			bwc = versionChanges.Bwc.Data
		}
	}
	return &view.VersionValidationChanges{
		PreviousVersion:          version.PreviousVersion,
		PreviousVersionPackageId: version.PreviousVersionPackageId,
		Changes:                  changelog,
		Bwc:                      bwc,
	}, nil
}

func (p versionServiceImpl) GetVersionValidationProblems(packageId string, versionName string) (*view.VersionValidationProblems, error) {
	version, err := p.publishedRepo.GetVersion(packageId, versionName)
	if err != nil {
		return nil, err
	}
	if version == nil {
		return nil, &exception.CustomError{
			Status:  http.StatusNotFound,
			Code:    exception.PublishedPackageVersionNotFound,
			Message: exception.PublishedPackageVersionNotFoundMsg,
			Params:  map[string]interface{}{"version": versionName, "packageId": packageId},
		}
	}
	versionProblems, err := p.publishedRepo.GetVersionValidationProblems(packageId, version.Version, version.Revision)
	if err != nil {
		return nil, err
	}
	spectral := make([]view.VersionSpectralData, 0)
	if versionProblems != nil {
		if len(versionProblems.Spectral.Data) != 0 {
			spectral = versionProblems.Spectral.Data
		}
	}
	return &view.VersionValidationProblems{
		Spectral: spectral,
	}, nil
}

func (v versionServiceImpl) GetDefaultVersion(packageId string) (string, error) {
	defaultVersion, err := v.publishedRepo.GetDefaultVersion(packageId, string(view.Release))
	if err != nil {
		return "", err
	}
	if defaultVersion == nil {
		defaultVersion, err = v.publishedRepo.GetDefaultVersion(packageId, string(view.Draft))
		if err != nil {
			return "", err
		}
	}
	if defaultVersion == nil {
		return "", nil
	}
	return defaultVersion.Version, nil
}

func (v versionServiceImpl) GetLatestRevision(packageId string, versionName string) (int, error) {
	version, err := v.publishedRepo.GetVersion(packageId, versionName)
	if err != nil {
		return 0, err
	}
	if version == nil {
		return 0, &exception.CustomError{
			Status:  http.StatusNotFound,
			Code:    exception.PublishedPackageVersionNotFound,
			Message: exception.PublishedPackageVersionNotFoundMsg,
			Params:  map[string]interface{}{"version": versionName, "packageId": packageId},
		}
	}
	return version.Revision, nil
}

func (v versionServiceImpl) GetVersionDetails(packageId string, versionName string) (*view.VersionDetails, error) {
	versionEnt, err := v.publishedRepo.GetVersion(packageId, versionName)
	if err != nil {
		return nil, err
	}
	if versionEnt == nil {
		return nil, &exception.CustomError{
			Status:  http.StatusNotFound,
			Code:    exception.PublishedVersionNotFound,
			Message: exception.PublishedVersionNotFoundMsg,
			Params:  map[string]interface{}{"version": versionName},
		}
	}
	changeSummary, err := v.getVersionChangeSummary(packageId, versionEnt.Version, versionEnt.Revision)
	if err != nil {
		return nil, err
	}

	latestRevision, err := v.GetLatestRevision(packageId, versionName)
	if err != nil {
		return nil, err
	}

	versionDetails := view.VersionDetails{
		Version: view.MakeVersionRefKey(versionEnt.Version, latestRevision),
		Summary: changeSummary,
	}
	return &versionDetails, nil
}

func ReleaseVersionMatchesPattern(versionName string, pattern string) error {
	versionNameRegexp := regexp.MustCompile(pattern)
	if !versionNameRegexp.MatchString(versionName) {
		return &exception.CustomError{
			Status:  http.StatusBadRequest,
			Code:    exception.ReleaseVersionDoesntMatchPattern,
			Message: exception.ReleaseVersionDoesntMatchPatternMsg,
			Params:  map[string]interface{}{"version": versionName, "pattern": pattern},
		}
	}
	return nil
}

func (v versionServiceImpl) SearchForPackages(searchReq view.SearchQueryReq) (*view.SearchResult, error) {
	searchQuery, err := entity.MakePackageSearchQueryEntity(&searchReq)
	if err != nil {
		return nil, &exception.CustomError{
			Status:  http.StatusBadRequest,
			Code:    exception.InvalidSearchParameters,
			Message: exception.InvalidSearchParametersMsg,
			Params:  map[string]interface{}{"error": err.Error()},
		}
	}
	//todo maybe move to envs
	searchQuery.PackageSearchWeight = entity.PackageSearchWeight{
		PackageNameWeight:        5,
		PackageDescriptionWeight: 1,
		PackageIdWeight:          1,
		PackageServiceNameWeight: 3,
		VersionWeight:            5,
		VersionLabelWeight:       3,
		DefaultVersionWeight:     5,
		OpenCountWeight:          0.2,
	}
	searchQuery.VersionStatusSearchWeight = entity.VersionStatusSearchWeight{
		VersionReleaseStatus:        string(view.Release),
		VersionReleaseStatusWeight:  4,
		VersionDraftStatus:          string(view.Draft),
		VersionDraftStatusWeight:    0.6,
		VersionArchivedStatus:       string(view.Archived),
		VersionArchivedStatusWeight: 0.1,
	}
	versionEntities, err := v.publishedRepo.SearchForVersions(searchQuery)
	if err != nil {
		return nil, err
	}
	packages := make([]view.PackageSearchResult, 0)
	for _, ent := range versionEntities {
		packages = append(packages, *entity.MakePackageSearchResultView(ent))
	}

	return &view.SearchResult{Packages: &packages}, nil
}

func (v versionServiceImpl) SearchForDocuments(searchReq view.SearchQueryReq) (*view.SearchResult, error) {
	unknownTypes := make(map[string]bool, 0)
	unknownTypes[string(view.Unknown)] = true

	unknownTypesList := make([]string, 0)
	for unknownType := range unknownTypes {
		unknownTypesList = append(unknownTypesList, unknownType)
	}

	searchQuery, err := entity.MakeDocumentSearchQueryEntity(&searchReq, unknownTypesList)
	if err != nil {
		return nil, &exception.CustomError{
			Status:  http.StatusBadRequest,
			Code:    exception.InvalidSearchParameters,
			Message: exception.InvalidSearchParametersMsg,
			Params:  map[string]interface{}{"error": err.Error()},
		}
	}
	//todo maybe move to envs
	searchQuery.DocumentSearchWeight = entity.DocumentSearchWeight{
		TitleWeight:     5,
		LabelsWeight:    3,
		ContentWeight:   1,
		OpenCountWeight: 0.2,
	}
	searchQuery.VersionStatusSearchWeight = entity.VersionStatusSearchWeight{
		VersionReleaseStatus:        string(view.Release),
		VersionReleaseStatusWeight:  4,
		VersionDraftStatus:          string(view.Draft),
		VersionDraftStatusWeight:    0.6,
		VersionArchivedStatus:       string(view.Archived),
		VersionArchivedStatusWeight: 0.1,
	}
	documentEntities, err := v.publishedRepo.SearchForDocuments(searchQuery)
	if err != nil {
		return nil, err
	}
	documents := make([]view.DocumentSearchResult, 0)
	maxContentLength := 70 //maybe move to envs or input params?
	for _, ent := range documentEntities {
		var contentSlice string
		if unknownTypes[ent.Type] {
			contentSlice = "Unsupported content"
		} else {
			contentSlice = stripContentByFilter(searchReq.SearchString, ent.Metadata.GetDescription(), maxContentLength)
		}
		documents = append(documents, *entity.MakeDocumentSearchResultView(ent, contentSlice))
	}

	return &view.SearchResult{Documents: &documents}, nil
}

func stripContentByFilter(filter string, content string, maxLen int) string {
	contentLength := len(content)
	filterLength := len(filter)
	if maxLen < filterLength {
		maxLen = filterLength
	}
	if maxLen >= contentLength {
		return content
	}
	index := strings.Index(strings.ToLower(content), strings.ToLower(filter))
	if index == -1 {
		return content[:maxLen]
	}
	contentOffset := (maxLen - filterLength) / 2
	startPos := index - contentOffset
	endPos := index + filterLength + contentOffset
	if startPos > 0 &&
		endPos < contentLength {
		return content[startPos:endPos]
	}
	if startPos == 0 || endPos == contentLength {
		return content[startPos:endPos]
	}
	if startPos < 0 {
		endPos = endPos + (0 - startPos)
		startPos = 0
		return content[startPos:endPos]
	}
	if endPos > contentLength {
		startPos = startPos - (endPos - contentLength)
		endPos = contentLength
		return content[startPos:endPos]
	}
	return content[startPos:endPos]
}

func ValidateVersionName(versionName string) error {
	if strings.Contains(versionName, "@") {
		return &exception.CustomError{
			Status:  http.StatusBadRequest,
			Code:    exception.VersionNameNotAllowed,
			Message: exception.VersionNameNotAllowedMsg,
			Params:  map[string]interface{}{"version": versionName, "character": "@"},
		}
	}
	return nil
}

func (v versionServiceImpl) GetVersionStatus(packageId string, version string) (string, error) {
	versionEnt, err := v.publishedRepo.GetVersion(packageId, version)
	if err != nil {
		return "", err
	}
	if versionEnt == nil {
		return "", &exception.CustomError{
			Status:  http.StatusNotFound,
			Code:    exception.PublishedPackageVersionNotFound,
			Message: exception.PublishedPackageVersionNotFoundMsg,
			Params:  map[string]interface{}{"version": version, "packageId": packageId},
		}
	}

	return versionEnt.Status, nil
}

func (v versionServiceImpl) GetVersionChanges(packageId, version, apiType string, severities []string, versionChangesReq view.VersionChangesReq) (*view.VersionChangesView, error) {
	versionEnt, err := v.publishedRepo.GetVersion(packageId, version)
	if err != nil {
		return nil, err
	}
	if versionEnt == nil {
		return nil, &exception.CustomError{
			Status:  http.StatusNotFound,
			Code:    exception.PublishedPackageVersionNotFound,
			Message: exception.PublishedPackageVersionNotFoundMsg,
			Params:  map[string]interface{}{"version": version, "packageId": packageId},
		}
	}

	if versionChangesReq.PreviousVersion == "" || versionChangesReq.PreviousVersionPackageId == "" {
		if versionEnt.PreviousVersion == "" {
			return nil, &exception.CustomError{
				Status:  http.StatusNotFound,
				Code:    exception.NoPreviousVersion,
				Message: exception.NoPreviousVersionMsg,
				Params:  map[string]interface{}{"version": version},
			}
		}
		versionChangesReq.PreviousVersion = versionEnt.PreviousVersion
		if versionEnt.PreviousVersionPackageId != "" {
			versionChangesReq.PreviousVersionPackageId = versionEnt.PreviousVersionPackageId
		} else {
			versionChangesReq.PreviousVersionPackageId = packageId
		}
	}
	previousVersionEnt, err := v.publishedRepo.GetVersion(versionChangesReq.PreviousVersionPackageId, versionChangesReq.PreviousVersion)
	if err != nil {
		return nil, err
	}
	if previousVersionEnt == nil {
		return nil, &exception.CustomError{
			Status:  http.StatusNotFound,
			Code:    exception.PublishedPackageVersionNotFound,
			Message: exception.PublishedPackageVersionNotFoundMsg,
			Params:  map[string]interface{}{"version": versionChangesReq.PreviousVersion, "packageId": versionChangesReq.PreviousVersionPackageId},
		}
	}

	comparisonId := view.MakeVersionComparisonId(
		versionEnt.PackageId, versionEnt.Version, versionEnt.Revision,
		previousVersionEnt.PackageId, previousVersionEnt.Version, previousVersionEnt.Revision,
	)

	versionComparison, err := v.publishedRepo.GetVersionComparison(comparisonId)
	if err != nil {
		return nil, err
	}
	if versionComparison == nil || versionComparison.NoContent {
		return nil, &exception.CustomError{
			Status:  http.StatusNotFound,
			Code:    exception.ComparisonNotFound,
			Message: exception.ComparisonNotFoundMsg,
			Params: map[string]interface{}{
				"comparisonId":      comparisonId,
				"packageId":         versionEnt.PackageId,
				"version":           versionEnt.Version,
				"revision":          versionEnt.Revision,
				"previousPackageId": previousVersionEnt.PackageId,
				"previousVersion":   previousVersionEnt.Version,
				"previousRevision":  previousVersionEnt.Revision,
			},
		}
	}
	searchQuery := entity.ChangelogSearchQueryEntity{
		ComparisonId:   comparisonId,
		ApiType:        apiType,
		ApiKind:        versionChangesReq.ApiKind,
		ApiAudience:    versionChangesReq.ApiAudience,
		TextFilter:     versionChangesReq.TextFilter,
		Tags:           versionChangesReq.Tags,
		EmptyTag:       versionChangesReq.EmptyTag,
		RefPackageId:   versionChangesReq.RefPackageId,
		EmptyGroup:     versionChangesReq.EmptyGroup,
		Group:          versionChangesReq.Group,
		GroupPackageId: versionEnt.PackageId,
		GroupVersion:   versionEnt.Version,
		GroupRevision:  versionEnt.Revision,
		Severities:     severities,
	}
	operationComparisons := make([]interface{}, 0)
	changelogOperationEnts, err := v.operationRepo.GetChangelog(searchQuery)
	if err != nil {
		return nil, err
	}

	packageVersions := make(map[string][]string)
	for _, changelogOperationEnt := range changelogOperationEnts {
		operationComparisons = append(operationComparisons, entity.MakeOperationComparisonChangesView(changelogOperationEnt))
		if packageRefKey := view.MakePackageRefKey(changelogOperationEnt.PackageId, changelogOperationEnt.Version, changelogOperationEnt.Revision); packageRefKey != "" {
			packageVersions[changelogOperationEnt.PackageId] = append(packageVersions[changelogOperationEnt.PackageId], view.MakeVersionRefKey(changelogOperationEnt.Version, changelogOperationEnt.Revision))
		}
		if previousPackageRefKey := view.MakePackageRefKey(changelogOperationEnt.PreviousPackageId, changelogOperationEnt.PreviousVersion, changelogOperationEnt.PreviousRevision); previousPackageRefKey != "" {
			packageVersions[changelogOperationEnt.PreviousPackageId] = append(packageVersions[changelogOperationEnt.PreviousPackageId], view.MakeVersionRefKey(changelogOperationEnt.PreviousVersion, changelogOperationEnt.PreviousRevision))
		}
	}
	packagesRefs, err := v.packageVersionEnrichmentService.GetPackageVersionRefsMap(packageVersions)
	if err != nil {
		return nil, err
	}
	versionChanges := &view.VersionChangesView{
		PreviousVersion:          previousVersionEnt.Version,
		PreviousVersionPackageId: previousVersionEnt.PackageId,
		Operations:               operationComparisons,
		Packages:                 packagesRefs,
	}
	return versionChanges, nil
}

func (v versionServiceImpl) GetVersionRevisionsList(packageId, versionName string, filterReq view.PagingFilterReq) (*view.PackageVersionRevisions, error) {
	ent, err := v.publishedRepo.GetVersion(packageId, versionName)
	if err != nil {
		return nil, err
	}
	if ent == nil {
		return nil, &exception.CustomError{
			Status:  http.StatusNotFound,
			Code:    exception.PublishedVersionNotFound,
			Message: exception.PublishedVersionNotFoundMsg,
			Params:  map[string]interface{}{"version": versionName},
		}
	}
	searchQueryReq := entity.PackageVersionSearchQueryEntity{
		PackageId:  packageId,
		Version:    ent.Version,
		TextFilter: filterReq.TextFilter,
		Limit:      filterReq.Limit,
		Offset:     filterReq.Offset,
	}
	versionRevisionsEnts, err := v.publishedRepo.GetVersionRevisionsList(searchQueryReq)
	if err != nil {
		return nil, err
	}
	revisions := make([]view.PackageVersionRevision, 0)

	for _, ent := range versionRevisionsEnts {
		revisions = append(revisions, *entity.MakePackageVersionRevisionView(&ent))
	}
	return &view.PackageVersionRevisions{Revisions: revisions}, nil
}

func (v versionServiceImpl) GetTransformedDocuments(packageId string, version string, apiType string, groupName string, buildType string, format string) ([]byte, error) {
	err := view.ValidateFormatForBuildType(buildType, format)
	if err != nil {
		return nil, err
	}
	versionEnt, err := v.publishedRepo.GetVersion(packageId, version)
	if err != nil {
		return nil, err
	}
	if versionEnt == nil {
		return nil, &exception.CustomError{
			Status:  http.StatusNotFound,
			Code:    exception.PublishedVersionNotFound,
			Message: exception.PublishedVersionNotFoundMsg,
			Params:  map[string]interface{}{"version": version},
		}
	}
	groupId := view.MakeOperationGroupId(packageId, versionEnt.Version, versionEnt.Revision, apiType, groupName)
	ent, err := v.exportRepository.GetTransformedDocuments(packageId, version, apiType, groupId, view.BuildType(buildType), format)
	if err != nil {
		return nil, err
	}
	if ent == nil {
		return nil, nil
	}
	if format == string(view.HtmlDocumentFormat) {
		return v.portalService.GenerateInteractivePageForTransformedDocuments(packageId, versionEnt.Version, *ent)
	}
	return ent.Data, nil
}

func (v versionServiceImpl) DeleteVersionsRecursively(ctx context.SecurityContext, packageId string, deleteBefore time.Time) (string, error) {
	rootPackage, err := v.publishedRepo.GetPackage(packageId)
	if err != nil {
		return "", err
	}
	if rootPackage == nil {
		return "", &exception.CustomError{
			Status:  http.StatusNotFound,
			Code:    exception.PackageNotFound,
			Message: exception.PackageNotFoundMsg,
			Params:  map[string]interface{}{"packageId": packageId},
		}
	}

	jobId := uuid.New().String()
	ent := entity.VersionCleanupEntity{
		RunId:        jobId,
		InstanceId:   v.systemInfoService.GetInstanceId(),
		PackageId:    &packageId,
		DeleteBefore: deleteBefore,
		Status:       string(view.StatusRunning),
	}
	context := stdctx.Background()
	err = v.versionCleanupRepository.StoreVersionCleanupRun(context, ent)
	if err != nil {
		return jobId, err
	}

	utils.SafeAsync(func() {
		log.Infof("Starting old draft versions cleanup process %s for package %s", jobId, packageId)
		page, limit, deletedItems := 0, 100, 0
		for {
			getPackageListReq := view.PackageListReq{
				Kind:               []string{entity.KIND_PACKAGE, entity.KIND_DASHBOARD},
				Limit:              limit,
				OnlyFavorite:       false,
				OnlyShared:         false,
				Offset:             page * limit,
				ParentId:           packageId,
				ShowAllDescendants: true,
			}
			packages, err := v.publishedRepo.GetFilteredPackagesWithOffset(context, getPackageListReq, ctx.GetUserId())
			if err != nil {
				log.Errorf("failed to get child packages for versions cleanup %s: %s", jobId, err.Error())
				finishedAt := time.Now()
				err = v.versionCleanupRepository.UpdateVersionCleanupRun(context, jobId, string(view.StatusError), err.Error(), deletedItems, &finishedAt)
				if err != nil {
					log.Errorf("failed to set '%s' status for cleanup job id %s: %s", "error", jobId, err.Error())
					return
				}
				return
			}
			if len(packages) == 0 {
				if rootPackage.Kind == entity.KIND_PACKAGE || rootPackage.Kind == entity.KIND_DASHBOARD {
					deleted, err := v.publishedRepo.DeletePackageRevisionsBeforeDate(context, rootPackage.Id, deleteBefore, true, false, "cleanup_job_"+jobId)
					if err != nil {
						log.Errorf("failed to delete versions of package %s during versions cleanup %s: %s", rootPackage.Id, jobId, err.Error())
						finishedAt := time.Now()
						err = v.versionCleanupRepository.UpdateVersionCleanupRun(context, jobId, string(view.StatusError), err.Error(), deletedItems, &finishedAt)
						if err != nil {
							log.Errorf("failed to set '%s' status for cleanup job id %s: %s", "error", jobId, err.Error())
							return
						}
						return
					}
					deletedItems += deleted
				}
				finishedAt := time.Now()
				err = v.versionCleanupRepository.UpdateVersionCleanupRun(context, jobId, string(view.StatusComplete), "", deletedItems, &finishedAt)
				if err != nil {
					log.Errorf("failed to set '%s' status for cleanup job id %s: %s", "complete", jobId, err.Error())
					return
				}
				log.Infof("version cleanup job %s has deleted %d versions", jobId, deletedItems)
				return
			}
			for _, pkg := range packages {
				deleted, err := v.publishedRepo.DeletePackageRevisionsBeforeDate(context, pkg.Id, deleteBefore, true, false, "cleanup_job_"+jobId)
				if err != nil {
					log.Errorf("failed to delete versions of package %s during versions cleanup %s: %s", pkg.Id, jobId, err.Error())
					finishedAt := time.Now()
					err = v.versionCleanupRepository.UpdateVersionCleanupRun(context, jobId, string(view.StatusError), err.Error(), deletedItems, &finishedAt)
					if err != nil {
						log.Errorf("failed to set '%s' status for cleanup job id %s: %s", "error", jobId, err.Error())
						return
					}
					return
				}
				deletedItems += deleted
			}
			page++
		}
	})
	return jobId, nil
}

func (v versionServiceImpl) CopyVersion(ctx context.SecurityContext, packageId string, version string, req view.CopyVersionReq) (string, error) {
	versionEnt, err := v.publishedRepo.GetVersion(packageId, version)
	if err != nil {
		return "", err
	}
	if versionEnt == nil {
		return "", &exception.CustomError{
			Status:  http.StatusNotFound,
			Code:    exception.PublishedVersionNotFound,
			Message: exception.PublishedVersionNotFoundMsg,
			Params:  map[string]interface{}{"version": version},
		}
	}
	targetPackage, err := v.publishedRepo.GetPackage(req.TargetPackageId)
	if err != nil {
		return "", err
	}
	if targetPackage == nil {
		return "", &exception.CustomError{
			Status:  http.StatusNotFound,
			Code:    exception.PackageNotFound,
			Message: exception.PackageNotFoundMsg,
			Params:  map[string]interface{}{"packageId": req.TargetPackageId},
		}
	}
	currentPackage, err := v.publishedRepo.GetPackage(packageId)
	if err != nil {
		return "", err
	}
	if currentPackage == nil {
		return "", &exception.CustomError{
			Status:  http.StatusInternalServerError,
			Code:    exception.PackageNotFound,
			Message: exception.PackageNotFoundMsg,
			Params:  map[string]interface{}{"packageId": packageId},
		}
	}
	if targetPackage.Kind != currentPackage.Kind {
		return "", &exception.CustomError{
			Status:  http.StatusBadRequest,
			Code:    exception.PackageVersionCannotBeCopied,
			Message: exception.PackageVersionCannotBeCopiedMsg,
			Params: map[string]interface{}{
				"packageId":       packageId,
				"targetPackageId": req.TargetPackageId,
				"version":         version,
				"error":           fmt.Sprintf("target package kind doesn't match current package kind (target='%v', current='%v')", targetPackage.Kind, currentPackage.Kind),
			},
		}
	}
	buildConfig, err := v.publishedService.GetPublishedVersionBuildConfig(packageId, version)
	if err != nil {
		return "", err
	}
	var versionSources []byte
	if currentPackage.Kind == entity.KIND_PACKAGE {
		versionSources, err = v.publishedService.GetVersionSources(packageId, version)
		if err != nil {
			return "", err
		}
	}
	targetBuildConfig := view.BuildConfig{
		PackageId:                req.TargetPackageId,
		Version:                  req.TargetVersion,
		PreviousVersion:          req.TargetPreviousVersion,
		PreviousVersionPackageId: req.TargetPreviousVersionPackageId,
		Status:                   req.TargetStatus,
		Refs:                     buildConfig.Refs,
		Files:                    buildConfig.Files,
		Metadata:                 buildConfig.Metadata,
		BuildType:                view.PublishType,
		CreatedBy:                ctx.GetUserId(),
		ComparisonRevision:       buildConfig.ComparisonRevision,
		ComparisonPrevRevision:   buildConfig.ComparisonPrevRevision,
		UnresolvedRefs:           buildConfig.UnresolvedRefs,
		ResolveRefs:              buildConfig.ResolveRefs,
		ResolveConflicts:         buildConfig.ResolveConflicts,
		ServiceName:              buildConfig.ServiceName,
		ApiType:                  buildConfig.ApiType,
		GroupName:                buildConfig.GroupName,
	}
	if targetBuildConfig.PreviousVersionPackageId == targetBuildConfig.PackageId {
		targetBuildConfig.PreviousVersionPackageId = ""
	}
	targetBuildConfig.Metadata.VersionLabels = req.TargetVersionLabels

	buildTask, err := v.buildService.PublishVersion(ctx, targetBuildConfig, versionSources, false, "", nil, false, false)
	if err != nil {
		return "", err
	}
	return buildTask.PublishId, nil
}

func (v versionServiceImpl) GetPublishedVersionsHistory(filter view.PublishedVersionHistoryFilter) ([]view.PublishedVersionHistoryView, error) {
	result := make([]view.PublishedVersionHistoryView, 0)
	historyEnts, err := v.publishedRepo.GetPublishedVersionsHistory(filter)
	if err != nil {
		return nil, err
	}
	for _, ent := range historyEnts {
		result = append(result, entity.MakePublishedVersionHistoryView(ent))
	}

	return result, nil
}

func (v versionServiceImpl) StartPublishFromCSV(ctx context.SecurityContext, req view.PublishFromCSVReq) (string, error) {
	if len(req.CSVData) == 0 {
		return "", &exception.CustomError{
			Status:  http.StatusInternalServerError,
			Code:    exception.EmptyCSVFile,
			Message: exception.EmptyCSVFileMsg,
		}
	}
	csvOriginal, err := parseCSV(req.CSVData)
	if err != nil {
		return "", &exception.CustomError{
			Status:  http.StatusInternalServerError,
			Code:    exception.InvalidCSVFile,
			Message: exception.InvalidCSVFileMsg,
			Params:  map[string]interface{}{"error": err.Error()},
		}
	}
	if len(csvOriginal) == 0 || len(csvOriginal[0]) == 0 {
		return "", &exception.CustomError{
			Status:  http.StatusInternalServerError,
			Code:    exception.EmptyCSVFile,
			Message: exception.EmptyCSVFileMsg,
		}
	}
	pkg, err := v.publishedRepo.GetPackage(req.PackageId)
	if err != nil {
		return "", err
	}
	if pkg == nil {
		return "", &exception.CustomError{
			Status:  http.StatusNotFound,
			Code:    exception.PackageNotFound,
			Message: exception.PackageNotFoundMsg,
			Params:  map[string]interface{}{"packageId": req.PackageId},
		}
	}
	if pkg.Kind != entity.KIND_DASHBOARD {
		return "", &exception.CustomError{
			Status:  http.StatusNotFound,
			Code:    exception.InvalidPackageKind,
			Message: exception.InvalidPackageKindMsg,
			Params:  map[string]interface{}{"kind": pkg.Kind, "allowedKind": entity.KIND_DASHBOARD},
		}
	}
	workspace, err := v.publishedRepo.GetPackage(req.ServicesWorkspaceId)
	if err != nil {
		return "", err
	}
	if workspace == nil {
		return "", &exception.CustomError{
			Status:  http.StatusNotFound,
			Code:    exception.PackageNotFound,
			Message: exception.PackageNotFoundMsg,
			Params:  map[string]interface{}{"packageId": req.ServicesWorkspaceId},
		}
	}
	if workspace.Kind != entity.KIND_WORKSPACE {
		return "", &exception.CustomError{
			Status:  http.StatusNotFound,
			Code:    exception.InvalidPackageKind,
			Message: exception.InvalidPackageKindMsg,
			Params:  map[string]interface{}{"kind": workspace.Kind, "allowedKind": entity.KIND_WORKSPACE},
		}
	}
	if req.PreviousVersion != "" {
		previousVersionPackageId := req.PreviousVersionPackageId
		if req.PreviousVersionPackageId == "" {
			previousVersionPackageId = req.PackageId
		}
		prevVersion, err := v.publishedRepo.GetVersion(previousVersionPackageId, req.PreviousVersion)
		if err != nil {
			return "", err
		}
		if prevVersion == nil {
			return "", &exception.CustomError{
				Status:  http.StatusNotFound,
				Code:    exception.PublishedPackageVersionNotFound,
				Message: exception.PublishedPackageVersionNotFoundMsg,
				Params:  map[string]interface{}{"packageId": previousVersionPackageId, "version": req.PreviousVersion},
			}
		}
		if prevVersion.Status != string(view.Release) {
			return "", &exception.CustomError{
				Status:  http.StatusNotFound,
				Code:    exception.PreviousPackageVersionNotRelease,
				Message: exception.PreviousPackageVersionNotReleaseMsg,
				Params:  map[string]interface{}{"packageId": previousVersionPackageId, "version": req.PreviousVersion},
			}
		}
	}

	publishEntity := &entity.CSVDashboardPublishEntity{
		PublishId: uuid.NewString(),
		Status:    string(view.StatusRunning),
		Message:   "",
		Report:    []byte{},
	}

	err = v.publishedRepo.StoreCSVDashboardPublishProcess(publishEntity)
	if err != nil {
		return "", err
	}

	utils.SafeAsync(func() {
		v.publishFromCSV(ctx, pkg.Name, req, csvOriginal, publishEntity)
	})
	return publishEntity.PublishId, nil
}

func (v versionServiceImpl) publishFromCSV(ctx context.SecurityContext, dashboardName string, req view.PublishFromCSVReq, csvOriginal [][]string, publishEntity *entity.CSVDashboardPublishEntity) {
	type ServiceInfo struct {
		PackageId    string
		Version      string
		Revision     int
		OperationIds []string
	}

	separator := ','
	customSeparator := getCSVSeparator(csvOriginal[0][0])
	if customSeparator != nil {
		separator = *customSeparator
	}

	report := make([][]string, len(csvOriginal))
	for i := range csvOriginal {
		report[i] = make([]string, len(csvOriginal[i]))
		copy(report[i], csvOriginal[i])
	}

	colNamesRow := 0
	//skip first row if its just a separator
	if customSeparator != nil {
		colNamesRow = 1
	}

	// TODO: check len(csvOriginal)

	colNames := csvOriginal[colNamesRow]

	serviceNameCol := -1
	serviceVersionCol := -1
	methodCol := -1
	pathCol := -1
	extensionCols := make(map[string]int, 0)

	for i, name := range colNames {
		switch name {
		case "service":
			serviceNameCol = i
			break
		case "version":
			serviceVersionCol = i
			break
		case "method":
			methodCol = i
			break
		case "path":
			pathCol = i
			break
		default:
			extensionCols[name] = i
		}
	}
	if serviceNameCol == -1 || serviceVersionCol == -1 || methodCol == -1 || pathCol == -1 {
		v.updateDashboardPublishProcess(publishEntity, string(view.StatusError), fmt.Sprintf("Some mandatory columns [%s, %s, %s, %s] are not present in table header", "service", "version", "method", "path"))
		return
	}

	firstRow := colNamesRow + 1

	servicesMap := make(map[string]*ServiceInfo)
	allServices := make(map[string]struct{})
	includedServices := make(map[string]struct{})
	notIncludedServices := make(map[string]struct{})
	notIncludedVersions := make(map[string]struct{})
	notIncludedOperationsCount := 0

	pathParamsRegex := regexp.MustCompile(`\{.+?\}`)
	for i := firstRow; i < len(csvOriginal); i++ {
		row := csvOriginal[i]
		if len(row) < len(colNames) {
			report[i] = append(report[i], fmt.Sprintf("number of columns in row (%d) do not match table header(%d)", len(row), len(colNames)))
			continue
		}
		serviceName := row[serviceNameCol]
		if serviceName == "" {
			report[i] = append(report[i], "empty service name")
			continue
		}
		allServices[serviceName] = struct{}{}
		serviceVersion := row[serviceVersionCol]
		if serviceVersion == "" {
			report[i] = append(report[i], "empty service version")
			continue
		}
		method := row[methodCol]
		if method == "" {
			report[i] = append(report[i], "empty method")
			continue
		}
		path := row[pathCol]
		if path == "" {
			report[i] = append(report[i], "empty path")
			continue
		}
		path = pathParamsRegex.ReplaceAllString(path, "*") //replace all path parameters with '*'
		serviceInfo := servicesMap[serviceName]
		if serviceInfo == nil {
			if _, exists := notIncludedServices[serviceName]; exists {
				report[i] = append(report[i], "service package doesn't exist")
				continue
			}
			servicePackageId, err := v.publishedRepo.GetServiceOwner(req.ServicesWorkspaceId, serviceName)
			if err != nil {
				report[i] = append(report[i], fmt.Sprintf("failed to look up service package: %v", err.Error()))
				continue
			}
			if servicePackageId == "" {
				report[i] = append(report[i], "service package doesn't exist")
				notIncludedServices[serviceName] = struct{}{}
				continue
			}
			svcInfo := ServiceInfo{
				PackageId: servicePackageId,
			}
			serviceInfo = &svcInfo
			servicesMap[serviceName] = serviceInfo
		}
		versionKey := fmt.Sprintf("%v%v%v", serviceInfo.PackageId, stringSeparator, serviceVersion)
		if serviceInfo.Version == "" {
			if _, exists := notIncludedVersions[versionKey]; exists {
				report[i] = append(report[i], "service version doesn't exist")
				continue
			}
			versionEnt, err := v.publishedRepo.GetVersion(serviceInfo.PackageId, serviceVersion)
			if err != nil {
				report[i] = append(report[i], fmt.Sprintf("failed to look up service version: %v", err.Error()))
				continue
			}
			if versionEnt == nil {
				notIncludedVersions[versionKey] = struct{}{}
				report[i] = append(report[i], "service version doesn't exist")
				continue
			}
			if versionEnt.Status != string(view.Release) {
				notIncludedVersions[versionKey] = struct{}{}
				report[i] = append(report[i], fmt.Sprintf("service version not in '%v' status", view.Release))
				continue
			}
			serviceInfo.Version = versionEnt.Version
			serviceInfo.Revision = versionEnt.Revision
		} else {
			if serviceInfo.Version != serviceVersion {
				notIncludedVersions[versionKey] = struct{}{}
				report[i] = append(report[i], fmt.Sprintf("service already matched with '%v' version", serviceInfo.Version))
				continue
			}
		}
		serviceOperationIds, err := v.operationRepo.GetOperationsByPathAndMethod(serviceInfo.PackageId, serviceInfo.Version, serviceInfo.Revision, string(view.RestApiType), path, method)
		if err != nil {
			report[i] = append(report[i], fmt.Sprintf("failed to look up operation by path and method: %v", err.Error()))
			notIncludedOperationsCount++
			continue
		}
		if len(serviceOperationIds) == 0 {
			report[i] = append(report[i], "endpoint not found")
			notIncludedOperationsCount++
			continue
		}
		if len(serviceOperationIds) > 1 {
			report[i] = append(report[i], "more than 1 endpoint matched")
			notIncludedOperationsCount++
			continue
		}
		serviceInfo.OperationIds = append(serviceInfo.OperationIds, serviceOperationIds[0])
		report[i] = append(report[i], "ok")
		includedServices[serviceName] = struct{}{}
	}
	dashboardRefs := make([]view.BCRef, 0)
	for _, info := range servicesMap {
		if info.Version != "" {
			dashboardRefs = append(dashboardRefs, view.BCRef{
				RefId:   info.PackageId,
				Version: view.MakeVersionRefKey(info.Version, info.Revision),
			})
		}
	}

	var err error
	publishEntity.Report, err = csvToBytes(report, separator)
	if err != nil {
		v.updateDashboardPublishProcess(publishEntity, string(view.StatusError), fmt.Sprintf("internal server error: failed to generate csv report: %v", err.Error()))
		return
	}
	if len(dashboardRefs) == 0 {
		v.updateDashboardPublishProcess(publishEntity, string(view.StatusError), "no versions matched")
		return
	}

	dashboardPublishBuildConfig := view.BuildConfig{
		PackageId:                req.PackageId,
		Version:                  req.Version,
		BuildType:                view.PublishType,
		PreviousVersion:          req.PreviousVersion,
		PreviousVersionPackageId: req.PreviousVersionPackageId,
		Status:                   req.Status,
		Refs:                     dashboardRefs,
		CreatedBy:                ctx.GetUserId(),
		Metadata: view.BuildConfigMetadata{
			VersionLabels: req.VersionLabels,
		},
	}
	build, err := v.buildService.PublishVersion(ctx, dashboardPublishBuildConfig, nil, false, "", nil, false, false)
	if err != nil {
		v.updateDashboardPublishProcess(publishEntity, string(view.StatusError), fmt.Sprintf("failed to start csv dashboard publish: %v", err.Error()))
		return
	}
	err = v.buildService.AwaitBuildCompletion(build.PublishId)
	if err != nil {
		v.updateDashboardPublishProcess(publishEntity, string(view.StatusError), fmt.Sprintf("failed to publish dashboard from csv: %v", err.Error()))
		return
	}
	err = v.operationGroupService.CreateOperationGroup(ctx, req.PackageId, req.Version, string(view.RestApiType), view.CreateOperationGroupReq{
		GroupName: dashboardName,
	})
	if err != nil {
		if customError, ok := err.(*exception.CustomError); ok {
			if customError.Code != exception.OperationGroupAlreadyExists {
				v.updateDashboardPublishProcess(publishEntity, string(view.StatusError), fmt.Sprintf("failed to create operation group: %v", err.Error()))
				return
			}
		} else {
			v.updateDashboardPublishProcess(publishEntity, string(view.StatusError), fmt.Sprintf("failed to create operation group: %v", err.Error()))
			return
		}
	}
	groupOperations := make([]view.GroupOperations, 0)
	uniqueOperations := make(map[view.GroupOperations]struct{})
	for _, info := range servicesMap {
		if info.Version != "" && len(info.OperationIds) > 0 {
			for _, operationId := range info.OperationIds {
				op := view.GroupOperations{
					PackageId:   info.PackageId,
					Version:     view.MakeVersionRefKey(info.Version, info.Revision),
					OperationId: operationId,
				}
				if _, exists := uniqueOperations[op]; exists {
					continue
				}
				groupOperations = append(groupOperations, op)
				uniqueOperations[op] = struct{}{}
			}
		}
	}
	err = v.operationGroupService.UpdateOperationGroup(ctx, req.PackageId, req.Version, string(view.RestApiType), dashboardName, view.UpdateOperationGroupReq{
		Operations: &groupOperations,
	})
	if err != nil {
		v.updateDashboardPublishProcess(publishEntity, string(view.StatusError), fmt.Sprintf("failed to add operations to operation group: %v", err.Error()))
		return
	}

	notIncludedServicesCount := 0
	for service := range allServices {
		if svc, exists := servicesMap[service]; exists {
			if svc.Version == "" {
				notIncludedServicesCount++
			}
		} else {
			notIncludedServicesCount++
		}
	}
	summary := ""
	if notIncludedServicesCount > 0 {
		summary = fmt.Sprintf(`%v services were not included into dashboard version; `, notIncludedServicesCount)
	}
	if len(notIncludedVersions) > 0 {
		summary += fmt.Sprintf(`%v versions for services were not included into dashboard version; `, len(notIncludedVersions))
	}
	if notIncludedOperationsCount > 0 {
		summary += fmt.Sprintf(`%v operations were not included into %v operation group`, notIncludedOperationsCount, dashboardName)
	}

	v.updateDashboardPublishProcess(publishEntity, string(view.StatusComplete), summary)
}

func (v versionServiceImpl) updateDashboardPublishProcess(publishEntity *entity.CSVDashboardPublishEntity, status string, message string) {
	publishEntity.Status = status
	publishEntity.Message = message
	err := v.publishedRepo.UpdateCSVDashboardPublishProcess(publishEntity)
	if err != nil {
		log.Errorf("failed to update dashboard publish process: %v", err.Error())
	}
}

func (v versionServiceImpl) GetCSVDashboardPublishStatus(publishId string) (*view.CSVDashboardPublishStatusResponse, error) {
	publishEnt, err := v.publishedRepo.GetCSVDashboardPublishProcess(publishId)
	if err != nil {
		return nil, err
	}
	if publishEnt == nil {
		return nil, &exception.CustomError{
			Status:  http.StatusNotFound,
			Code:    exception.PublishProcessNotFound,
			Message: exception.PublishProcessNotFoundMsg,
			Params:  map[string]interface{}{"publishId": publishId},
		}
	}
	return &view.CSVDashboardPublishStatusResponse{
		Status:  publishEnt.Status,
		Message: publishEnt.Message,
	}, nil
}

func (v versionServiceImpl) GetCSVDashboardPublishReport(publishId string) ([]byte, error) {
	publishEnt, err := v.publishedRepo.GetCSVDashboardPublishReport(publishId)
	if err != nil {
		return nil, err
	}
	if publishEnt == nil {
		return nil, &exception.CustomError{
			Status:  http.StatusNotFound,
			Code:    exception.PublishProcessNotFound,
			Message: exception.PublishProcessNotFoundMsg,
			Params:  map[string]interface{}{"publishId": publishId},
		}
	}
	return publishEnt.Report, nil
}

func parseCSV(csvData []byte) ([][]string, error) {
	csvReader := csv.NewReader(bytes.NewReader(csvData))
	csvReader.FieldsPerRecord = -1
	firstRow, err := csvReader.Read()
	if err != nil {
		return nil, fmt.Errorf("failed to read first csv record: %w", err)
	}
	//check first row for custom separator
	if len(firstRow) == 1 {
		sep := getCSVSeparator(firstRow[0])
		if sep != nil {
			csvReader.Comma = *sep
		}
	}
	records, err := csvReader.ReadAll()
	if err != nil {
		return nil, fmt.Errorf("failed to parse csv records: %w", err)
	}

	return append([][]string{firstRow}, records...), nil
}

func csvToBytes(csvReport [][]string, separator rune) ([]byte, error) {
	var b bytes.Buffer
	writer := bufio.NewWriter(&b)
	csvWriter := csv.NewWriter(writer)
	csvWriter.Comma = separator
	if err := csvWriter.WriteAll(csvReport); err != nil {
		return nil, err
	}
	csvWriter.Flush()
	return b.Bytes(), nil
}

func getCSVSeparator(record string) *rune {
	if len(strings.Split(strings.ToLower(record), "sep=")) == 2 {
		sep := []rune(strings.Split(strings.ToLower(record), "sep=")[1])
		if len(sep) == 1 {
			return &sep[0]
		}
	}
	return nil
}<|MERGE_RESOLUTION|>--- conflicted
+++ resolved
@@ -647,136 +647,6 @@
 	return versionContent, nil
 }
 
-<<<<<<< HEAD
-func (v versionServiceImpl) getVersionOperationTypes_deprecated(versionEnt *entity.ReadonlyPublishedVersionEntity_deprecated, includeSummary bool, includeOperations bool) ([]view.VersionOperationType, error) {
-	if !includeSummary && !includeOperations {
-		return nil, nil
-	}
-	versionSummaryMap := make(map[string]*view.VersionOperationType, 0)
-	if includeSummary {
-		operationsCountEnts, err := v.operationRepo.GetOperationsTypeCount(versionEnt.PackageId, versionEnt.Version, versionEnt.Revision, false)
-		if err != nil {
-			return nil, err
-		}
-		for _, opCount := range operationsCountEnts {
-			apiType, _ := view.ParseApiType(opCount.ApiType)
-			if apiType == "" {
-				continue
-			}
-			operationCount := opCount.OperationsCount
-			deprecatedCount := opCount.DeprecatedCount
-			noBwcOperationsCount := opCount.NoBwcOperationsCount
-			if versionApiTypeSummary, exists := versionSummaryMap[opCount.ApiType]; exists {
-				versionApiTypeSummary.OperationsCount = &operationCount
-				versionApiTypeSummary.DeprecatedCount = &deprecatedCount
-				versionApiTypeSummary.NoBwcOperationsCount = &noBwcOperationsCount
-			} else {
-				versionSummaryMap[opCount.ApiType] = &view.VersionOperationType{
-					ApiType:              opCount.ApiType,
-					OperationsCount:      &operationCount,
-					DeprecatedCount:      &deprecatedCount,
-					NoBwcOperationsCount: &noBwcOperationsCount,
-				}
-			}
-		}
-		if versionEnt.PreviousVersion != "" {
-			previousPackageId := versionEnt.PreviousVersionPackageId
-			if previousPackageId == "" {
-				previousPackageId = versionEnt.PackageId
-			}
-			previousVersionEnt, err := v.publishedRepo.GetVersion(previousPackageId, versionEnt.PreviousVersion)
-			if err != nil {
-				return nil, err
-			}
-			if previousVersionEnt != nil {
-				comparisonId := view.MakeVersionComparisonId(
-					versionEnt.PackageId, versionEnt.Version, versionEnt.Revision,
-					previousVersionEnt.PackageId, previousVersionEnt.Version, previousVersionEnt.Revision)
-				versionComparison, err := v.publishedRepo.GetVersionComparison(comparisonId)
-				if err != nil {
-					return nil, err
-				}
-				if versionComparison != nil {
-					for _, ot := range versionComparison.OperationTypes {
-						apiType, _ := view.ParseApiType(ot.ApiType)
-						if apiType == "" {
-							continue
-						}
-						changeSummary := ot.ChangesSummary
-						if versionApiTypeSummary, exists := versionSummaryMap[ot.ApiType]; exists {
-							versionApiTypeSummary.ChangesSummary = &changeSummary
-						} else {
-							versionSummaryMap[ot.ApiType] = &view.VersionOperationType{
-								ApiType:        ot.ApiType,
-								ChangesSummary: &changeSummary,
-							}
-						}
-					}
-					if len(versionComparison.Refs) > 0 {
-						refsComparisons, err := v.publishedRepo.GetVersionRefsComparisons(comparisonId)
-						if err != nil {
-							return nil, err
-						}
-						for _, comparison := range refsComparisons {
-							for _, ot := range comparison.OperationTypes {
-								apiType, _ := view.ParseApiType(ot.ApiType)
-								if apiType == "" {
-									continue
-								}
-								changeSummary := ot.ChangesSummary
-								if versionApiTypeSummary, exists := versionSummaryMap[ot.ApiType]; exists {
-									if versionApiTypeSummary.ChangesSummary != nil {
-										versionApiTypeSummary.ChangesSummary.Breaking += changeSummary.Breaking
-										versionApiTypeSummary.ChangesSummary.SemiBreaking += changeSummary.SemiBreaking
-										versionApiTypeSummary.ChangesSummary.Deprecated += changeSummary.Deprecated
-										versionApiTypeSummary.ChangesSummary.NonBreaking += changeSummary.NonBreaking
-										versionApiTypeSummary.ChangesSummary.Annotation += changeSummary.Annotation
-										versionApiTypeSummary.ChangesSummary.Unclassified += changeSummary.Unclassified
-									} else {
-										versionApiTypeSummary.ChangesSummary = &changeSummary
-									}
-								} else {
-									versionSummaryMap[ot.ApiType] = &view.VersionOperationType{
-										ApiType:        ot.ApiType,
-										ChangesSummary: &changeSummary,
-									}
-								}
-							}
-						}
-					}
-
-				}
-			}
-		}
-	}
-	if includeOperations {
-		operationTypes, err := v.operationRepo.GetOperationsTypes(versionEnt.PackageId, versionEnt.Version, versionEnt.Revision)
-		if err != nil {
-			return nil, err
-		}
-		for _, ot := range operationTypes {
-			apiType, _ := view.ParseApiType(ot.ApiType)
-			if apiType == "" {
-				continue
-			}
-			if _, exists := versionSummaryMap[ot.ApiType]; exists {
-				continue
-			} else {
-				versionSummaryMap[ot.ApiType] = &view.VersionOperationType{
-					ApiType: ot.ApiType,
-				}
-			}
-		}
-	}
-	versionOperationTypes := make([]view.VersionOperationType, 0)
-	for _, v := range versionSummaryMap {
-		versionOperationTypes = append(versionOperationTypes, *v)
-	}
-	return versionOperationTypes, nil
-}
-
-=======
->>>>>>> 72d1fd5c
 func (v versionServiceImpl) getVersionOperationTypes(versionEnt *entity.PackageVersionRevisionEntity, includeSummary bool, includeOperations bool, showOnlyDeleted bool) ([]view.VersionOperationType, error) {
 	if !includeSummary && !includeOperations {
 		return nil, nil
