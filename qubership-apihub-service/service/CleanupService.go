// Copyright 2024-2025 NetCracker Technology Corporation
//
// Licensed under the Apache License, Version 2.0 (the "License");
// you may not use this file except in compliance with the License.
// You may obtain a copy of the License at
//
//     http://www.apache.org/licenses/LICENSE-2.0
//
// Unless required by applicable law or agreed to in writing, software
// distributed under the License is distributed on an "AS IS" BASIS,
// WITHOUT WARRANTIES OR CONDITIONS OF ANY KIND, either express or implied.
// See the License for the specific language governing permissions and
// limitations under the License.

package service

import (
	"context"
	"fmt"
	"strings"
	"time"

	"github.com/Netcracker/qubership-apihub-backend/qubership-apihub-service/db"
	"github.com/Netcracker/qubership-apihub-backend/qubership-apihub-service/entity"
	mRepository "github.com/Netcracker/qubership-apihub-backend/qubership-apihub-service/migration/repository"
	"github.com/Netcracker/qubership-apihub-backend/qubership-apihub-service/repository"
	"github.com/Netcracker/qubership-apihub-backend/qubership-apihub-service/utils"
	"github.com/Netcracker/qubership-apihub-backend/qubership-apihub-service/view"
	"github.com/google/uuid"
	"github.com/robfig/cron/v3"
	log "github.com/sirupsen/logrus"
)

<<<<<<< HEAD
type cleanupJobType string
type jobStatus string
=======
type jobType string
>>>>>>> fb456691

const (
	defaultCleanupJobTimeout = 48 * time.Hour
	cleanupJobTimeoutBuffer  = 1 * time.Hour
	maxErrorMessageLength    = 1000
	sharedLockName           = "cleanup_job_lock"

<<<<<<< HEAD
	jobTypeRevisions   cleanupJobType = "revisions"
	jobTypeComparisons cleanupJobType = "comparisons"
	jobTypeDeletedData cleanupJobType = "soft deleted data"

	statusRunning  jobStatus = "running"
	statusComplete jobStatus = "complete"
	statusError    jobStatus = "error"
	statusTimeout  jobStatus = "timeout"
=======
	jobTypeRevisions   jobType = "revisions"
	jobTypeComparisons jobType = "comparisons"
>>>>>>> fb456691
)

type CleanupService interface {
	ClearTestData(testId string) error
	CreateRevisionsCleanupJob(publishedRepo repository.PublishedRepository, migrationRepository mRepository.MigrationRunRepository, versionCleanupRepo repository.VersionCleanupRepository, lockService LockService, instanceId string, schedule string, deleteLastRevision bool, deleteReleaseRevision bool, ttl int) error
<<<<<<< HEAD
	CreateComparisonsCleanupJob(publishedRepo repository.PublishedRepository, migrationRepository mRepository.MigrationRunRepository, comparisonCleanupRepo repository.ComparisonCleanupRepository, lockService LockService, instanceId string, schedule string, timeoutMinutes int, ttl int) error
	CreateSoftDeletedDataCleanupJob(publishedRepo repository.PublishedRepository, migrationRepository mRepository.MigrationRunRepository, deletedDataCleanupRepo repository.SoftDeletedDataCleanupRepository, lockService LockService, instanceId string, schedule string, timeoutMinutes int, ttl int) error
=======
	CreateComparisonsCleanupJob(publishedRepo repository.PublishedRepository, migrationRepository mRepository.MigrationRunRepository, comparisonCleanupRepo repository.ComparisonCleanupRepository, lockService LockService, instanceId string, schedule string, ttl int) error
>>>>>>> fb456691
}

func NewCleanupService(cp db.ConnectionProvider) CleanupService {
	return &cleanupServiceImpl{cp: cp, cron: cron.New()}
}

type cleanupServiceImpl struct {
	cp   db.ConnectionProvider
	cron *cron.Cron
}

func (c cleanupServiceImpl) ClearTestData(testId string) error {
	idFilter := "QS%-" + utils.LikeEscaped(testId) + "%"
	//clear tables: project, branch_draft_content, branch_draft_references, favorites, apihub_api_keys
	_, err := c.cp.GetConnection().Model(&entity.ProjectIntEntity{}).
		Where("id like ?", idFilter).
		ForceDelete()
	if err != nil {
		return err
	}
	//clear tables: package_group
	_, err = c.cp.GetConnection().Model(&entity.PackageEntity{}).
		Where("id like ?", idFilter).
		ForceDelete()
	if err != nil {
		return err
	}
	//clear tables: published_version, published_version_references, published_version_revision_content, published_sources
	_, err = c.cp.GetConnection().Model(&entity.PublishedVersionEntity{}).
		Where("package_id like ?", idFilter).
		ForceDelete()
	if err != nil {
		return err
	}
	//clear table: published_sources
	_, err = c.cp.GetConnection().Model(&entity.PublishedSrcEntity{}).
		Where("package_id like ?", idFilter).
		ForceDelete()
	if err != nil {
		return err
	}
	//clear table: published_sources_archives
	_, err = c.cp.GetConnection().Exec(`delete from published_sources_archives where checksum not in (select distinct archive_checksum from published_sources)`)
	if err != nil {
		return err
	}
	//clear table published_data
	_, err = c.cp.GetConnection().Model(&entity.PublishedContentDataEntity{}).
		Where("package_id like ?", idFilter).
		ForceDelete()
	if err != nil {
		return err
	}
	//clear table shared_url_info
	_, err = c.cp.GetConnection().Model(&entity.SharedUrlInfoEntity{}).
		Where("package_id like ?", idFilter).
		ForceDelete()
	if err != nil {
		return err
	}
	//clear table package_member_role
	_, err = c.cp.GetConnection().Model(&entity.PackageMemberRoleEntity{}).
		Where("user_id ilike ?", "%"+utils.LikeEscaped(testId)+"%").
		ForceDelete()
	if err != nil {
		return err
	}

	//clear personal access tokens
	_, err = c.cp.GetConnection().Model(&entity.PersonaAccessTokenEntity{}).
		Where("user_id ilike ?", "%"+utils.LikeEscaped(testId)+"%").
		ForceDelete()
	//clear table user_data
	_, err = c.cp.GetConnection().Model(&entity.UserEntity{}).
		Where("user_id ilike ?", "%"+utils.LikeEscaped(testId)+"%").
		ForceDelete()
	if err != nil {
		return err
	}
	//clear open_count tables
	_, err = c.cp.GetConnection().Exec(`delete from published_version_open_count where package_id ilike ?`, idFilter)
	if err != nil {
		return err
	}
	_, err = c.cp.GetConnection().Exec(`delete from published_document_open_count where package_id ilike ?`, idFilter)
	if err != nil {
		return err
	}
	_, err = c.cp.GetConnection().Exec(`delete from operation_open_count where package_id ilike ?`, idFilter)
	if err != nil {
		return err
	}
	//clear table version_comparison
	_, err = c.cp.GetConnection().Model(&entity.VersionComparisonEntity{}).
		Where("(package_id like ? or previous_package_id like ?)", idFilter, idFilter).
		ForceDelete()
	if err != nil {
		return err
	}
	//clear table operation_comparison
	_, err = c.cp.GetConnection().Model(&entity.OperationComparisonEntity{}).
		Where("(package_id like ? or previous_package_id like ?)", idFilter, idFilter).
		ForceDelete()
	if err != nil {
		return err
	}
	//clear table apihub_api_keys
	_, err = c.cp.GetConnection().Model(&entity.ApihubApiKeyEntity{}).
		Where("package_id like ?", idFilter).
		ForceDelete()
	if err != nil {
		return err
	}

	// TODO: need to clear business metrics as well

	return nil
}

<<<<<<< HEAD
func (c cleanupServiceImpl) calculateCleanupJobTimeout(schedule string, jobType cleanupJobType) time.Duration {
=======
func (c cleanupServiceImpl) calculateCleanupJobTimeout(schedule string, jobType jobType) time.Duration {
>>>>>>> fb456691
	parser := cron.NewParser(cron.Minute | cron.Hour | cron.Dom | cron.Month | cron.Dow)

	sched, err := parser.Parse(schedule)
	if err != nil {
		log.Warnf("Failed to parse cron schedule '%s' for %s cleanup job: %v. Using default timeout.", schedule, jobType, err)
		return defaultCleanupJobTimeout
	}

	now := time.Now()
	next1 := sched.Next(now)
	next2 := sched.Next(next1)

	interval := next2.Sub(next1)
	if interval <= cleanupJobTimeoutBuffer {
		timeout := time.Duration(float64(interval) * 0.9)
		log.Warnf("Calculated interval from cron schedule '%s' for %s cleanup job is very short: %v. Using %v as timeout.",
			schedule, jobType, interval, timeout)
		return timeout
	}

	timeout := interval - cleanupJobTimeoutBuffer
	log.Infof("Calculated cleanup job timeout for %s cleanup job with schedule '%s': %v (interval: %v)",
		jobType, schedule, timeout, interval)
	return timeout
}

func (c cleanupServiceImpl) CreateRevisionsCleanupJob(publishedRepository repository.PublishedRepository, migrationRepository mRepository.MigrationRunRepository, versionCleanupRepository repository.VersionCleanupRepository, lockService LockService, instanceId string, schedule string, deleteLastRevision bool, deleteReleaseRevision bool, ttl int) error {
	timeout := c.calculateCleanupJobTimeout(schedule, jobTypeRevisions)
	job := &revisionsCleanupJob{
		baseCleanupJob: baseCleanupJob{
			cp:                  c.cp,
			publishedRepository: publishedRepository,
			migrationRepository: migrationRepository,
			lockService:         lockService,
			instanceId:          instanceId,
			ttl:                 ttl,
			jobType:             jobTypeRevisions,
			timeout:             timeout,
		},
		versionCleanupRepository: versionCleanupRepository,
		deleteLastRevision:       deleteLastRevision,
		deleteReleaseRevision:    deleteReleaseRevision,
	}
	return c.addCleanupJob(job, schedule, jobTypeRevisions)
}

<<<<<<< HEAD
func (c cleanupServiceImpl) CreateComparisonsCleanupJob(publishedRepo repository.PublishedRepository, migrationRepository mRepository.MigrationRunRepository, comparisonCleanupRepo repository.ComparisonCleanupRepository, lockService LockService, instanceId string, schedule string, timeoutMinutes int, ttl int) error {
	timeout := time.Duration(timeoutMinutes) * time.Minute
=======
func (c cleanupServiceImpl) CreateComparisonsCleanupJob(publishedRepo repository.PublishedRepository, migrationRepository mRepository.MigrationRunRepository, comparisonCleanupRepo repository.ComparisonCleanupRepository, lockService LockService, instanceId string, schedule string, ttl int) error {
	timeout := c.calculateCleanupJobTimeout(schedule, jobTypeComparisons)
>>>>>>> fb456691
	job := &comparisonsCleanupJob{
		baseCleanupJob: baseCleanupJob{
			cp:                  c.cp,
			publishedRepository: publishedRepo,
			migrationRepository: migrationRepository,
			lockService:         lockService,
			instanceId:          instanceId,
			ttl:                 ttl,
			jobType:             jobTypeComparisons,
			timeout:             timeout,
		},
		comparisonCleanupRepo: comparisonCleanupRepo,
	}
	return c.addCleanupJob(job, schedule, jobTypeComparisons)
}

<<<<<<< HEAD
func (c cleanupServiceImpl) CreateSoftDeletedDataCleanupJob(publishedRepo repository.PublishedRepository, migrationRepository mRepository.MigrationRunRepository, deletedDataCleanupRepo repository.SoftDeletedDataCleanupRepository, lockService LockService, instanceId string, schedule string, timeoutMinutes int, ttl int) error {
	timeout := time.Duration(timeoutMinutes) * time.Minute
	job := &softDeletedDataCleanupJob{
		baseCleanupJob: baseCleanupJob{
			cp:                  c.cp,
			publishedRepository: publishedRepo,
			migrationRepository: migrationRepository,
			lockService:         lockService,
			instanceId:          instanceId,
			ttl:                 ttl,
			jobType:             jobTypeDeletedData,
			timeout:             timeout,
		},
		deletedDataCleanupRepo: deletedDataCleanupRepo,
	}
	return c.addCleanupJob(job, schedule, jobTypeDeletedData)
}

func (c cleanupServiceImpl) addCleanupJob(job cron.Job, schedule string, jobType cleanupJobType) error {
=======
func (c cleanupServiceImpl) addCleanupJob(job cron.Job, schedule string, jobType jobType) error {
>>>>>>> fb456691
	if len(c.cron.Entries()) == 0 {
		location, err := time.LoadLocation("")
		if err != nil {
			return err
		}
		c.cron = cron.New(cron.WithLocation(location))
		c.cron.Start()
	}
	wrappedJob := cron.NewChain(cron.SkipIfStillRunning(cron.DefaultLogger)).Then(job)
	_, err := c.cron.AddJob(schedule, wrappedJob)
	if err != nil {
		log.Warnf("%s cleanup job wasn't added for schedule - %s. With error - %s", jobType, schedule, err)
		return err
	}
	log.Infof("%s cleanup job was created with schedule - %s", jobType, schedule)

	return nil
}

type baseCleanupJob struct {
	cp                  db.ConnectionProvider
	publishedRepository repository.PublishedRepository
	migrationRepository mRepository.MigrationRunRepository
	lockService         LockService
	instanceId          string
	ttl                 int
<<<<<<< HEAD
	jobType             cleanupJobType
=======
	jobType             jobType
>>>>>>> fb456691
	timeout             time.Duration
}

func (j *baseCleanupJob) isMigrationRunning() bool {
	startTime := time.Now().Round(time.Second)
	log.Infof("Starting %s cleanup job at %s", j.jobType, startTime)
	migrations, err := j.migrationRepository.GetRunningMigrations()
	if err != nil {
		log.Errorf("Failed to check for running migrations for %s cleanup job", j.jobType)
		return true
	}
	if len(migrations) != 0 {
		log.Infof("%s cleanup was skipped at %s due to migration run", j.jobType, startTime)
		return true
	}
	return false
}

func (j *baseCleanupJob) acquireLock(ctx context.Context, jobId string, cancel context.CancelFunc) bool {
	lockOptions := LockOptions{
		LeaseSeconds:             120,
		HeartbeatIntervalSeconds: 30,
		NotifyOnLoss:             true,
	}

	acquired, lockLostCh, err := j.lockService.AcquireLock(ctx, sharedLockName, lockOptions)
	if err != nil {
		log.Errorf("Failed to acquire lock for %s cleanup: %v", j.jobType, err)
		return false
	}

	if !acquired {
		log.Infof("%s cleanup job %s skipped - lock is held by another instance or job", j.jobType, jobId)
		return false
	}

	if lockLostCh != nil {
		go func() {
			event, ok := <-lockLostCh
			if !ok {
				return
			}
			log.Warnf("Lock %s lost: %s. Canceling %s cleanup job", event.LockName, event.Reason, j.jobType)
			cancel()
		}()
	}

	return true
}

func (j *baseCleanupJob) releaseLock(ctx context.Context) {
	select {
	case <-ctx.Done():
		if ctx.Err() == context.DeadlineExceeded {
			releaseCtx, releaseCancel := j.createUpdateContext(ctx)
			defer releaseCancel()

			if err := j.lockService.ReleaseLock(releaseCtx, sharedLockName); err != nil {
				log.Errorf("Failed to release lock for %s cleanup: %v", j.jobType, err)
			}
		} else {
			log.Debugf("Lock for %s cleanup job was already lost, skipping release", j.jobType)
		}
	default:
		if err := j.lockService.ReleaseLock(ctx, sharedLockName); err != nil {
			log.Errorf("Failed to release lock for %s cleanup: %v", j.jobType, err)
		}
	}
}

func (j *baseCleanupJob) createUpdateContext(ctx context.Context) (context.Context, context.CancelFunc) {
	if ctx.Err() != nil {
		return context.WithTimeout(context.Background(), 10*time.Second)
	}
	return ctx, func() {}
}

type revisionsCleanupJob struct {
	baseCleanupJob
	versionCleanupRepository repository.VersionCleanupRepository
	deleteLastRevision       bool
	deleteReleaseRevision    bool
}

func (j *revisionsCleanupJob) Run() {
	jobId := uuid.New().String()
	deletedItems := 0

	ctx, cancel := context.WithTimeout(context.Background(), j.timeout)
	defer cancel()

	defer func() {
		if err := recover(); err != nil {
			errorMsg := fmt.Sprintf("Revisions cleanup job %s failed with panic: %v", jobId, err)
			log.Errorf("%s", errorMsg)
			finishedAt := time.Now()
<<<<<<< HEAD
			_ = j.updateCleanupRun(ctx, jobId, statusError, errorMsg, deletedItems, &finishedAt)
=======
			_ = j.updateCleanupRun(ctx, jobId, string(view.StatusError), errorMsg, deletedItems, &finishedAt)
>>>>>>> fb456691
		}
	}()

	if j.isMigrationRunning() {
		return
	}

<<<<<<< HEAD
	log.Infof("Starting revisions cleanup job %s with TTL %d days, cleanup timeout %v", jobId, j.ttl, j.timeout)
=======
	log.Infof("Revisions cleanup job ID: %s", jobId)
>>>>>>> fb456691

	if !j.acquireLock(ctx, jobId, cancel) {
		return
	}
	defer j.releaseLock(ctx)

	deleteBefore := time.Now().AddDate(0, 0, -j.ttl)
	log.Debugf("[revisions cleanup] Will delete revisions older than %s (TTL: %d days)", deleteBefore, j.ttl)
	if err := j.initializeCleanupRun(ctx, jobId, deleteBefore); err != nil {
		return
	}

<<<<<<< HEAD
	isTimeout := false
	processingErrors, err := j.processPackages(ctx, jobId, deleteBefore, &deletedItems)
	if err != nil {
		if ctx.Err() == context.DeadlineExceeded {
			isTimeout = true
			processingErrors = append(processingErrors, fmt.Sprintf("cleanup stopped: %s", err))
		} else {
			finishedAt := time.Now()
			_ = j.updateCleanupRun(ctx, jobId, statusError, err.Error(), deletedItems, &finishedAt)
			return
		}
	}

	j.finishCleanupRun(ctx, jobId, processingErrors, deletedItems, isTimeout)
=======
	processingErrors, err := j.processPackages(ctx, jobId, deleteBefore, &deletedItems)
	if err != nil {
		finishedAt := time.Now()
		_ = j.updateCleanupRun(ctx, jobId, string(view.StatusError), err.Error(), deletedItems, &finishedAt)
		return
	}

	j.finishCleanupRun(ctx, jobId, processingErrors, deletedItems)
>>>>>>> fb456691
}

func (j *revisionsCleanupJob) initializeCleanupRun(ctx context.Context, jobId string, deleteBefore time.Time) error {
	err := j.versionCleanupRepository.StoreVersionCleanupRun(ctx, entity.VersionCleanupEntity{
		RunId:        jobId,
		InstanceId:   j.instanceId,
<<<<<<< HEAD
		Status:       string(statusRunning),
=======
		Status:       string(view.StatusRunning),
>>>>>>> fb456691
		PackageId:    nil,
		DeleteBefore: deleteBefore,
	})
	if err != nil {
		log.Errorf("Failed to store revisions cleanup run: %v", err)
		return err
	}

	return nil
}

func (j *revisionsCleanupJob) processPackages(ctx context.Context, jobId string, deleteBefore time.Time, deletedItems *int) ([]string, error) {
	page, limit := 0, 100
	processingErrors := []string{}
	packageCount := 0
	lastUpdateCount := *deletedItems

	for {
		select {
		case <-ctx.Done():
			errorMessage := "distributed lock was lost"
			if ctx.Err() == context.DeadlineExceeded {
				errorMessage = "timeout"
			}
			log.Warnf("Revisions cleanup job %s interrupted - %s", jobId, errorMessage)
<<<<<<< HEAD
			return processingErrors, fmt.Errorf("job interrupted - %s", errorMessage)
=======
			return nil, fmt.Errorf("job interrupted - %s", errorMessage)
>>>>>>> fb456691
		default:
		}

		getPackageListReq := view.PackageListReq{
			Kind:         []string{entity.KIND_PACKAGE, entity.KIND_DASHBOARD},
			Limit:        limit,
			OnlyFavorite: false,
			OnlyShared:   false,
			Offset:       page * limit,
			ParentId:     "*",
		}

		packages, err := j.publishedRepository.GetFilteredPackagesWithOffset(ctx, getPackageListReq, "")
		if err != nil {
			log.Errorf("Failed to get packages for revisions cleanup %s: %s", jobId, err.Error())
			return nil, fmt.Errorf("failed to get packages: %s", err.Error())
		}

		if len(packages) == 0 {
			break
		}

		log.Debugf("[revisions cleanup] Processing page %d", page+1)

		for idx, pkg := range packages {
			select {
			case <-ctx.Done():
				errorMessage := "distributed lock was lost"
				if ctx.Err() == context.DeadlineExceeded {
					errorMessage = "timeout"
				}
				log.Warnf("Revisions cleanup job %s interrupted during package processing - %s", jobId, errorMessage)
<<<<<<< HEAD
				return processingErrors, fmt.Errorf("job interrupted - %s", errorMessage)
=======
				return nil, fmt.Errorf("job interrupted - %s", errorMessage)
>>>>>>> fb456691
			default:
			}

			log.Debugf("[revisions cleanup] Processing package %d/%d: %s", idx+1, len(packages), pkg.Id)
			count, err := j.publishedRepository.DeletePackageRevisionsBeforeDate(ctx, pkg.Id, deleteBefore, j.deleteLastRevision, j.deleteReleaseRevision, "job_revisions_cleanup|"+jobId)
			if err != nil {
				log.Warnf("Failed to delete revisions of package %s during revisions cleanup %s: %v", pkg.Id, jobId, err)
				processingErrors = append(processingErrors, fmt.Sprintf("package %s: %s", pkg.Id, err.Error()))
			}
			*deletedItems += count
			packageCount++
		}

		log.Debugf("[revisions cleanup] Completed processing page %d, total deleted items so far: %d", page+1, *deletedItems)

		if packageCount >= 1000 && *deletedItems > lastUpdateCount {
			if err := j.updateCleanupRun(ctx, jobId, "", "", *deletedItems, nil); err != nil {
				log.Warnf("Failed to update progress for revisions cleanup %s: %v", jobId, err)
			} else {
				lastUpdateCount = *deletedItems
			}
			packageCount = 0
		}

		page++
	}

	return processingErrors, nil
}

<<<<<<< HEAD
func (j *revisionsCleanupJob) finishCleanupRun(ctx context.Context, jobId string, errors []string, deletedItems int, isTimeout bool) {
	status := statusComplete
	errorMessage := ""

	if isTimeout {
		status = statusTimeout
	} else if len(errors) > 0 {
		status = statusError
	}
	if len(errors) > 0 {
		errorMessage = fmt.Sprintf("Revisions cleanup finished with errors: %s", strings.Join(errors, "; "))
=======
func (j *revisionsCleanupJob) finishCleanupRun(ctx context.Context, jobId string, errors []string, deletedItems int) {
	status := string(view.StatusComplete)
	errorMessage := ""
	if len(errors) > 0 {
		status = string(view.StatusError)
		errorMessage = fmt.Sprintf("Failed packages: %s", strings.Join(errors, "; "))
>>>>>>> fb456691
	}

	finishedAt := time.Now()
	if err := j.updateCleanupRun(ctx, jobId, status, errorMessage, deletedItems, &finishedAt); err != nil {
		logErrorMessage := errorMessage
		runes := []rune(logErrorMessage)
		if len(runes) > maxErrorMessageLength {
			logErrorMessage = string(runes[:maxErrorMessageLength-3]) + "..."
		}
		log.Errorf("Failed to save cleanup run state: %v, jobId: %s, status: %s, errorMessage: %s, deletedItems: %d", err, jobId, status, logErrorMessage, deletedItems)
		return
	}

	log.Infof("Revisions cleanup job %s finished with status '%s'. Deleted %d revisions.", jobId, status, deletedItems)
}

<<<<<<< HEAD
func (j *revisionsCleanupJob) updateCleanupRun(ctx context.Context, jobId string, status jobStatus, errorMessage string, deletedItems int, finishedAt *time.Time) error {
	updateCtx, cancel := j.createUpdateContext(ctx)
	defer cancel()

	err := j.versionCleanupRepository.UpdateVersionCleanupRun(updateCtx, jobId, string(status), errorMessage, deletedItems, finishedAt)
=======
func (j *revisionsCleanupJob) updateCleanupRun(ctx context.Context, jobId string, status string, errorMessage string, deletedItems int, finishedAt *time.Time) error {
	updateCtx, cancel := j.createUpdateContext(ctx)
	defer cancel()

	err := j.versionCleanupRepository.UpdateVersionCleanupRun(updateCtx, jobId, status, errorMessage, deletedItems, finishedAt)
>>>>>>> fb456691
	if err != nil {
		log.Errorf("failed to set '%s' status for cleanup job id %s: %s", status, jobId, err.Error())
		return err
	}
	return nil
}

type comparisonsCleanupJob struct {
	baseCleanupJob
	comparisonCleanupRepo repository.ComparisonCleanupRepository
}

func (j *comparisonsCleanupJob) Run() {
	jobId := uuid.New().String()
	deletedItems := 0

<<<<<<< HEAD
	vacuumTimeout := 3 * time.Hour
	jobTimeout := j.timeout + vacuumTimeout //an extended timeout is required to hold the lock for the entire duration of the job; the configured timeout is used for the main stage of the job, and an additional timeout is applied for performing VACUUM FULL on the affected tables
	jobCtx, jobCancel := context.WithTimeout(context.Background(), jobTimeout)
	defer jobCancel()

=======
>>>>>>> fb456691
	defer func() {
		if err := recover(); err != nil {
			errorMsg := fmt.Sprintf("Comparison cleanup job %s failed with panic: %v", jobId, err)
			log.Errorf("%s", errorMsg)
			finishedAt := time.Now()
<<<<<<< HEAD
			_ = j.updateCleanupRun(jobCtx, jobId, statusError, errorMsg, deletedItems, &finishedAt)
=======
			_ = j.updateCleanupRun(context.Background(), jobId, string(view.StatusError), errorMsg, deletedItems, &finishedAt)
>>>>>>> fb456691
		}
	}()

	if j.isMigrationRunning() {
		return
	}

<<<<<<< HEAD
	log.Infof("Starting comparison cleanup job %s with TTL %d days, cleanup timeout %v", jobId, j.ttl, j.timeout)

	if !j.acquireLock(jobCtx, jobId, jobCancel) {
		return
	}
	defer j.releaseLock(jobCtx)

	deleteBefore := time.Now().AddDate(0, 0, -j.ttl)
	log.Debugf("[comparisons cleanup] Will delete comparisons older than %s (TTL: %d days)", deleteBefore, j.ttl)
	if err := j.initializeCleanupRun(jobCtx, jobId, deleteBefore); err != nil {
		return
	}

	cleanupCtx, cleanupCancel := context.WithTimeout(jobCtx, j.timeout)
	defer cleanupCancel()
	isTimeout := false
	processingErrors, cleanupErr := j.processComparisons(cleanupCtx, jobId, deleteBefore, &deletedItems)
	if cleanupErr != nil {
		log.Warnf("Cleanup phase completed with error, but continuing to vacuum: %v", cleanupErr)
		processingErrors = append(processingErrors, fmt.Sprintf("cleanup stopped: %s", cleanupErr.Error()))
		if cleanupCtx.Err() == context.DeadlineExceeded {
			isTimeout = true
		}
	}

	vacuumCtx, vacuumCancel := context.WithTimeout(jobCtx, vacuumTimeout)
	defer vacuumCancel()
	log.Debugf("Starting vacuum of comparison tables")
	vacuumErr := j.comparisonCleanupRepo.VacuumComparisonTables(vacuumCtx)
	if vacuumErr != nil {
		log.Warnf("Failed to vacuum comparison tables during cleanup %s: %v", jobId, vacuumErr)
		processingErrors = append(processingErrors, vacuumErr.Error())
		if vacuumCtx.Err() == context.DeadlineExceeded {
			isTimeout = true
		}
	}
	log.Debug("Vacuum of comparison tables completed successfully")

	j.finishCleanupRun(jobCtx, jobId, processingErrors, deletedItems, isTimeout)
=======
	ctx, cancel := context.WithTimeout(context.Background(), j.timeout)
	defer cancel()

	if !j.acquireLock(ctx, jobId, cancel) {
		return
	}
	defer j.releaseLock(ctx)

	deleteBefore := time.Now().AddDate(0, 0, -j.ttl)
	log.Debugf("[comparisons cleanup] Will delete comparisons older than %s (TTL: %d days)", deleteBefore, j.ttl)
	if err := j.initializeCleanupRun(ctx, jobId, deleteBefore); err != nil {
		return
	}

	processingErrors, err := j.processComparisons(ctx, jobId, deleteBefore, &deletedItems)
	if err != nil {
		finishedAt := time.Now()
		_ = j.updateCleanupRun(ctx, jobId, string(view.StatusError), err.Error(), deletedItems, &finishedAt)
		return
	}

	j.finishCleanupRun(ctx, jobId, processingErrors, deletedItems)
>>>>>>> fb456691
}

func (j *comparisonsCleanupJob) initializeCleanupRun(ctx context.Context, jobId string, deleteBefore time.Time) error {
	err := j.comparisonCleanupRepo.StoreComparisonCleanupRun(ctx, entity.ComparisonCleanupEntity{
		RunId:        jobId,
		InstanceId:   j.instanceId,
<<<<<<< HEAD
		Status:       string(statusRunning),
=======
		Status:       string(view.StatusRunning),
>>>>>>> fb456691
		DeleteBefore: deleteBefore,
		StartedAt:    time.Now(),
	})
	if err != nil {
		log.Errorf("Failed to store comparison cleanup run: %v", err)
		return err
	}

	return nil
}

func (j *comparisonsCleanupJob) processComparisons(ctx context.Context, jobId string, deleteBefore time.Time, deletedItems *int) ([]string, error) {
	page, limit := 0, 100
	var errors []string
	comparisonCount := 0
	lastUpdateCount := *deletedItems

	for {
		select {
		case <-ctx.Done():
			errorMessage := "distributed lock was lost"
			if ctx.Err() == context.DeadlineExceeded {
				errorMessage = "timeout"
			}
			log.Warnf("Comparisons cleanup job %s interrupted - %s", jobId, errorMessage)
<<<<<<< HEAD
			return errors, fmt.Errorf("job interrupted - %s", errorMessage)
=======
			return nil, fmt.Errorf("job interrupted - %s", errorMessage)
>>>>>>> fb456691
		default:
		}

		candidates, err := j.publishedRepository.GetVersionComparisonsCleanupCandidates(ctx, limit, page*limit)
		if err != nil {
			log.Errorf("[comparison cleanup] Error getting comparison candidates: %v", err)
			errors = append(errors, fmt.Sprintf("Error getting comparison candidates: %v", err))
<<<<<<< HEAD
			return errors, err
=======
			break
>>>>>>> fb456691
		}
		if len(candidates) == 0 {
			break
		}

		log.Debugf("[comparisons cleanup] Processing %d page", page+1)

		for _, candidate := range candidates {
			select {
			case <-ctx.Done():
				errorMessage := "distributed lock was lost"
				if ctx.Err() == context.DeadlineExceeded {
					errorMessage = "timeout"
				}
				log.Warnf("Comparison cleanup job %s interrupted - %s", jobId, errorMessage)
<<<<<<< HEAD
				return errors, fmt.Errorf("job interrupted - %s", errorMessage)
=======
				return nil, fmt.Errorf("job interrupted - %s", errorMessage)
>>>>>>> fb456691
			default:
			}

			deleteCandidate := false
			if candidate.RevisionNotPublished {
				log.Tracef("[comparisons cleanup] Deleting comparison %s because revision is not published", candidate.ComparisonId)
				deleteCandidate = true
			} else if candidate.LastActive.Before(deleteBefore) && (candidate.ActualPreviousVersion == nil || candidate.ActualPreviousPackageId == nil ||
				*candidate.ActualPreviousVersion != candidate.PreviousVersion || *candidate.ActualPreviousPackageId != candidate.PreviousPackageId) {
				log.Tracef("[comparisons cleanup] Comparison %s is ad-hoc, deleting", candidate.ComparisonId)
				deleteCandidate = true
			} else if candidate.ActualPreviousPackageId != nil && candidate.ActualPreviousVersion != nil &&
				candidate.PreviousPackageId == *candidate.ActualPreviousPackageId &&
				candidate.PreviousVersion == *candidate.ActualPreviousVersion &&
				candidate.PreviousRevision != candidate.PreviousMaxRevision {
				log.Tracef("[comparisons cleanup] Comparison %s is not actual changelog, deleting", candidate.ComparisonId)
				deleteCandidate = true
			}

			if deleteCandidate {
				deleted, err := j.publishedRepository.DeleteVersionComparison(ctx, candidate.ComparisonId)
				if err != nil {
					log.Warnf("[comparison cleanup] Error deleting comparison %s: %v", candidate.ComparisonId, err)
					errors = append(errors, fmt.Sprintf("Error deleting comparison %s: %v", candidate.ComparisonId, err))
				} else if deleted {
					log.Debugf("[comparisons cleanup] Deleted version comparison %s, packageId: %s, version: %s, revision: %d, previousPackageId: %s, previousVersion: %s, previousRevision: %d",
						candidate.ComparisonId, candidate.PackageId, candidate.Version, candidate.Revision, candidate.PreviousPackageId, candidate.PreviousVersion, candidate.PreviousRevision)
					*deletedItems++
				} else {
					log.Tracef("[comparisons cleanup] Comparison %s was not deleted (referenced by another comparison or already deleted)", candidate.ComparisonId)
				}
			}
			comparisonCount++
		}

		log.Debugf("[comparisons cleanup] Completed processing page %d, total deleted items so far: %d", page+1, *deletedItems)

		if comparisonCount >= 1000 && *deletedItems > lastUpdateCount {
			if err := j.updateCleanupRun(ctx, jobId, "", "", *deletedItems, nil); err != nil {
				log.Warnf("Failed to update progress for comparisons cleanup %s: %v", jobId, err)
			} else {
				lastUpdateCount = *deletedItems
			}
			comparisonCount = 0
		}

		page++
	}

	return errors, nil
}

<<<<<<< HEAD
func (j *comparisonsCleanupJob) finishCleanupRun(ctx context.Context, jobId string, errors []string, deletedItems int, isTimeout bool) {
	status := statusComplete
	errorMessage := ""

	if isTimeout {
		status = statusTimeout
	} else if len(errors) > 0 {
		status = statusError
	}
	if len(errors) > 0 {
		errorMessage = fmt.Sprintf("Comparisons cleanup finished with errors: %s", strings.Join(errors, "; "))
=======
func (j *comparisonsCleanupJob) finishCleanupRun(ctx context.Context, jobId string, errors []string, deletedItems int) {
	status := string(view.StatusComplete)
	errorMessage := ""
	if len(errors) > 0 {
		status = string(view.StatusError)
		errorMessage = fmt.Sprintf("Failed version comparisons: %s", strings.Join(errors, "; "))
>>>>>>> fb456691
	}

	finishedAt := time.Now()
	if err := j.updateCleanupRun(ctx, jobId, status, errorMessage, deletedItems, &finishedAt); err != nil {
		logErrorMessage := errorMessage
		runes := []rune(logErrorMessage)
		if len(runes) > maxErrorMessageLength {
			logErrorMessage = string(runes[:maxErrorMessageLength-3]) + "..."
		}
		log.Errorf("Failed to save cleanup run state: %v, jobId: %s, status: %s, %s, deletedItems: %d, errorMessage: %s", err, jobId, status, logErrorMessage, deletedItems, errorMessage)
		return
	}

	log.Infof("Comparison cleanup job %s finished with status '%s'. Deleted %d comparisons.", jobId, status, deletedItems)
}

<<<<<<< HEAD
func (j *comparisonsCleanupJob) updateCleanupRun(ctx context.Context, jobId string, status jobStatus, errorMessage string, deletedItems int, finishedAt *time.Time) error {
	updateCtx, cancel := j.createUpdateContext(ctx)
	defer cancel()

	err := j.comparisonCleanupRepo.UpdateComparisonCleanupRun(updateCtx, jobId, string(status), errorMessage, deletedItems, finishedAt)
	if err != nil {
		log.Errorf("failed to set '%s' status for cleanup job id %s: %s", status, jobId, err.Error())
		return err
	}
	return nil
}

type softDeletedDataCleanupJob struct {
	baseCleanupJob
	deletedDataCleanupRepo repository.SoftDeletedDataCleanupRepository
}

func (j *softDeletedDataCleanupJob) Run() {
	jobId := uuid.New().String()

	vacuumTimeout := 6 * time.Hour
	jobTimeout := j.timeout + vacuumTimeout //an extended timeout is required to hold the lock for the entire duration of the job; the configured timeout is used for the main stage of the job, and an additional timeout is applied for performing VACUUM FULL on the affected tables
	jobCtx, jobCancel := context.WithTimeout(context.Background(), jobTimeout)
	defer jobCancel()

	defer func() {
		if err := recover(); err != nil {
			errorMsg := fmt.Sprintf("Soft deleted data cleanup job %s failed with panic: %v", jobId, err)
			log.Errorf("%s", errorMsg)
			finishedAt := time.Now()
			_ = j.updateCleanupRun(jobCtx, jobId, statusError, errorMsg, &finishedAt)
		}
	}()

	if j.isMigrationRunning() {
		return
	}

	log.Infof("Starting soft deleted data cleanup job %s with TTL %d days, cleanup timeout %v", jobId, j.ttl, j.timeout)

	if !j.acquireLock(jobCtx, jobId, jobCancel) {
		return
	}
	defer j.releaseLock(jobCtx)
	log.Debugf("Successfully acquired distributed lock for soft deleted data cleanup job %s", jobId)

	deleteBefore := time.Now().AddDate(0, 0, -j.ttl)
	if err := j.initializeCleanupRun(jobCtx, jobId, deleteBefore); err != nil {
		return
	}

	cleanupCtx, cleanupCancel := context.WithTimeout(jobCtx, j.timeout)
	defer cleanupCancel()
	isTimeout := false
	processingErrors, cleanupErr := j.processDeletedDataCleanup(cleanupCtx, jobId, deleteBefore)
	if cleanupErr != nil {
		log.Warnf("Cleanup phase for job %s completed with error, but continuing to vacuum: %v", jobId, cleanupErr)
		processingErrors = append(processingErrors, fmt.Sprintf("cleanup stopped: %s", cleanupErr.Error()))
		if cleanupCtx.Err() == context.DeadlineExceeded {
			log.Warnf("Cleanup phase for job %s timed out", jobId)
			isTimeout = true
		}
	} else {
		log.Debugf("Cleanup phase for job %s completed successfully", jobId)
	}

	vacuumCtx, vacuumCancel := context.WithTimeout(jobCtx, vacuumTimeout)
	defer vacuumCancel()
	log.Debugf("Starting vacuum phase for job %s with timeout %v", jobId, vacuumTimeout)
	vacuumErr := j.deletedDataCleanupRepo.VacuumAffectedTables(vacuumCtx, jobId)
	if vacuumErr != nil {
		log.Warnf("Vacuum phase failed for job %s: %v", jobId, vacuumErr)
		processingErrors = append(processingErrors, vacuumErr.Error())
		if vacuumCtx.Err() == context.DeadlineExceeded {
			log.Warnf("Vacuum phase for job %s timed out", jobId)
			isTimeout = true
		}
	} else {
		log.Debugf("Vacuum phase for job %s completed successfully", jobId)
	}

	j.finishCleanupRun(jobCtx, jobId, processingErrors, isTimeout)
}

func (j *softDeletedDataCleanupJob) initializeCleanupRun(ctx context.Context, jobId string, deleteBefore time.Time) error {
	err := j.deletedDataCleanupRepo.StoreCleanupRun(ctx, entity.SoftDeletedDataCleanupEntity{
		RunId:        jobId,
		InstanceId:   j.instanceId,
		Status:       string(statusRunning),
		DeleteBefore: deleteBefore,
		StartedAt:    time.Now(),
	})
	if err != nil {
		log.Errorf("Failed to initialize cleanup run for job %s: %v", jobId, err)
		return err
	}

	return nil
}

func (j *softDeletedDataCleanupJob) processDeletedDataCleanup(ctx context.Context, jobId string, deleteBefore time.Time) ([]string, error) {
	processingErrors := []string{}

	log.Infof("[soft deleted data cleanup] Starting cleanup of packages deleted before %s", deleteBefore)

	packagesBatchSize := 50
	for {
		select {
		case <-ctx.Done():
			errorMessage := "distributed lock was lost"
			if ctx.Err() == context.DeadlineExceeded {
				errorMessage = "cleanup timeout"
			}
			log.Warnf("Soft deleted data cleanup job %s interrupted during packages cleanup - %s", jobId, errorMessage)
			return processingErrors, fmt.Errorf("job interrupted - %s", errorMessage)
		default:
		}

		deletedItems, err := j.publishedRepository.DeleteSoftDeletedPackagesBeforeDate(ctx, jobId, deleteBefore, packagesBatchSize)
		if err != nil {
			log.Warnf("[soft deleted data cleanup] Failed to delete packages: %v", err)
			processingErrors = append(processingErrors, fmt.Sprintf("failed to delete package: %s", err.Error()))
			continue
		}

		if deletedItems == 0 {
			log.Debug("[soft deleted data cleanup] No more packages to delete")
			break
		}
		log.Infof("[soft deleted data cleanup] Deleted %d items during package deletion", deletedItems)
	}

	log.Infof("[soft deleted data cleanup] Starting cleanup of package revisions deleted before %s", deleteBefore)

	revisionsBatchSize := 100
	for {
		select {
		case <-ctx.Done():
			errorMessage := "distributed lock was lost"
			if ctx.Err() == context.DeadlineExceeded {
				errorMessage = "cleanup timeout"
			}
			log.Warnf("Soft deleted data cleanup job %s interrupted during revisions cleanup - %s", jobId, errorMessage)
			return processingErrors, fmt.Errorf("job interrupted - %s", errorMessage)
		default:
		}

		deletedItems, err := j.publishedRepository.DeleteSoftDeletedPackageRevisionsBeforeDate(ctx, jobId, deleteBefore, revisionsBatchSize)
		if err != nil {
			log.Warnf("[soft deleted data cleanup] Failed to delete package revisions: %v", err)
			processingErrors = append(processingErrors, fmt.Sprintf("failed to delete revisions: %s", err.Error()))
			continue
		}

		if deletedItems == 0 {
			log.Debug("[soft deleted data cleanup] No more package revisions to delete")
			break
		}
		log.Infof("[soft deleted data cleanup] Deleted %d items during package revisions deletion", deletedItems)
	}

	return processingErrors, nil
}

func (j *softDeletedDataCleanupJob) finishCleanupRun(ctx context.Context, jobId string, errors []string, isTimeout bool) {
	status := statusComplete
	errorMessage := ""

	if isTimeout {
		status = statusTimeout
	} else if len(errors) > 0 {
		status = statusError
	}
	if len(errors) > 0 {
		errorMessage = fmt.Sprintf("Soft deleted data cleanup finished with errors: %s", strings.Join(errors, "; "))
	}

	finishedAt := time.Now()
	if err := j.updateCleanupRun(ctx, jobId, status, errorMessage, &finishedAt); err != nil {
		logErrorMessage := errorMessage
		runes := []rune(logErrorMessage)
		if len(runes) > maxErrorMessageLength {
			logErrorMessage = string(runes[:maxErrorMessageLength-3]) + "..."
		}
		log.Errorf("Failed to save cleanup run state: %v, jobId: %s, status: %s, errorMessage: %s", err, jobId, status, logErrorMessage)
		return
	}

	log.Infof("Soft deleted data cleanup job %s finished with status '%s'.", jobId, status)
}

func (j *softDeletedDataCleanupJob) updateCleanupRun(ctx context.Context, jobId string, status jobStatus, errorMessage string, finishedAt *time.Time) error {
	updateCtx, cancel := j.createUpdateContext(ctx)
	defer cancel()

	err := j.deletedDataCleanupRepo.UpdateCleanupRun(updateCtx, jobId, string(status), errorMessage, finishedAt)
=======
func (j *comparisonsCleanupJob) updateCleanupRun(ctx context.Context, jobId string, status string, errorMessage string, deletedItems int, finishedAt *time.Time) error {
	updateCtx, cancel := j.createUpdateContext(ctx)
	defer cancel()

	err := j.comparisonCleanupRepo.UpdateComparisonCleanupRun(updateCtx, jobId, status, errorMessage, deletedItems, finishedAt)
>>>>>>> fb456691
	if err != nil {
		log.Errorf("failed to set '%s' status for cleanup job id %s: %s", status, jobId, err.Error())
		return err
	}
	return nil
}<|MERGE_RESOLUTION|>--- conflicted
+++ resolved
@@ -31,12 +31,8 @@
 	log "github.com/sirupsen/logrus"
 )
 
-<<<<<<< HEAD
 type cleanupJobType string
 type jobStatus string
-=======
-type jobType string
->>>>>>> fb456691
 
 const (
 	defaultCleanupJobTimeout = 48 * time.Hour
@@ -44,7 +40,6 @@
 	maxErrorMessageLength    = 1000
 	sharedLockName           = "cleanup_job_lock"
 
-<<<<<<< HEAD
 	jobTypeRevisions   cleanupJobType = "revisions"
 	jobTypeComparisons cleanupJobType = "comparisons"
 	jobTypeDeletedData cleanupJobType = "soft deleted data"
@@ -53,21 +48,13 @@
 	statusComplete jobStatus = "complete"
 	statusError    jobStatus = "error"
 	statusTimeout  jobStatus = "timeout"
-=======
-	jobTypeRevisions   jobType = "revisions"
-	jobTypeComparisons jobType = "comparisons"
->>>>>>> fb456691
 )
 
 type CleanupService interface {
 	ClearTestData(testId string) error
 	CreateRevisionsCleanupJob(publishedRepo repository.PublishedRepository, migrationRepository mRepository.MigrationRunRepository, versionCleanupRepo repository.VersionCleanupRepository, lockService LockService, instanceId string, schedule string, deleteLastRevision bool, deleteReleaseRevision bool, ttl int) error
-<<<<<<< HEAD
 	CreateComparisonsCleanupJob(publishedRepo repository.PublishedRepository, migrationRepository mRepository.MigrationRunRepository, comparisonCleanupRepo repository.ComparisonCleanupRepository, lockService LockService, instanceId string, schedule string, timeoutMinutes int, ttl int) error
 	CreateSoftDeletedDataCleanupJob(publishedRepo repository.PublishedRepository, migrationRepository mRepository.MigrationRunRepository, deletedDataCleanupRepo repository.SoftDeletedDataCleanupRepository, lockService LockService, instanceId string, schedule string, timeoutMinutes int, ttl int) error
-=======
-	CreateComparisonsCleanupJob(publishedRepo repository.PublishedRepository, migrationRepository mRepository.MigrationRunRepository, comparisonCleanupRepo repository.ComparisonCleanupRepository, lockService LockService, instanceId string, schedule string, ttl int) error
->>>>>>> fb456691
 }
 
 func NewCleanupService(cp db.ConnectionProvider) CleanupService {
@@ -187,11 +174,7 @@
 	return nil
 }
 
-<<<<<<< HEAD
 func (c cleanupServiceImpl) calculateCleanupJobTimeout(schedule string, jobType cleanupJobType) time.Duration {
-=======
-func (c cleanupServiceImpl) calculateCleanupJobTimeout(schedule string, jobType jobType) time.Duration {
->>>>>>> fb456691
 	parser := cron.NewParser(cron.Minute | cron.Hour | cron.Dom | cron.Month | cron.Dow)
 
 	sched, err := parser.Parse(schedule)
@@ -238,13 +221,8 @@
 	return c.addCleanupJob(job, schedule, jobTypeRevisions)
 }
 
-<<<<<<< HEAD
 func (c cleanupServiceImpl) CreateComparisonsCleanupJob(publishedRepo repository.PublishedRepository, migrationRepository mRepository.MigrationRunRepository, comparisonCleanupRepo repository.ComparisonCleanupRepository, lockService LockService, instanceId string, schedule string, timeoutMinutes int, ttl int) error {
 	timeout := time.Duration(timeoutMinutes) * time.Minute
-=======
-func (c cleanupServiceImpl) CreateComparisonsCleanupJob(publishedRepo repository.PublishedRepository, migrationRepository mRepository.MigrationRunRepository, comparisonCleanupRepo repository.ComparisonCleanupRepository, lockService LockService, instanceId string, schedule string, ttl int) error {
-	timeout := c.calculateCleanupJobTimeout(schedule, jobTypeComparisons)
->>>>>>> fb456691
 	job := &comparisonsCleanupJob{
 		baseCleanupJob: baseCleanupJob{
 			cp:                  c.cp,
@@ -261,7 +239,6 @@
 	return c.addCleanupJob(job, schedule, jobTypeComparisons)
 }
 
-<<<<<<< HEAD
 func (c cleanupServiceImpl) CreateSoftDeletedDataCleanupJob(publishedRepo repository.PublishedRepository, migrationRepository mRepository.MigrationRunRepository, deletedDataCleanupRepo repository.SoftDeletedDataCleanupRepository, lockService LockService, instanceId string, schedule string, timeoutMinutes int, ttl int) error {
 	timeout := time.Duration(timeoutMinutes) * time.Minute
 	job := &softDeletedDataCleanupJob{
@@ -281,9 +258,6 @@
 }
 
 func (c cleanupServiceImpl) addCleanupJob(job cron.Job, schedule string, jobType cleanupJobType) error {
-=======
-func (c cleanupServiceImpl) addCleanupJob(job cron.Job, schedule string, jobType jobType) error {
->>>>>>> fb456691
 	if len(c.cron.Entries()) == 0 {
 		location, err := time.LoadLocation("")
 		if err != nil {
@@ -310,11 +284,7 @@
 	lockService         LockService
 	instanceId          string
 	ttl                 int
-<<<<<<< HEAD
 	jobType             cleanupJobType
-=======
-	jobType             jobType
->>>>>>> fb456691
 	timeout             time.Duration
 }
 
@@ -411,11 +381,7 @@
 			errorMsg := fmt.Sprintf("Revisions cleanup job %s failed with panic: %v", jobId, err)
 			log.Errorf("%s", errorMsg)
 			finishedAt := time.Now()
-<<<<<<< HEAD
 			_ = j.updateCleanupRun(ctx, jobId, statusError, errorMsg, deletedItems, &finishedAt)
-=======
-			_ = j.updateCleanupRun(ctx, jobId, string(view.StatusError), errorMsg, deletedItems, &finishedAt)
->>>>>>> fb456691
 		}
 	}()
 
@@ -423,11 +389,7 @@
 		return
 	}
 
-<<<<<<< HEAD
 	log.Infof("Starting revisions cleanup job %s with TTL %d days, cleanup timeout %v", jobId, j.ttl, j.timeout)
-=======
-	log.Infof("Revisions cleanup job ID: %s", jobId)
->>>>>>> fb456691
 
 	if !j.acquireLock(ctx, jobId, cancel) {
 		return
@@ -440,7 +402,6 @@
 		return
 	}
 
-<<<<<<< HEAD
 	isTimeout := false
 	processingErrors, err := j.processPackages(ctx, jobId, deleteBefore, &deletedItems)
 	if err != nil {
@@ -455,27 +416,13 @@
 	}
 
 	j.finishCleanupRun(ctx, jobId, processingErrors, deletedItems, isTimeout)
-=======
-	processingErrors, err := j.processPackages(ctx, jobId, deleteBefore, &deletedItems)
-	if err != nil {
-		finishedAt := time.Now()
-		_ = j.updateCleanupRun(ctx, jobId, string(view.StatusError), err.Error(), deletedItems, &finishedAt)
-		return
-	}
-
-	j.finishCleanupRun(ctx, jobId, processingErrors, deletedItems)
->>>>>>> fb456691
 }
 
 func (j *revisionsCleanupJob) initializeCleanupRun(ctx context.Context, jobId string, deleteBefore time.Time) error {
 	err := j.versionCleanupRepository.StoreVersionCleanupRun(ctx, entity.VersionCleanupEntity{
 		RunId:        jobId,
 		InstanceId:   j.instanceId,
-<<<<<<< HEAD
 		Status:       string(statusRunning),
-=======
-		Status:       string(view.StatusRunning),
->>>>>>> fb456691
 		PackageId:    nil,
 		DeleteBefore: deleteBefore,
 	})
@@ -501,11 +448,7 @@
 				errorMessage = "timeout"
 			}
 			log.Warnf("Revisions cleanup job %s interrupted - %s", jobId, errorMessage)
-<<<<<<< HEAD
 			return processingErrors, fmt.Errorf("job interrupted - %s", errorMessage)
-=======
-			return nil, fmt.Errorf("job interrupted - %s", errorMessage)
->>>>>>> fb456691
 		default:
 		}
 
@@ -538,11 +481,7 @@
 					errorMessage = "timeout"
 				}
 				log.Warnf("Revisions cleanup job %s interrupted during package processing - %s", jobId, errorMessage)
-<<<<<<< HEAD
 				return processingErrors, fmt.Errorf("job interrupted - %s", errorMessage)
-=======
-				return nil, fmt.Errorf("job interrupted - %s", errorMessage)
->>>>>>> fb456691
 			default:
 			}
 
@@ -573,7 +512,6 @@
 	return processingErrors, nil
 }
 
-<<<<<<< HEAD
 func (j *revisionsCleanupJob) finishCleanupRun(ctx context.Context, jobId string, errors []string, deletedItems int, isTimeout bool) {
 	status := statusComplete
 	errorMessage := ""
@@ -585,14 +523,6 @@
 	}
 	if len(errors) > 0 {
 		errorMessage = fmt.Sprintf("Revisions cleanup finished with errors: %s", strings.Join(errors, "; "))
-=======
-func (j *revisionsCleanupJob) finishCleanupRun(ctx context.Context, jobId string, errors []string, deletedItems int) {
-	status := string(view.StatusComplete)
-	errorMessage := ""
-	if len(errors) > 0 {
-		status = string(view.StatusError)
-		errorMessage = fmt.Sprintf("Failed packages: %s", strings.Join(errors, "; "))
->>>>>>> fb456691
 	}
 
 	finishedAt := time.Now()
@@ -609,19 +539,11 @@
 	log.Infof("Revisions cleanup job %s finished with status '%s'. Deleted %d revisions.", jobId, status, deletedItems)
 }
 
-<<<<<<< HEAD
 func (j *revisionsCleanupJob) updateCleanupRun(ctx context.Context, jobId string, status jobStatus, errorMessage string, deletedItems int, finishedAt *time.Time) error {
 	updateCtx, cancel := j.createUpdateContext(ctx)
 	defer cancel()
 
 	err := j.versionCleanupRepository.UpdateVersionCleanupRun(updateCtx, jobId, string(status), errorMessage, deletedItems, finishedAt)
-=======
-func (j *revisionsCleanupJob) updateCleanupRun(ctx context.Context, jobId string, status string, errorMessage string, deletedItems int, finishedAt *time.Time) error {
-	updateCtx, cancel := j.createUpdateContext(ctx)
-	defer cancel()
-
-	err := j.versionCleanupRepository.UpdateVersionCleanupRun(updateCtx, jobId, status, errorMessage, deletedItems, finishedAt)
->>>>>>> fb456691
 	if err != nil {
 		log.Errorf("failed to set '%s' status for cleanup job id %s: %s", status, jobId, err.Error())
 		return err
@@ -638,24 +560,16 @@
 	jobId := uuid.New().String()
 	deletedItems := 0
 
-<<<<<<< HEAD
 	vacuumTimeout := 3 * time.Hour
 	jobTimeout := j.timeout + vacuumTimeout //an extended timeout is required to hold the lock for the entire duration of the job; the configured timeout is used for the main stage of the job, and an additional timeout is applied for performing VACUUM FULL on the affected tables
 	jobCtx, jobCancel := context.WithTimeout(context.Background(), jobTimeout)
 	defer jobCancel()
-
-=======
->>>>>>> fb456691
 	defer func() {
 		if err := recover(); err != nil {
 			errorMsg := fmt.Sprintf("Comparison cleanup job %s failed with panic: %v", jobId, err)
 			log.Errorf("%s", errorMsg)
 			finishedAt := time.Now()
-<<<<<<< HEAD
 			_ = j.updateCleanupRun(jobCtx, jobId, statusError, errorMsg, deletedItems, &finishedAt)
-=======
-			_ = j.updateCleanupRun(context.Background(), jobId, string(view.StatusError), errorMsg, deletedItems, &finishedAt)
->>>>>>> fb456691
 		}
 	}()
 
@@ -663,7 +577,6 @@
 		return
 	}
 
-<<<<<<< HEAD
 	log.Infof("Starting comparison cleanup job %s with TTL %d days, cleanup timeout %v", jobId, j.ttl, j.timeout)
 
 	if !j.acquireLock(jobCtx, jobId, jobCancel) {
@@ -703,41 +616,13 @@
 	log.Debug("Vacuum of comparison tables completed successfully")
 
 	j.finishCleanupRun(jobCtx, jobId, processingErrors, deletedItems, isTimeout)
-=======
-	ctx, cancel := context.WithTimeout(context.Background(), j.timeout)
-	defer cancel()
-
-	if !j.acquireLock(ctx, jobId, cancel) {
-		return
-	}
-	defer j.releaseLock(ctx)
-
-	deleteBefore := time.Now().AddDate(0, 0, -j.ttl)
-	log.Debugf("[comparisons cleanup] Will delete comparisons older than %s (TTL: %d days)", deleteBefore, j.ttl)
-	if err := j.initializeCleanupRun(ctx, jobId, deleteBefore); err != nil {
-		return
-	}
-
-	processingErrors, err := j.processComparisons(ctx, jobId, deleteBefore, &deletedItems)
-	if err != nil {
-		finishedAt := time.Now()
-		_ = j.updateCleanupRun(ctx, jobId, string(view.StatusError), err.Error(), deletedItems, &finishedAt)
-		return
-	}
-
-	j.finishCleanupRun(ctx, jobId, processingErrors, deletedItems)
->>>>>>> fb456691
 }
 
 func (j *comparisonsCleanupJob) initializeCleanupRun(ctx context.Context, jobId string, deleteBefore time.Time) error {
 	err := j.comparisonCleanupRepo.StoreComparisonCleanupRun(ctx, entity.ComparisonCleanupEntity{
 		RunId:        jobId,
 		InstanceId:   j.instanceId,
-<<<<<<< HEAD
 		Status:       string(statusRunning),
-=======
-		Status:       string(view.StatusRunning),
->>>>>>> fb456691
 		DeleteBefore: deleteBefore,
 		StartedAt:    time.Now(),
 	})
@@ -763,11 +648,7 @@
 				errorMessage = "timeout"
 			}
 			log.Warnf("Comparisons cleanup job %s interrupted - %s", jobId, errorMessage)
-<<<<<<< HEAD
 			return errors, fmt.Errorf("job interrupted - %s", errorMessage)
-=======
-			return nil, fmt.Errorf("job interrupted - %s", errorMessage)
->>>>>>> fb456691
 		default:
 		}
 
@@ -775,11 +656,7 @@
 		if err != nil {
 			log.Errorf("[comparison cleanup] Error getting comparison candidates: %v", err)
 			errors = append(errors, fmt.Sprintf("Error getting comparison candidates: %v", err))
-<<<<<<< HEAD
 			return errors, err
-=======
-			break
->>>>>>> fb456691
 		}
 		if len(candidates) == 0 {
 			break
@@ -795,11 +672,7 @@
 					errorMessage = "timeout"
 				}
 				log.Warnf("Comparison cleanup job %s interrupted - %s", jobId, errorMessage)
-<<<<<<< HEAD
 				return errors, fmt.Errorf("job interrupted - %s", errorMessage)
-=======
-				return nil, fmt.Errorf("job interrupted - %s", errorMessage)
->>>>>>> fb456691
 			default:
 			}
 
@@ -852,7 +725,6 @@
 	return errors, nil
 }
 
-<<<<<<< HEAD
 func (j *comparisonsCleanupJob) finishCleanupRun(ctx context.Context, jobId string, errors []string, deletedItems int, isTimeout bool) {
 	status := statusComplete
 	errorMessage := ""
@@ -864,14 +736,6 @@
 	}
 	if len(errors) > 0 {
 		errorMessage = fmt.Sprintf("Comparisons cleanup finished with errors: %s", strings.Join(errors, "; "))
-=======
-func (j *comparisonsCleanupJob) finishCleanupRun(ctx context.Context, jobId string, errors []string, deletedItems int) {
-	status := string(view.StatusComplete)
-	errorMessage := ""
-	if len(errors) > 0 {
-		status = string(view.StatusError)
-		errorMessage = fmt.Sprintf("Failed version comparisons: %s", strings.Join(errors, "; "))
->>>>>>> fb456691
 	}
 
 	finishedAt := time.Now()
@@ -888,7 +752,6 @@
 	log.Infof("Comparison cleanup job %s finished with status '%s'. Deleted %d comparisons.", jobId, status, deletedItems)
 }
 
-<<<<<<< HEAD
 func (j *comparisonsCleanupJob) updateCleanupRun(ctx context.Context, jobId string, status jobStatus, errorMessage string, deletedItems int, finishedAt *time.Time) error {
 	updateCtx, cancel := j.createUpdateContext(ctx)
 	defer cancel()
@@ -1085,13 +948,6 @@
 	defer cancel()
 
 	err := j.deletedDataCleanupRepo.UpdateCleanupRun(updateCtx, jobId, string(status), errorMessage, finishedAt)
-=======
-func (j *comparisonsCleanupJob) updateCleanupRun(ctx context.Context, jobId string, status string, errorMessage string, deletedItems int, finishedAt *time.Time) error {
-	updateCtx, cancel := j.createUpdateContext(ctx)
-	defer cancel()
-
-	err := j.comparisonCleanupRepo.UpdateComparisonCleanupRun(updateCtx, jobId, status, errorMessage, deletedItems, finishedAt)
->>>>>>> fb456691
 	if err != nil {
 		log.Errorf("failed to set '%s' status for cleanup job id %s: %s", status, jobId, err.Error())
 		return err
