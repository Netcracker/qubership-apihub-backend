---

# The workflow template for automatic PR labeler.
# It requires to have a configuration file with labels and conditions to apply them.
# The configuration file should be placed in the .github folder and named auto-labeler-config.yaml.
# Example file can be found there:
# https://github.com/Netcracker/.github/blob/main/config/examples/auto-labeler-config.yaml
<<<<<<< HEAD
=======

>>>>>>> 8c225569

name: Automatic PR Labeler

on:
  pull_request:
    branches: [main]
    types:
      [opened, reopened, synchronize]

permissions:
  pull-requests: write
  contents: read
  issues: write

jobs:
  assign-labels:
<<<<<<< HEAD
=======

>>>>>>> 8c225569
    if: (github.event.pull_request.merged == false) && (github.event.pull_request.user.login != 'dependabot[bot]') && (github.event.pull_request.user.login != 'github-actions[bot]')
    runs-on: ubuntu-latest
    steps:
      - uses: actions/checkout@v4

      - name: "Execute assign labels"
        id: action-assign-labels
        uses: mauroalderete/action-assign-labels@v1
        with:
          pull-request-number: ${{ github.event.pull_request.number }}
          github-token: ${{ github.token }}
          conventional-commits: "./.github/auto-labeler-config.yaml"
          maintain-labels-not-matched: true
          apply-changes: ${{ github.event.pull_request.base.repo.id == github.event.pull_request.head.repo.id }}
      - name: "Drop warning if PR from fork"
        if: ${{ github.event.pull_request.base.repo.id != github.event.pull_request.head.repo.id }}
        run: |
          {
            echo "⚠️ Pull request from fork! ⚠️";
            echo "Labels will not be applied to PR. Assign them manually please.";
            echo "Labels to assign: ${{ steps.action-assign-labels.outputs.labels-next }}";
          } >> $GITHUB_STEP_SUMMARY<|MERGE_RESOLUTION|>--- conflicted
+++ resolved
@@ -5,11 +5,6 @@
 # The configuration file should be placed in the .github folder and named auto-labeler-config.yaml.
 # Example file can be found there:
 # https://github.com/Netcracker/.github/blob/main/config/examples/auto-labeler-config.yaml
-<<<<<<< HEAD
-=======
-
->>>>>>> 8c225569
-
 name: Automatic PR Labeler
 
 on:
@@ -25,10 +20,6 @@
 
 jobs:
   assign-labels:
-<<<<<<< HEAD
-=======
-
->>>>>>> 8c225569
     if: (github.event.pull_request.merged == false) && (github.event.pull_request.user.login != 'dependabot[bot]') && (github.event.pull_request.user.login != 'github-actions[bot]')
     runs-on: ubuntu-latest
     steps:
