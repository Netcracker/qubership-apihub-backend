// Copyright 2024-2025 NetCracker Technology Corporation
//
// Licensed under the Apache License, Version 2.0 (the "License");
// you may not use this file except in compliance with the License.
// You may obtain a copy of the License at
//
//     http://www.apache.org/licenses/LICENSE-2.0
//
// Unless required by applicable law or agreed to in writing, software
// distributed under the License is distributed on an "AS IS" BASIS,
// WITHOUT WARRANTIES OR CONDITIONS OF ANY KIND, either express or implied.
// See the License for the specific language governing permissions and
// limitations under the License.

package repository

import (
	"context"
	"fmt"
	"strings"
	"time"

	"github.com/Netcracker/qubership-apihub-backend/qubership-apihub-service/db"
	"github.com/Netcracker/qubership-apihub-backend/qubership-apihub-service/entity"
	"github.com/Netcracker/qubership-apihub-backend/qubership-apihub-service/service/cleanup/logger"
)

type SoftDeletedDataCleanupRepository interface {
	StoreCleanupRun(ctx context.Context, entity entity.SoftDeletedDataCleanupEntity) error
	UpdateCleanupRun(ctx context.Context, runId string, status string, details string, finishedAt *time.Time) error
	VacuumAffectedTables(ctx context.Context, runId string) error
}

func NewSoftDeletedDataCleanupRepository(cp db.ConnectionProvider) SoftDeletedDataCleanupRepository {
	return &softDeletedDataCleanupRepositoryImpl{cp: cp}
}

type softDeletedDataCleanupRepositoryImpl struct {
	cp db.ConnectionProvider
}

func (d softDeletedDataCleanupRepositoryImpl) StoreCleanupRun(ctx context.Context, entity entity.SoftDeletedDataCleanupEntity) error {
	_, err := d.cp.GetConnection().ModelContext(ctx, &entity).Insert()
	return err
}

func (d softDeletedDataCleanupRepositoryImpl) UpdateCleanupRun(ctx context.Context, runId string, status string, details string, finishedAt *time.Time) error {
	query := d.cp.GetConnection().ModelContext(ctx, &entity.SoftDeletedDataCleanupEntity{})

	if status != "" {
		query = query.Set("status=?", status)
	}

	if details != "" {
		query = query.Set("details=?", details)
	}

	if finishedAt != nil {
		query = query.Set("finished_at=?", finishedAt)
	}

	_, err := query.Where("run_id = ?", runId).Update()
	return err
}

func (d softDeletedDataCleanupRepositoryImpl) VacuumAffectedTables(ctx context.Context, runId string) error {
	var cleanupEntity entity.SoftDeletedDataCleanupEntity
	err := d.cp.GetConnection().ModelContext(ctx, &cleanupEntity).
		Where("run_id = ?", runId).
		Select()
	if err != nil {
		return err
	}

	var vacuumErrors []string

	if cleanupEntity.DeletedItems != nil && cleanupEntity.DeletedItems.TotalRecords > 0 {
		deletedItems := cleanupEntity.DeletedItems
		if len(deletedItems.Packages) > 0 {
			logger.Debugf(ctx, "Vacuuming 'package_group' table for %d deleted packages", len(deletedItems.Packages))
			_, err = d.cp.GetConnection().ExecContext(ctx, "VACUUM FULL package_group")
			if err != nil {
				errorMsg := fmt.Sprintf("Failed to vacuum 'package_group' table: %v", err)
				logger.Warn(ctx, errorMsg)
				vacuumErrors = append(vacuumErrors, errorMsg)
			} else {
				logger.Trace(ctx, "Successfully vacuumed 'package_group' table")
			}
		}
		if len(deletedItems.PackageRevisions) > 0 {
			logger.Debugf(ctx, "Vacuuming 'published_version' table for %d deleted package revisions", len(deletedItems.PackageRevisions))
			_, err = d.cp.GetConnection().ExecContext(ctx, "VACUUM FULL published_version")
			if err != nil {
				errorMsg := fmt.Sprintf("Failed to vacuum 'published_version' table: %v", err)
				logger.Warn(ctx, errorMsg)
				vacuumErrors = append(vacuumErrors, errorMsg)
			} else {
				logger.Trace(ctx, "Successfully vacuumed 'published_version' table")
			}
		}
		if deletedItems.ActivityTracking > 0 {
			logger.Debugf(ctx, "Vacuuming 'activity_tracking' table for %d deleted activity tracking records", deletedItems.ActivityTracking)
			_, err = d.cp.GetConnection().ExecContext(ctx, "VACUUM FULL activity_tracking")
			if err != nil {
				errorMsg := fmt.Sprintf("Failed to vacuum 'activity_tracking' table: %v", err)
				logger.Warn(ctx, errorMsg)
				vacuumErrors = append(vacuumErrors, errorMsg)
			} else {
				logger.Trace(ctx, "Successfully vacuumed 'activity_tracking' table")
			}
		}
		if len(deletedItems.ApiKeys) > 0 {
			logger.Debugf(ctx, "Vacuuming 'apihub_api_keys' table for %d deleted API keys", len(deletedItems.ApiKeys))
			_, err = d.cp.GetConnection().ExecContext(ctx, "VACUUM FULL apihub_api_keys")
			if err != nil {
				errorMsg := fmt.Sprintf("Failed to vacuum 'apihub_api_keys' table: %v", err)
				logger.Warn(ctx, errorMsg)
				vacuumErrors = append(vacuumErrors, errorMsg)
			} else {
				logger.Trace(ctx, "Successfully vacuumed 'apihub_api_keys' table")
			}
		}
		if deletedItems.Builds > 0 {
			logger.Debugf(ctx, "Vacuuming 'build' table for %d deleted builds", deletedItems.Builds)
			_, err = d.cp.GetConnection().ExecContext(ctx, "VACUUM FULL build")
			if err != nil {
				errorMsg := fmt.Sprintf("Failed to vacuum 'build' table: %v", err)
				logger.Warn(ctx, errorMsg)
				vacuumErrors = append(vacuumErrors, errorMsg)
			} else {
				logger.Trace(ctx, "Successfully vacuumed 'build' table")
			}
		}
		if deletedItems.BuildDepends > 0 {
			logger.Debugf(ctx, "Vacuuming 'build_depends' table for %d deleted build depends", deletedItems.BuildDepends)
			_, err = d.cp.GetConnection().ExecContext(ctx, "VACUUM FULL build_depends")
			if err != nil {
				errorMsg := fmt.Sprintf("Failed to vacuum 'build_depends' table: %v", err)
				logger.Warn(ctx, errorMsg)
				vacuumErrors = append(vacuumErrors, errorMsg)
			} else {
				logger.Trace(ctx, "Successfully vacuumed 'build_depends' table")
			}
		}
		if deletedItems.BuildResults > 0 {
			logger.Debugf(ctx, "Vacuuming 'build_result' table for %d deleted build results", deletedItems.BuildResults)
			_, err = d.cp.GetConnection().ExecContext(ctx, "VACUUM FULL build_result")
			if err != nil {
				errorMsg := fmt.Sprintf("Failed to vacuum 'build_result' table: %v", err)
				logger.Warn(ctx, errorMsg)
				vacuumErrors = append(vacuumErrors, errorMsg)
			} else {
				logger.Trace(ctx, "Successfully vacuumed 'build_result' table")
			}
		}
		if deletedItems.BuildSources > 0 {
			logger.Debugf(ctx, "Vacuuming 'build_src' table for %d deleted build sources", deletedItems.BuildSources)
			_, err = d.cp.GetConnection().ExecContext(ctx, "VACUUM FULL build_src")
			if err != nil {
				errorMsg := fmt.Sprintf("Failed to vacuum 'build_src' table: %v", err)
				logger.Warn(ctx, errorMsg)
				vacuumErrors = append(vacuumErrors, errorMsg)
			} else {
				logger.Trace(ctx, "Successfully vacuumed 'build_src' table")
			}
		}
		if deletedItems.BuilderNotifications > 0 {
			logger.Debugf(ctx, "Vacuuming 'builder_notifications' table for %d deleted builder notifications", deletedItems.BuilderNotifications)
			_, err = d.cp.GetConnection().ExecContext(ctx, "VACUUM FULL builder_notifications")
			if err != nil {
				errorMsg := fmt.Sprintf("Failed to vacuum 'builder_notifications' table: %v", err)
				logger.Warn(ctx, errorMsg)
				vacuumErrors = append(vacuumErrors, errorMsg)
			} else {
				logger.Trace(ctx, "Successfully vacuumed 'builder_notifications' table")
			}
		}
		if deletedItems.FavoritePackages > 0 {
			logger.Debugf(ctx, "Vacuuming 'favorite_packages' table for %d deleted favorite packages records", deletedItems.FavoritePackages)
			_, err = d.cp.GetConnection().ExecContext(ctx, "VACUUM FULL favorite_packages")
			if err != nil {
				errorMsg := fmt.Sprintf("Failed to vacuum 'favorite_packages' table: %v", err)
				logger.Warn(ctx, errorMsg)
				vacuumErrors = append(vacuumErrors, errorMsg)
			} else {
				logger.Trace(ctx, "Successfully vacuumed 'favorite_packages' table")
			}
		}
<<<<<<< HEAD
		if deletedItems.MigratedVersions > 0 {
			logger.Debugf(ctx, "Vacuuming 'migrated_version' table for %d deleted migrated versions records", deletedItems.MigratedVersions)
			_, err = d.cp.GetConnection().ExecContext(ctx, "VACUUM FULL migrated_version")
			if err != nil {
				errorMsg := fmt.Sprintf("Failed to vacuum 'migrated_version' table: %v", err)
				logger.Warn(ctx, errorMsg)
				vacuumErrors = append(vacuumErrors, errorMsg)
			} else {
				logger.Trace(ctx, "Successfully vacuumed 'migrated_version' table")
			}
		}
=======
>>>>>>> c9c9b8d3
		if deletedItems.Operations > 0 {
			logger.Debugf(ctx, "Vacuuming 'operation' table for %d deleted operations", deletedItems.Operations)
			_, err = d.cp.GetConnection().ExecContext(ctx, "VACUUM FULL operation")
			if err != nil {
				errorMsg := fmt.Sprintf("Failed to vacuum 'operation' table: %v", err)
				logger.Warn(ctx, errorMsg)
				vacuumErrors = append(vacuumErrors, errorMsg)
			} else {
				logger.Trace(ctx, "Successfully vacuumed 'operation' table")
			}
		}
		if deletedItems.OperationGroups > 0 {
			logger.Debugf(ctx, "Vacuuming 'operation_group' table for %d deleted operation groups", deletedItems.OperationGroups)
			_, err = d.cp.GetConnection().ExecContext(ctx, "VACUUM FULL operation_group")
			if err != nil {
				errorMsg := fmt.Sprintf("Failed to vacuum 'operation_group' table: %v", err)
				logger.Warn(ctx, errorMsg)
				vacuumErrors = append(vacuumErrors, errorMsg)
			} else {
				logger.Trace(ctx, "Successfully vacuumed 'operation_group' table")
			}
		}
		if deletedItems.GroupedOperations > 0 {
			logger.Debugf(ctx, "Vacuuming 'grouped_operation' table for %d deleted grouped operations", deletedItems.GroupedOperations)
			_, err = d.cp.GetConnection().ExecContext(ctx, "VACUUM FULL grouped_operation")
			if err != nil {
				errorMsg := fmt.Sprintf("Failed to vacuum 'grouped_operation' table: %v", err)
				logger.Warn(ctx, errorMsg)
				vacuumErrors = append(vacuumErrors, errorMsg)
			} else {
				logger.Trace(ctx, "Successfully vacuumed 'grouped_operation' table")
			}
		}
		if deletedItems.OperationOpenCounts > 0 {
			logger.Debugf(ctx, "Vacuuming 'operation_open_count' table for %d deleted operation open count records", deletedItems.OperationOpenCounts)
			_, err = d.cp.GetConnection().ExecContext(ctx, "VACUUM FULL operation_open_count")
			if err != nil {
				errorMsg := fmt.Sprintf("Failed to vacuum 'operation_open_count' table: %v", err)
				logger.Warn(ctx, errorMsg)
				vacuumErrors = append(vacuumErrors, errorMsg)
			} else {
				logger.Trace(ctx, "Successfully vacuumed 'operation_open_count' table")
			}
		}
		if deletedItems.PackageExportConfigs > 0 {
			logger.Debugf(ctx, "Vacuuming 'package_export_config' table for %d deleted package export configs", deletedItems.PackageExportConfigs)
			_, err = d.cp.GetConnection().ExecContext(ctx, "VACUUM FULL package_export_config")
			if err != nil {
				errorMsg := fmt.Sprintf("Failed to vacuum 'package_export_config' table: %v", err)
				logger.Warn(ctx, errorMsg)
				vacuumErrors = append(vacuumErrors, errorMsg)
			} else {
				logger.Trace(ctx, "Successfully vacuumed 'package_export_config' table")
			}
		}
		if len(deletedItems.PackageMembersRoles) > 0 {
			logger.Debugf(ctx, "Vacuuming 'package_member_role' table for %d deleted package member role records", len(deletedItems.PackageMembersRoles))
			_, err = d.cp.GetConnection().ExecContext(ctx, "VACUUM FULL package_member_role")
			if err != nil {
				errorMsg := fmt.Sprintf("Failed to vacuum 'package_member_role' table: %v", err)
				logger.Warn(ctx, errorMsg)
				vacuumErrors = append(vacuumErrors, errorMsg)
			} else {
				logger.Trace(ctx, "Successfully vacuumed 'package_member_role' table")
			}
		}
		if len(deletedItems.PackageServices) > 0 {
			logger.Debugf(ctx, "Vacuuming 'package_service' table for %d deleted package service records", len(deletedItems.PackageServices))
			_, err = d.cp.GetConnection().ExecContext(ctx, "VACUUM FULL package_service")
			if err != nil {
				errorMsg := fmt.Sprintf("Failed to vacuum 'package_service' table: %v", err)
				logger.Warn(ctx, errorMsg)
				vacuumErrors = append(vacuumErrors, errorMsg)
			} else {
				logger.Trace(ctx, "Successfully vacuumed 'package_service' table")
			}
		}
		if deletedItems.PackageTransitions > 0 {
			logger.Debugf(ctx, "Vacuuming 'package_transition' table for %d deleted package transition records", deletedItems.PackageTransitions)
			_, err = d.cp.GetConnection().ExecContext(ctx, "VACUUM FULL package_transition")
			if err != nil {
				errorMsg := fmt.Sprintf("Failed to vacuum 'package_transition' table: %v", err)
				logger.Warn(ctx, errorMsg)
				vacuumErrors = append(vacuumErrors, errorMsg)
			} else {
				logger.Trace(ctx, "Successfully vacuumed 'package_transition' table")
			}
		}
		if deletedItems.PublishedData > 0 {
			logger.Debugf(ctx, "Vacuuming 'published_data' table for %d deleted published_data records", deletedItems.PublishedData)
			_, err = d.cp.GetConnection().ExecContext(ctx, "VACUUM FULL published_data")
			if err != nil {
				errorMsg := fmt.Sprintf("Failed to vacuum 'published_data' table: %v", err)
				logger.Warn(ctx, errorMsg)
				vacuumErrors = append(vacuumErrors, errorMsg)
			} else {
				logger.Trace(ctx, "Successfully vacuumed 'published_data' table")
			}
		}
		if deletedItems.PublishedDocumentOpenCounts > 0 {
			logger.Debugf(ctx, "Vacuuming 'published_document_open_count' table for %d deleted records", deletedItems.PublishedDocumentOpenCounts)
			_, err = d.cp.GetConnection().ExecContext(ctx, "VACUUM FULL published_document_open_count")
			if err != nil {
				errorMsg := fmt.Sprintf("Failed to vacuum 'published_document_open_count' table: %v", err)
				logger.Warn(ctx, errorMsg)
				vacuumErrors = append(vacuumErrors, errorMsg)
			} else {
				logger.Trace(ctx, "Successfully vacuumed 'published_document_open_count' table")
			}
		}
		if deletedItems.PublishedSources > 0 {
			logger.Debugf(ctx, "Vacuuming 'published_sources' table for %d deleted published sources", deletedItems.PublishedSources)
			_, err = d.cp.GetConnection().ExecContext(ctx, "VACUUM FULL published_sources")
			if err != nil {
				errorMsg := fmt.Sprintf("Failed to vacuum 'published_sources' table: %v", err)
				logger.Warn(ctx, errorMsg)
				vacuumErrors = append(vacuumErrors, errorMsg)
			} else {
				logger.Trace(ctx, "Successfully vacuumed 'published_sources' table")
			}
		}
		if deletedItems.PublishedVersionOpenCounts > 0 {
			logger.Debugf(ctx, "Vacuuming 'published_version_open_count' table for %d deleted records", deletedItems.PublishedVersionOpenCounts)
			_, err = d.cp.GetConnection().ExecContext(ctx, "VACUUM FULL published_version_open_count")
			if err != nil {
				errorMsg := fmt.Sprintf("Failed to vacuum 'published_version_open_count' table: %v", err)
				logger.Warn(ctx, errorMsg)
				vacuumErrors = append(vacuumErrors, errorMsg)
			} else {
				logger.Trace(ctx, "Successfully vacuumed 'published_version_open_count' table")
			}
		}
		if deletedItems.PublishedVersionReferences > 0 {
			logger.Debugf(ctx, "Vacuuming 'published_version_reference' table for %d deleted references", deletedItems.PublishedVersionReferences)
			_, err = d.cp.GetConnection().ExecContext(ctx, "VACUUM FULL published_version_reference")
			if err != nil {
				errorMsg := fmt.Sprintf("Failed to vacuum 'published_version_reference' table: %v", err)
				logger.Warn(ctx, errorMsg)
				vacuumErrors = append(vacuumErrors, errorMsg)
			} else {
				logger.Trace(ctx, "Successfully vacuumed 'published_version_reference' table")
			}
		}
		if deletedItems.PublishedVersionRevisionContent > 0 {
			logger.Debugf(ctx, "Vacuuming 'published_version_revision_content' table for %d deleted records", deletedItems.PublishedVersionRevisionContent)
			_, err = d.cp.GetConnection().ExecContext(ctx, "VACUUM FULL published_version_revision_content")
			if err != nil {
				errorMsg := fmt.Sprintf("Failed to vacuum 'published_version_revision_content' table: %v", err)
				logger.Warn(ctx, errorMsg)
				vacuumErrors = append(vacuumErrors, errorMsg)
			} else {
				logger.Trace(ctx, "Successfully vacuumed 'published_version_revision_content' table")
			}
		}
		if deletedItems.PublishedVersionValidation > 0 {
			logger.Debugf(ctx, "Vacuuming 'published_version_validation' table for %d deleted published version validations", deletedItems.PublishedVersionValidation)
			_, err = d.cp.GetConnection().ExecContext(ctx, "VACUUM FULL published_version_validation")
			if err != nil {
				errorMsg := fmt.Sprintf("Failed to vacuum 'published_version_validation' table: %v", err)
				logger.Warn(ctx, errorMsg)
				vacuumErrors = append(vacuumErrors, errorMsg)
			} else {
				logger.Trace(ctx, "Successfully vacuumed 'published_version_validation' table")
			}
		}
		if deletedItems.SharedUrlInfo > 0 {
			logger.Debugf(ctx, "Vacuuming 'shared_url_info' table for %d deleted records", deletedItems.SharedUrlInfo)
			_, err = d.cp.GetConnection().ExecContext(ctx, "VACUUM FULL shared_url_info")
			if err != nil {
				errorMsg := fmt.Sprintf("Failed to vacuum 'shared_url_info' table: %v", err)
				logger.Warn(ctx, errorMsg)
				vacuumErrors = append(vacuumErrors, errorMsg)
			} else {
				logger.Trace(ctx, "Successfully vacuumed 'shared_url_info' table")
			}
		}
		if deletedItems.TransformedContentData > 0 {
			logger.Debugf(ctx, "Vacuuming 'transformed_content_data' table for %d deleted records", deletedItems.TransformedContentData)
			_, err = d.cp.GetConnection().ExecContext(ctx, "VACUUM FULL transformed_content_data")
			if err != nil {
				errorMsg := fmt.Sprintf("Failed to vacuum 'transformed_content_data' table: %v", err)
				logger.Warn(ctx, errorMsg)
				vacuumErrors = append(vacuumErrors, errorMsg)
			} else {
				logger.Trace(ctx, "Successfully vacuumed 'transformed_content_data' table")
			}
		}
	} else {
		logger.Info(ctx, "No deleted items found - skipping vacuum operations")
	}

	if len(vacuumErrors) > 0 {
		logger.Errorf(ctx, "Vacuum operations completed with %d errors: %s",
			len(vacuumErrors), strings.Join(vacuumErrors, "; "))
		return fmt.Errorf("vacuum operations failed: %s", strings.Join(vacuumErrors, "; "))
	}

	return nil
}<|MERGE_RESOLUTION|>--- conflicted
+++ resolved
@@ -186,20 +186,6 @@
 				logger.Trace(ctx, "Successfully vacuumed 'favorite_packages' table")
 			}
 		}
-<<<<<<< HEAD
-		if deletedItems.MigratedVersions > 0 {
-			logger.Debugf(ctx, "Vacuuming 'migrated_version' table for %d deleted migrated versions records", deletedItems.MigratedVersions)
-			_, err = d.cp.GetConnection().ExecContext(ctx, "VACUUM FULL migrated_version")
-			if err != nil {
-				errorMsg := fmt.Sprintf("Failed to vacuum 'migrated_version' table: %v", err)
-				logger.Warn(ctx, errorMsg)
-				vacuumErrors = append(vacuumErrors, errorMsg)
-			} else {
-				logger.Trace(ctx, "Successfully vacuumed 'migrated_version' table")
-			}
-		}
-=======
->>>>>>> c9c9b8d3
 		if deletedItems.Operations > 0 {
 			logger.Debugf(ctx, "Vacuuming 'operation' table for %d deleted operations", deletedItems.Operations)
 			_, err = d.cp.GetConnection().ExecContext(ctx, "VACUUM FULL operation")
