// Copyright 2024-2025 NetCracker Technology Corporation
//
// Licensed under the Apache License, Version 2.0 (the "License");
// you may not use this file except in compliance with the License.
// You may obtain a copy of the License at
//
//     http://www.apache.org/licenses/LICENSE-2.0
//
// Unless required by applicable law or agreed to in writing, software
// distributed under the License is distributed on an "AS IS" BASIS,
// WITHOUT WARRANTIES OR CONDITIONS OF ANY KIND, either express or implied.
// See the License for the specific language governing permissions and
// limitations under the License.

package service

import (
	"encoding/base64"
	"fmt"
	"github.com/Netcracker/qubership-apihub-backend/qubership-apihub-service/security/idp"
	"github.com/coreos/go-oidc/v3/oidc"
	"os"
	"strconv"
	"strings"

	"github.com/Netcracker/qubership-apihub-backend/qubership-apihub-service/view"
	log "github.com/sirupsen/logrus"
)

const (
	JWT_PRIVATE_KEY                        = "JWT_PRIVATE_KEY"
	ARTIFACT_DESCRIPTOR_VERSION            = "ARTIFACT_DESCRIPTOR_VERSION"
	BASE_PATH                              = "BASE_PATH"
	PRODUCTION_MODE                        = "PRODUCTION_MODE"
	LOG_LEVEL                              = "LOG_LEVEL"
	GITLAB_URL                             = "GITLAB_URL"
	DIFF_SERVICE_URL                       = "DIFF_SERVICE_URL"
	LISTEN_ADDRESS                         = "LISTEN_ADDRESS"
	ORIGIN_ALLOWED                         = "ORIGIN_ALLOWED"
	APIHUB_POSTGRESQL_HOST                 = "APIHUB_POSTGRESQL_HOST"
	APIHUB_POSTGRESQL_PORT                 = "APIHUB_POSTGRESQL_PORT"
	APIHUB_POSTGRESQL_DB_NAME              = "APIHUB_POSTGRESQL_DB_NAME"
	APIHUB_POSTGRESQL_USERNAME             = "APIHUB_POSTGRESQL_USERNAME"
	APIHUB_POSTGRESQL_PASSWORD             = "APIHUB_POSTGRESQL_PASSWORD"
	PG_SSL_MODE                            = "PG_SSL_MODE"
	CLIENT_ID                              = "CLIENT_ID"
	CLIENT_SECRET                          = "CLIENT_SECRET"
	APIHUB_URL                             = "APIHUB_URL"
	PUBLISH_ARCHIVE_SIZE_LIMIT_MB          = "PUBLISH_ARCHIVE_SIZE_LIMIT_MB"
	PUBLISH_FILE_SIZE_LIMIT_MB             = "PUBLISH_FILE_SIZE_LIMIT_MB"
	BRANCH_CONTENT_SIZE_LIMIT_MB           = "BRANCH_CONTENT_SIZE_LIMIT_MB"
	RELEASE_VERSION_PATTERN                = "RELEASE_VERSION_PATTERN"
	SAML_CRT                               = "SAML_CRT"
	SAML_KEY                               = "SAML_KEY"
	ADFS_METADATA_URL                      = "ADFS_METADATA_URL"
	LDAP_USER                              = "LDAP_USER"
	LDAP_USER_PASSWORD                     = "LDAP_USER_PASSWORD"
	LDAP_SERVER                            = "LDAP_SERVER"
	LDAP_BASE_DN                           = "LDAP_BASE_DN"
	LDAP_ORGANIZATION_UNIT                 = "LDAP_ORGANIZATION_UNIT"
	LDAP_SEARCH_BASE                       = "LDAP_SEARCH_BASE"
	SYSTEM_NOTIFICATION                    = "SYSTEM_NOTIFICATION" //TODO: replace with db impl
	BUILDS_CLEANUP_SCHEDULE                = "BUILDS_CLEANUP_SCHEDULE"
	INSECURE_PROXY                         = "INSECURE_PROXY"
	METRICS_GETTER_SCHEDULE                = "METRICS_GETTER_SCHEDULE"
	MONITORING_ENABLED                     = "MONITORING_ENABLED"
	STORAGE_SERVER_USERNAME                = "STORAGE_SERVER_USERNAME"
	STORAGE_SERVER_PASSWORD                = "STORAGE_SERVER_PASSWORD"
	STORAGE_SERVER_CRT                     = "STORAGE_SERVER_CRT"
	STORAGE_SERVER_URL                     = "STORAGE_SERVER_URL"
	STORAGE_SERVER_BUCKET_NAME             = "STORAGE_SERVER_BUCKET_NAME"
	STORAGE_SERVER_ACTIVE                  = "STORAGE_SERVER_ACTIVE"
	STORAGE_SERVER_STORE_ONLY_BUILD_RESULT = "STORAGE_SERVER_STORE_ONLY_BUILD_RESULT"
	EXTERNAL_LINKS                         = "EXTERNAL_LINKS"
	DEFAULT_WORKSPACE_ID                   = "DEFAULT_WORKSPACE_ID"
	CUSTOM_PATH_PREFIXES                   = "CUSTOM_PATH_PREFIXES"
	ALLOWED_HOSTS                          = "ALLOWED_HOSTS"
	APIHUB_ADMIN_EMAIL                     = "APIHUB_ADMIN_EMAIL"
	APIHUB_ADMIN_PASSWORD                  = "APIHUB_ADMIN_PASSWORD"
	APIHUB_SYSTEM_API_KEY                  = "APIHUB_ACCESS_TOKEN"
	EDITOR_DISABLED                        = "EDITOR_DISABLED"
	FAIL_BUILDS_ON_BROKEN_REFS             = "FAIL_BUILDS_ON_BROKEN_REFS"
<<<<<<< HEAD
	ACCESS_TOKEN_DURATION_SEC              = "JWT_ACCESS_TOKEN_DURATION_SEC"
	REFRESH_TOKEN_DURATION_SEC             = "JWT_REFRESH_TOKEN_DURATION_SEC"
	EXTERNAL_SAML_IDP_DISPLAY_NAME         = "EXTERNAL_SAML_IDP_DISPLAY_NAME"
	EXTERNAL_SAML_IDP_IMAGE_SVG            = "EXTERNAL_SAML_IDP_IMAGE_SVG"
	DEFAULT_IDP_ID                         = "DEFAULT_IDP_ID"
	AUTH_CONFIG                            = "AUTH_CONFIG"
	OIDC_PROVIDER_URL                      = "OIDC_PROVIDER_URL"
	OIDC_CLIENT_ID                         = "OIDC_CLIENT_ID"
	OIDC_CLIENT_SECRET                     = "OIDC_CLIENT_SECRET"
	EXTERNAL_OIDC_IDP_DISPLAY_NAME         = "EXTERNAL_OIDC_IDP_DISPLAY_NAME"
	EXTERNAL_OIDC_IDP_IMAGE_SVG            = "EXTERNAL_OIDC_IDP_IMAGE_SVG"

	LocalIDPId             = "local-idp"
	ExternalSAMLProviderId = "external-saml-idp"
	ExternalOIDCProviderId = "external-oidc-idp"
=======
	GIT_BRANCH                             = "GIT_BRANCH"
	GIT_HASH                               = "GIT_HASH"
>>>>>>> b66fc0f7
)

type SystemInfoService interface {
	GetSystemInfo() *view.SystemInfo
	Init() error
	GetBasePath() string
	GetJwtPrivateKey() []byte
	IsProductionMode() bool
	GetBackendVersion() string
	GetLogLevel() string
	GetGitlabUrl() string
	GetDiffServiceUrl() string
	GetListenAddress() string
	GetOriginAllowed() string
	GetPGHost() string
	GetPGPort() int
	GetPGDB() string
	GetPGUser() string
	GetPGPassword() string
	GetPGSSLMode() string
	GetClientID() string
	GetClientSecret() string
	GetAPIHubUrl() string
	GetPublishArchiveSizeLimitMB() int64
	GetPublishFileSizeLimitMB() int64
	GetBranchContentSizeLimitMB() int64
	GetReleaseVersionPattern() string
	GetCredsFromEnv() *view.DbCredentials
	GetLdapServer() string
	GetLdapUser() string
	GetLdapUserPassword() string
	GetLdapBaseDN() string
	GetLdapOrganizationUnit() string
	GetLdapSearchBase() string
	GetBuildsCleanupSchedule() string
	InsecureProxyEnabled() bool
	GetMetricsGetterSchedule() string
	MonitoringEnabled() bool
	GetMinioAccessKeyId() string
	GetMinioSecretAccessKey() string
	GetMinioCrt() string
	GetMinioEndpoint() string
	GetMinioBucketName() string
	IsMinioStorageActive() bool
	GetMinioStorageCreds() *view.MinioStorageCreds
	IsMinioStoreOnlyBuildResult() bool
	GetExternalLinks() []string
	GetDefaultWorkspaceId() string
	GetCustomPathPrefixes() []string
	GetAllowedHosts() []string
	GetZeroDayAdminCreds() (string, string, error)
	GetSystemApiKey() (string, error)
	GetEditorDisabled() bool
	FailBuildOnBrokenRefs() bool
	GetAccessTokenDurationSec() int
	GetRefreshTokenDurationSec() int
	GetAuthConfig() idp.AuthConfig
}

func (g systemInfoServiceImpl) GetCredsFromEnv() *view.DbCredentials {
	return &view.DbCredentials{
		Host:     g.GetPGHost(),
		Port:     g.GetPGPort(),
		Database: g.GetPGDB(),
		Username: g.GetPGUser(),
		Password: g.GetPGPassword(),
		SSLMode:  g.GetPGSSLMode(),
	}
}

func (s systemInfoServiceImpl) GetMinioStorageCreds() *view.MinioStorageCreds {
	return &view.MinioStorageCreds{
		BucketName:           s.GetMinioBucketName(),
		IsActive:             s.IsMinioStorageActive(),
		Endpoint:             s.GetMinioEndpoint(),
		Crt:                  s.GetMinioCrt(),
		AccessKeyId:          s.GetMinioAccessKeyId(),
		SecretAccessKey:      s.GetMinioSecretAccessKey(),
		IsOnlyForBuildResult: s.IsMinioStoreOnlyBuildResult(),
	}
}

func NewSystemInfoService() (SystemInfoService, error) {
	s := &systemInfoServiceImpl{
		systemInfoMap: make(map[string]interface{})}
	if err := s.Init(); err != nil {
		log.Error("Failed to read system info: " + err.Error())
		return nil, err
	}
	return s, nil
}

type systemInfoServiceImpl struct {
	systemInfoMap map[string]interface{}
}

func (g systemInfoServiceImpl) GetSystemInfo() *view.SystemInfo {
	return &view.SystemInfo{
		BackendVersion: g.GetBackendVersion(),
		ProductionMode: g.IsProductionMode(),
		Notification:   g.getSystemNotification(),
		ExternalLinks:  g.GetExternalLinks(),
	}
}

func (g systemInfoServiceImpl) Init() error {
	err := g.setJwtPrivateKey()
	if err != nil {
		return err
	}
	g.setBasePath()
	if err = g.setProductionMode(); err != nil {
		return err
	}
	g.setBackendVersion()
	g.setLogLevel()
	g.setGitlabUrl()
	g.setDiffServiceUrl()
	g.setListenAddress()
	g.setOriginAllowed()
	g.setPGHost()
	if err = g.setPGPort(); err != nil {
		return err
	}
	g.setPGDB()
	g.setPGUser()
	g.setPGPassword()
	g.setPGSSLMode()
	g.setClientID()
	g.setClientSecret()
	g.setAPIHubUrl()
	g.setPublishArchiveSizeLimitMB()
	g.setPublishFileSizeLimitMB()
	g.setBranchContentSizeLimitMB()
	g.setReleaseVersionPattern()
	g.setLdapServer()
	g.setLdapUser()
	g.setLdapUserPassword()
	g.setLdapBaseDN()
	g.setLdapOrganizationUnit()
	g.setLdapSearchBase()
	g.setSystemNotification()
	g.setBuildsCleanupSchedule()
	g.setInsecureProxy()
	g.setMetricsGetterSchedule()
	g.setMonitoringEnabled()
	g.setMinioAccessKeyId()
	g.setMinioSecretAccessKey()
	g.setMinioCrt()
	g.setMinioEndpoint()
	g.setMinioBucketName()
	g.setMinioStorageActive()
	g.setMinioOnlyForBuildResult()
	g.setExternalLinks()
	g.setDefaultWorkspaceId()
	g.setCustomPathPrefixes()
	g.setAllowedHosts()
	g.setEditorDisabled()
	g.setFailBuildOnBrokenRefs()
	g.setAccessTokenDurationSec()
	g.setRefreshTokenDurationSec()
	if err = g.setAuthConfig(); err != nil {
		return err
	}

	return nil
}

func (g systemInfoServiceImpl) setBasePath() {
	g.systemInfoMap[BASE_PATH] = os.Getenv(BASE_PATH)
	if g.systemInfoMap[BASE_PATH] == "" {
		g.systemInfoMap[BASE_PATH] = "."
	}
}

func (g systemInfoServiceImpl) setJwtPrivateKey() error {
	decodePrivateKey, err := base64.StdEncoding.DecodeString(os.Getenv(JWT_PRIVATE_KEY))
	if err != nil {
		return fmt.Errorf("can't decode env JWT_PRIVATE_KEY. Error - %s", err.Error())
	}
	if len(decodePrivateKey) == 0 {
		return fmt.Errorf("env JWT_PRIVATE_KEY is not set or empty")
	}
	g.systemInfoMap[JWT_PRIVATE_KEY] = decodePrivateKey
	return nil
}

func (g systemInfoServiceImpl) setProductionMode() error {
	envVal := os.Getenv(PRODUCTION_MODE)
	if envVal == "" {
		envVal = "false"
	}
	productionMode, err := strconv.ParseBool(envVal)
	if err != nil {
		return fmt.Errorf("failed to parse %v env value: %v", PRODUCTION_MODE, err.Error())
	}
	g.systemInfoMap[PRODUCTION_MODE] = productionMode
	return nil
}

func (g systemInfoServiceImpl) setBackendVersion() {
	version := os.Getenv(ARTIFACT_DESCRIPTOR_VERSION)
	if version == "" {
		gitBranch := os.Getenv(GIT_BRANCH)
		gitHash := os.Getenv(GIT_HASH)
		version = gitBranch + "." + gitHash
		if version == "" {
			version = "unknown"
		}
	}
	g.systemInfoMap[ARTIFACT_DESCRIPTOR_VERSION] = version
}

func (g systemInfoServiceImpl) GetBasePath() string {
	return g.systemInfoMap[BASE_PATH].(string)
}

func (g systemInfoServiceImpl) GetJwtPrivateKey() []byte {
	return g.systemInfoMap[JWT_PRIVATE_KEY].([]byte)
}

func (g systemInfoServiceImpl) IsProductionMode() bool {
	return g.systemInfoMap[PRODUCTION_MODE].(bool)
}

func (g systemInfoServiceImpl) GetBackendVersion() string {
	return g.systemInfoMap[ARTIFACT_DESCRIPTOR_VERSION].(string)
}

func (g systemInfoServiceImpl) setLogLevel() {
	g.systemInfoMap[LOG_LEVEL] = os.Getenv(LOG_LEVEL)
}

func (g systemInfoServiceImpl) GetLogLevel() string {
	return g.systemInfoMap[LOG_LEVEL].(string)
}

func (g systemInfoServiceImpl) setGitlabUrl() {
	gitlabUrl := os.Getenv(GITLAB_URL)
	if gitlabUrl == "" {
		gitlabUrl = "https://git.domain.com"
	}
	g.systemInfoMap[GITLAB_URL] = gitlabUrl
}

func (g systemInfoServiceImpl) GetGitlabUrl() string {
	return g.systemInfoMap[GITLAB_URL].(string)
}

func (g systemInfoServiceImpl) setDiffServiceUrl() {
	nodeServiceUrl := os.Getenv(DIFF_SERVICE_URL)
	if nodeServiceUrl == "" {
		nodeServiceUrl = "http://localhost:3000"
	}
	g.systemInfoMap[DIFF_SERVICE_URL] = nodeServiceUrl
}

func (g systemInfoServiceImpl) GetDiffServiceUrl() string {
	return g.systemInfoMap[DIFF_SERVICE_URL].(string)
}

func (g systemInfoServiceImpl) setListenAddress() {
	listenAddr := os.Getenv(LISTEN_ADDRESS)
	if listenAddr == "" {
		listenAddr = ":8080"
	}
	g.systemInfoMap[LISTEN_ADDRESS] = listenAddr
}

func (g systemInfoServiceImpl) GetListenAddress() string {
	return g.systemInfoMap[LISTEN_ADDRESS].(string)
}

func (g systemInfoServiceImpl) setOriginAllowed() {
	g.systemInfoMap[ORIGIN_ALLOWED] = os.Getenv(ORIGIN_ALLOWED)
}

func (g systemInfoServiceImpl) GetOriginAllowed() string {
	return g.systemInfoMap[ORIGIN_ALLOWED].(string)
}

func (g systemInfoServiceImpl) setPGHost() {
	host := os.Getenv(APIHUB_POSTGRESQL_HOST)
	if host == "" {
		host = "localhost"
	}
	g.systemInfoMap[APIHUB_POSTGRESQL_HOST] = host
}

func (g systemInfoServiceImpl) GetPGHost() string {
	return g.systemInfoMap[APIHUB_POSTGRESQL_HOST].(string)
}

func (g systemInfoServiceImpl) setPGPort() error {
	portStr := os.Getenv(APIHUB_POSTGRESQL_PORT)
	var port int
	var err error
	if portStr == "" {
		port = 5432
	} else {
		port, err = strconv.Atoi(portStr)
		if err != nil {
			return fmt.Errorf("failed to parse %v env value: %v", APIHUB_POSTGRESQL_PORT, err.Error())
		}
	}
	g.systemInfoMap[APIHUB_POSTGRESQL_PORT] = port
	return nil
}

func (g systemInfoServiceImpl) GetPGPort() int {
	return g.systemInfoMap[APIHUB_POSTGRESQL_PORT].(int)
}

func (g systemInfoServiceImpl) setPGDB() {
	database := os.Getenv(APIHUB_POSTGRESQL_DB_NAME)
	if database == "" {
		database = "apihub"
	}
	g.systemInfoMap[APIHUB_POSTGRESQL_DB_NAME] = database
}

func (g systemInfoServiceImpl) GetPGDB() string {
	return g.systemInfoMap[APIHUB_POSTGRESQL_DB_NAME].(string)
}

func (g systemInfoServiceImpl) setPGUser() {
	user := os.Getenv(APIHUB_POSTGRESQL_USERNAME)
	if user == "" {
		user = "apihub"
	}
	g.systemInfoMap[APIHUB_POSTGRESQL_USERNAME] = user
}

func (g systemInfoServiceImpl) GetPGUser() string {
	return g.systemInfoMap[APIHUB_POSTGRESQL_USERNAME].(string)
}

func (g systemInfoServiceImpl) setPGPassword() {
	password := os.Getenv(APIHUB_POSTGRESQL_PASSWORD)
	if password == "" {
		password = "apihub"
	}
	g.systemInfoMap[APIHUB_POSTGRESQL_PASSWORD] = password
}

func (g systemInfoServiceImpl) GetPGPassword() string {
	return g.systemInfoMap[APIHUB_POSTGRESQL_PASSWORD].(string)
}

func (g systemInfoServiceImpl) setPGSSLMode() {
	sslMode := os.Getenv(PG_SSL_MODE)
	if sslMode == "" {
		sslMode = "disable"
	}
	g.systemInfoMap[PG_SSL_MODE] = sslMode
}

func (g systemInfoServiceImpl) GetPGSSLMode() string {
	return g.systemInfoMap[PG_SSL_MODE].(string)
}

func (g systemInfoServiceImpl) setClientID() {
	g.systemInfoMap[CLIENT_ID] = os.Getenv(CLIENT_ID)
}

func (g systemInfoServiceImpl) GetClientID() string {
	return g.systemInfoMap[CLIENT_ID].(string)
}

func (g systemInfoServiceImpl) setClientSecret() {
	g.systemInfoMap[CLIENT_SECRET] = os.Getenv(CLIENT_SECRET)
}

func (g systemInfoServiceImpl) GetClientSecret() string {
	return g.systemInfoMap[CLIENT_SECRET].(string)
}

func (g systemInfoServiceImpl) setAPIHubUrl() {
	g.systemInfoMap[APIHUB_URL] = os.Getenv(APIHUB_URL)
}

func (g systemInfoServiceImpl) GetAPIHubUrl() string {
	return g.systemInfoMap[APIHUB_URL].(string)
}

func (g systemInfoServiceImpl) setPublishArchiveSizeLimitMB() {
	var bytesInMb int64 = 1048576
	publishArchiveSizeLimit, err := strconv.ParseInt(os.Getenv(PUBLISH_ARCHIVE_SIZE_LIMIT_MB), 0, 64)
	if err != nil || publishArchiveSizeLimit == 0 {
		publishArchiveSizeLimit = 50
		log.Warnf("PUBLISH_ARCHIVE_SIZE_LIMIT_MB has incorrect value, default=%d is going to be used", 50)
	}
	g.systemInfoMap[PUBLISH_ARCHIVE_SIZE_LIMIT_MB] = publishArchiveSizeLimit * bytesInMb
}

func (g systemInfoServiceImpl) GetPublishArchiveSizeLimitMB() int64 {
	return g.systemInfoMap[PUBLISH_ARCHIVE_SIZE_LIMIT_MB].(int64)
}

func (g systemInfoServiceImpl) setPublishFileSizeLimitMB() {
	var bytesInMb int64 = 1048576
	publishFileSizeLimit, err := strconv.ParseInt(os.Getenv(PUBLISH_FILE_SIZE_LIMIT_MB), 0, 64)
	if err != nil || publishFileSizeLimit == 0 {
		publishFileSizeLimit = 15 //15Mb
		log.Warnf("PUBLISH_FILE_SIZE_LIMIT_MB has incorrect value, default=%d is going to be used", 15)
	}
	publishFileSizeLimit = publishFileSizeLimit * bytesInMb
	g.systemInfoMap[PUBLISH_FILE_SIZE_LIMIT_MB] = publishFileSizeLimit
}

func (g systemInfoServiceImpl) setBranchContentSizeLimitMB() {
	var bytesInMb int64 = 1048576
	branchContentSizeLimit, err := strconv.ParseInt(os.Getenv(BRANCH_CONTENT_SIZE_LIMIT_MB), 0, 64)
	if err != nil || branchContentSizeLimit == 0 {
		branchContentSizeLimit = 50
		log.Warnf("BRANCH_CONTENT_SIZE_LIMIT_MB has incorrect value, default=%d is going to be used", 50)
	}
	g.systemInfoMap[BRANCH_CONTENT_SIZE_LIMIT_MB] = branchContentSizeLimit * bytesInMb
}

func (g systemInfoServiceImpl) GetBranchContentSizeLimitMB() int64 {
	return g.systemInfoMap[BRANCH_CONTENT_SIZE_LIMIT_MB].(int64)
}

func (g systemInfoServiceImpl) GetPublishFileSizeLimitMB() int64 {
	return g.systemInfoMap[PUBLISH_FILE_SIZE_LIMIT_MB].(int64)
}

func (g systemInfoServiceImpl) setReleaseVersionPattern() {
	pattern := os.Getenv(RELEASE_VERSION_PATTERN)
	if pattern == "" {
		pattern = `^[0-9]{4}[.]{1}[1-4]{1}$`
	}
	g.systemInfoMap[RELEASE_VERSION_PATTERN] = pattern
}

func (g systemInfoServiceImpl) GetReleaseVersionPattern() string {
	return g.systemInfoMap[RELEASE_VERSION_PATTERN].(string)
}

func (g systemInfoServiceImpl) setLdapServer() {
	ldapServerUrl := os.Getenv(LDAP_SERVER)
	if ldapServerUrl == "" {
		log.Error("env LDAP_SERVER is not set or empty")
	}
	g.systemInfoMap[LDAP_SERVER] = os.Getenv(LDAP_SERVER)
}

func (g systemInfoServiceImpl) GetLdapServer() string {
	return g.systemInfoMap[LDAP_SERVER].(string)
}

func (g systemInfoServiceImpl) setLdapUser() {
	ldapUser := os.Getenv(LDAP_USER)
	if ldapUser == "" {
		log.Error("env LDAP_USER is not set or empty")
	}
	g.systemInfoMap[LDAP_USER] = os.Getenv(LDAP_USER)
}

func (g systemInfoServiceImpl) GetLdapUser() string {
	return g.systemInfoMap[LDAP_USER].(string)
}

func (g systemInfoServiceImpl) setLdapUserPassword() {
	ldapUserPassword := os.Getenv(LDAP_USER_PASSWORD)
	if ldapUserPassword == "" {
		log.Error("env LDAP_USER_PASSWORD is not set or empty")
	}
	g.systemInfoMap[LDAP_USER_PASSWORD] = os.Getenv(LDAP_USER_PASSWORD)
}

func (g systemInfoServiceImpl) GetLdapUserPassword() string {
	return g.systemInfoMap[LDAP_USER_PASSWORD].(string)
}

func (g systemInfoServiceImpl) setLdapBaseDN() {
	ldapBaseDn := os.Getenv(LDAP_BASE_DN)
	if ldapBaseDn == "" {
		log.Error("env LDAP_BASE_DN is not set or empty")
	}
	g.systemInfoMap[LDAP_BASE_DN] = ldapBaseDn
}

func (g systemInfoServiceImpl) setLdapOrganizationUnit() {
	ldapOU := os.Getenv(LDAP_ORGANIZATION_UNIT)
	if ldapOU == "" {
		log.Error("env LDAP_ORGANIZATION_UNIT is not set or empty")
	}
	g.systemInfoMap[LDAP_ORGANIZATION_UNIT] = ldapOU
}

func (g systemInfoServiceImpl) setLdapSearchBase() {
	ldapSearchBase := os.Getenv(LDAP_SEARCH_BASE)
	if ldapSearchBase == "" {
		log.Error("env LDAP_SEARCH_BASE is not set or empty")
	}
	g.systemInfoMap[LDAP_SEARCH_BASE] = ldapSearchBase
}

func (g systemInfoServiceImpl) GetLdapBaseDN() string {
	return g.systemInfoMap[LDAP_BASE_DN].(string)
}

func (g systemInfoServiceImpl) GetLdapOrganizationUnit() string {
	return g.systemInfoMap[LDAP_ORGANIZATION_UNIT].(string)
}

func (g systemInfoServiceImpl) GetLdapSearchBase() string {
	return g.systemInfoMap[LDAP_SEARCH_BASE].(string)
}

func (g systemInfoServiceImpl) setSystemNotification() {
	g.systemInfoMap[SYSTEM_NOTIFICATION] = os.Getenv(SYSTEM_NOTIFICATION)
}

func (g systemInfoServiceImpl) getSystemNotification() string {
	return g.systemInfoMap[SYSTEM_NOTIFICATION].(string)
}

func (g systemInfoServiceImpl) GetBuildsCleanupSchedule() string {
	return g.systemInfoMap[BUILDS_CLEANUP_SCHEDULE].(string)
}

func (g systemInfoServiceImpl) setBuildsCleanupSchedule() {
	g.systemInfoMap[BUILDS_CLEANUP_SCHEDULE] = "0 1 * * 0" // at 01:00 AM on Sunday
}

func (g systemInfoServiceImpl) setInsecureProxy() {
	envVal := os.Getenv(INSECURE_PROXY)
	insecureProxy, err := strconv.ParseBool(envVal)
	if err != nil {
		log.Infof("environment variable %v has invalid value, using false value instead", INSECURE_PROXY)
		insecureProxy = false
	}
	g.systemInfoMap[INSECURE_PROXY] = insecureProxy
}

func (s systemInfoServiceImpl) InsecureProxyEnabled() bool {
	return s.systemInfoMap[INSECURE_PROXY].(bool)
}

func (g systemInfoServiceImpl) GetMetricsGetterSchedule() string {
	return g.systemInfoMap[METRICS_GETTER_SCHEDULE].(string)
}

func (g systemInfoServiceImpl) setMetricsGetterSchedule() {
	g.systemInfoMap[METRICS_GETTER_SCHEDULE] = "* * * * *" // every minute
}

func (g systemInfoServiceImpl) setMonitoringEnabled() {
	envVal := os.Getenv(MONITORING_ENABLED)
	monitoringEnabled, err := strconv.ParseBool(envVal)
	if err != nil {
		log.Infof("environment variable %v has invalid value, using false value instead", MONITORING_ENABLED)
		monitoringEnabled = false
	}
	g.systemInfoMap[MONITORING_ENABLED] = monitoringEnabled
}

func (s systemInfoServiceImpl) MonitoringEnabled() bool {
	return s.systemInfoMap[MONITORING_ENABLED].(bool)
}

func (g systemInfoServiceImpl) GetMinioAccessKeyId() string {
	return g.systemInfoMap[STORAGE_SERVER_USERNAME].(string)
}

func (g systemInfoServiceImpl) setMinioAccessKeyId() {
	g.systemInfoMap[STORAGE_SERVER_USERNAME] = os.Getenv(STORAGE_SERVER_USERNAME)
}

func (g systemInfoServiceImpl) GetMinioSecretAccessKey() string {
	return g.systemInfoMap[STORAGE_SERVER_PASSWORD].(string)
}

func (g systemInfoServiceImpl) setMinioSecretAccessKey() {
	g.systemInfoMap[STORAGE_SERVER_PASSWORD] = os.Getenv(STORAGE_SERVER_PASSWORD)
}

func (g systemInfoServiceImpl) GetMinioCrt() string {
	return g.systemInfoMap[STORAGE_SERVER_CRT].(string)
}

func (g systemInfoServiceImpl) setMinioCrt() {
	g.systemInfoMap[STORAGE_SERVER_CRT] = os.Getenv(STORAGE_SERVER_CRT)
}

func (g systemInfoServiceImpl) GetMinioEndpoint() string {
	return g.systemInfoMap[STORAGE_SERVER_URL].(string)
}

func (g systemInfoServiceImpl) setMinioEndpoint() {
	g.systemInfoMap[STORAGE_SERVER_URL] = os.Getenv(STORAGE_SERVER_URL)
}

func (g systemInfoServiceImpl) GetMinioBucketName() string {
	return g.systemInfoMap[STORAGE_SERVER_BUCKET_NAME].(string)
}

func (g systemInfoServiceImpl) setMinioBucketName() {
	g.systemInfoMap[STORAGE_SERVER_BUCKET_NAME] = os.Getenv(STORAGE_SERVER_BUCKET_NAME)
}

func (g systemInfoServiceImpl) setMinioStorageActive() {
	envVal := os.Getenv(STORAGE_SERVER_ACTIVE)
	if envVal == "" {
		envVal = "false"
	}
	val, err := strconv.ParseBool(envVal)
	if err != nil {
		log.Errorf("failed to parse %v env value: %v. Value by default - false", STORAGE_SERVER_ACTIVE, err.Error())
		val = false
	}
	g.systemInfoMap[STORAGE_SERVER_ACTIVE] = val
}

func (g systemInfoServiceImpl) IsMinioStorageActive() bool {
	return g.systemInfoMap[STORAGE_SERVER_ACTIVE].(bool)
}

func (g systemInfoServiceImpl) IsMinioStoreOnlyBuildResult() bool {
	return g.systemInfoMap[STORAGE_SERVER_STORE_ONLY_BUILD_RESULT].(bool)
}

func (g systemInfoServiceImpl) setMinioOnlyForBuildResult() {
	envVal := os.Getenv(STORAGE_SERVER_STORE_ONLY_BUILD_RESULT)
	if envVal == "" {
		envVal = "false"
	}
	val, err := strconv.ParseBool(envVal)
	if err != nil {
		log.Errorf("failed to parse %v env value: %v. Value by default - false", STORAGE_SERVER_STORE_ONLY_BUILD_RESULT, err.Error())
		val = false
	}
	if !g.IsMinioStorageActive() && val == true {
		val = false
		log.Warnf("%s was set to false because %s had been set to false", STORAGE_SERVER_STORE_ONLY_BUILD_RESULT, STORAGE_SERVER_ACTIVE)
	}
	g.systemInfoMap[STORAGE_SERVER_STORE_ONLY_BUILD_RESULT] = val
}

func (g systemInfoServiceImpl) GetExternalLinks() []string {
	return g.systemInfoMap[EXTERNAL_LINKS].([]string)
}

func (g systemInfoServiceImpl) setExternalLinks() {
	externalLinksStr := os.Getenv(EXTERNAL_LINKS)
	if externalLinksStr != "" {
		g.systemInfoMap[EXTERNAL_LINKS] = strings.Split(externalLinksStr, ",")
	} else {
		g.systemInfoMap[EXTERNAL_LINKS] = []string{}
	}
}

func (g systemInfoServiceImpl) GetDefaultWorkspaceId() string {
	return g.systemInfoMap[DEFAULT_WORKSPACE_ID].(string)
}

func (g systemInfoServiceImpl) setDefaultWorkspaceId() {
	g.systemInfoMap[DEFAULT_WORKSPACE_ID] = os.Getenv(DEFAULT_WORKSPACE_ID)
}

func (g systemInfoServiceImpl) setCustomPathPrefixes() {
	prefixes := make([]string, 0)
	prefixesStr := os.Getenv(CUSTOM_PATH_PREFIXES)
	if prefixesStr != "" {
		prefixes = strings.Split(prefixesStr, ",")
	}
	g.systemInfoMap[CUSTOM_PATH_PREFIXES] = prefixes
}

func (g systemInfoServiceImpl) GetCustomPathPrefixes() []string {
	return g.systemInfoMap[CUSTOM_PATH_PREFIXES].([]string)
}

func (g systemInfoServiceImpl) setAllowedHosts() {
	hosts := make([]string, 0)
	hostsStr := os.Getenv(ALLOWED_HOSTS)
	if hostsStr != "" {
		rawHosts := strings.Split(hostsStr, ",")
		for _, host := range rawHosts {
			trimmedHost := strings.TrimSpace(host)
			if trimmedHost != "" {
				hosts = append(hosts, strings.ToLower(trimmedHost))
			}
		}
	}
	g.systemInfoMap[ALLOWED_HOSTS] = hosts
}

func (g systemInfoServiceImpl) GetAllowedHosts() []string {
	return g.systemInfoMap[ALLOWED_HOSTS].([]string)
}

func (g systemInfoServiceImpl) GetZeroDayAdminCreds() (string, string, error) {
	email := os.Getenv(APIHUB_ADMIN_EMAIL)
	password := os.Getenv(APIHUB_ADMIN_PASSWORD)
	if email == "" || password == "" {
		return "", "", fmt.Errorf("some zero day admin envs('%s' or '%s') are empty or not set", APIHUB_ADMIN_EMAIL, APIHUB_ADMIN_PASSWORD)
	}
	return email, password, nil
}

func (g systemInfoServiceImpl) GetSystemApiKey() (string, error) {
	apiKey := os.Getenv(APIHUB_SYSTEM_API_KEY)
	if apiKey == "" {
		return "", fmt.Errorf("system api key env '%s' is empty or not set", APIHUB_SYSTEM_API_KEY)
	}
	return apiKey, nil
}

func (g systemInfoServiceImpl) setEditorDisabled() {
	envVal := os.Getenv(EDITOR_DISABLED)
	editorDisabled, err := strconv.ParseBool(envVal)
	if err != nil {
		log.Infof("environment variable %v has invalid value, using false value instead", EDITOR_DISABLED)
		editorDisabled = false
	}
	g.systemInfoMap[EDITOR_DISABLED] = editorDisabled
}

func (g systemInfoServiceImpl) GetEditorDisabled() bool {
	return g.systemInfoMap[EDITOR_DISABLED].(bool)
}
func (g systemInfoServiceImpl) setFailBuildOnBrokenRefs() {
	envVal := os.Getenv(FAIL_BUILDS_ON_BROKEN_REFS)
	if envVal == "" {
		envVal = "true"
	}
	val, err := strconv.ParseBool(envVal)
	if err != nil {
		log.Errorf("failed to parse %v env value: %v. Value by default - false", FAIL_BUILDS_ON_BROKEN_REFS, err.Error())
		val = false
	}
	g.systemInfoMap[FAIL_BUILDS_ON_BROKEN_REFS] = val
}

func (g systemInfoServiceImpl) FailBuildOnBrokenRefs() bool {
	return g.systemInfoMap[FAIL_BUILDS_ON_BROKEN_REFS].(bool)
}

func (g systemInfoServiceImpl) setAccessTokenDurationSec() {
	envVal := os.Getenv(ACCESS_TOKEN_DURATION_SEC)
	if envVal == "" {
		g.systemInfoMap[ACCESS_TOKEN_DURATION_SEC] = 3600 //1 hour
		return
	}
	val, err := strconv.Atoi(envVal)
	if err != nil {
		log.Errorf("failed to parse %v env value: %v. Value by default - 3600", ACCESS_TOKEN_DURATION_SEC, err.Error())
		g.systemInfoMap[ACCESS_TOKEN_DURATION_SEC] = 3600
		return
	}

	if val < 600 {
		err = fmt.Errorf("env %v has incorrect value, value must be greater than 600. Value by default - 3600", ACCESS_TOKEN_DURATION_SEC)
		g.systemInfoMap[ACCESS_TOKEN_DURATION_SEC] = 3600
		return
	}
	g.systemInfoMap[ACCESS_TOKEN_DURATION_SEC] = val
}

func (g systemInfoServiceImpl) GetAccessTokenDurationSec() int {
	return g.systemInfoMap[ACCESS_TOKEN_DURATION_SEC].(int)
}

func (g systemInfoServiceImpl) setRefreshTokenDurationSec() {
	envVal := os.Getenv(REFRESH_TOKEN_DURATION_SEC)
	if envVal == "" {
		g.systemInfoMap[REFRESH_TOKEN_DURATION_SEC] = 43200 //12 hours
		return
	}
	val, err := strconv.Atoi(envVal)
	if err != nil {
		log.Errorf("failed to parse %v env value: %v. Value by default - 43200", REFRESH_TOKEN_DURATION_SEC, err.Error())
		g.systemInfoMap[REFRESH_TOKEN_DURATION_SEC] = 43200
		return
	}
	if val < g.GetAccessTokenDurationSec() {
		err = fmt.Errorf("env %v has incorrect value, value must be equal or greater than %v. Value by default - 43200", REFRESH_TOKEN_DURATION_SEC, ACCESS_TOKEN_DURATION_SEC)
		g.systemInfoMap[REFRESH_TOKEN_DURATION_SEC] = 43200
		return
	}

	g.systemInfoMap[REFRESH_TOKEN_DURATION_SEC] = val
}

func (g systemInfoServiceImpl) GetRefreshTokenDurationSec() int {
	return g.systemInfoMap[REFRESH_TOKEN_DURATION_SEC].(int)
}

// all IDP initialization should be done in this method only
func (g systemInfoServiceImpl) setAuthConfig() error {
	var authConfig idp.AuthConfig

	if !g.IsProductionMode() {
		localIDP := idp.IDP{
			Id:                   LocalIDPId,
			IdpType:              idp.IDPTypeInternal,
			DisplayName:          "Local IDP",
			ImageSvg:             "",
			LoginStartEndpoint:   "/api/v3/auth/local",
			RefreshTokenEndpoint: "/api/v3/auth/local/refresh",
		}
		authConfig.Providers = append(authConfig.Providers, localIDP)
	}

	samlConfig, err := g.createSAMLConfig()
	if err != nil {
		return err
	}
	if samlConfig != nil {
		externalIDP := idp.IDP{
			Id:                 ExternalSAMLProviderId,
			IdpType:            idp.IDPTypeExternal,
			DisplayName:        os.Getenv(EXTERNAL_SAML_IDP_DISPLAY_NAME),
			ImageSvg:           os.Getenv(EXTERNAL_SAML_IDP_IMAGE_SVG),
			LoginStartEndpoint: "/api/v1/login/sso/" + ExternalSAMLProviderId,
			Protocol:           idp.AuthProtocolSAML,
			SAMLConfiguration:  samlConfig,
		}
		authConfig.Providers = append(authConfig.Providers, externalIDP)
	}

	oidcConfig, err := g.createOIDCConfig()
	if err != nil {
		return err
	}
	if oidcConfig != nil {
		externalIDP := idp.IDP{
			Id:                 ExternalOIDCProviderId,
			IdpType:            idp.IDPTypeExternal,
			DisplayName:        os.Getenv(EXTERNAL_OIDC_IDP_DISPLAY_NAME),
			ImageSvg:           os.Getenv(EXTERNAL_OIDC_IDP_IMAGE_SVG),
			LoginStartEndpoint: "/api/v1/login/sso/" + ExternalOIDCProviderId,
			Protocol:           idp.AuthProtocolOIDC,
			OIDCConfiguration:  oidcConfig,
		}
		authConfig.Providers = append(authConfig.Providers, externalIDP)
	}

	authConfig.DefaultProviderId = os.Getenv(DEFAULT_IDP_ID)

	if len(authConfig.Providers) == 0 {
		return fmt.Errorf("no identity providers configured, at least one provider must exist")
	}

	g.systemInfoMap[AUTH_CONFIG] = authConfig

	return nil
}

func (g systemInfoServiceImpl) createSAMLConfig() (*idp.SAMLConfiguration, error) {
	samlCrt := os.Getenv(SAML_CRT)
	samlKey := os.Getenv(SAML_KEY)
	metadataURL := os.Getenv(ADFS_METADATA_URL)
	rootURL := os.Getenv(APIHUB_URL)
	if samlCrt == "" && samlKey == "" && metadataURL == "" {
		log.Warn("SAML configuration environment variables are not provided. External IDP will not be available")
		return nil, nil
	}

	if samlCrt == "" || samlKey == "" || metadataURL == "" || rootURL == "" {
		return nil, fmt.Errorf("incomplete SAML configuration, all environment variables SAML_CRT, SAML_KEY, ADFS_METADATA_URL and APIHUB_URL must be set")
	}

	return &idp.SAMLConfiguration{
		Certificate:    samlCrt,
		PrivateKey:     samlKey,
		IDPMetadataURL: metadataURL,
		RootURL:        rootURL,
	}, nil
}

func (g systemInfoServiceImpl) createOIDCConfig() (*idp.OIDCConfiguration, error) {
	clientId := os.Getenv(OIDC_CLIENT_ID)
	clientSecret := os.Getenv(OIDC_CLIENT_SECRET)
	providerURL := os.Getenv(OIDC_PROVIDER_URL)
	rootURL := os.Getenv(APIHUB_URL)
	if clientId == "" && clientSecret == "" && providerURL == "" {
		log.Warn("OIDC configuration environment variables are not provided. External IDP will not be available")
		return nil, nil
	}

	if clientId == "" || clientSecret == "" || providerURL == "" || rootURL == "" {
		return nil, fmt.Errorf("incomplete OIDC configuration, all environment variables OIDC_CLIENT_ID, OIDC_CLIENT_SECRET, OIDC_PROVIDER_URL and APIHUB_URL must be set")
	}

	return &idp.OIDCConfiguration{
		ClientID:     clientId,
		ClientSecret: clientSecret,
		RootURL:      rootURL,
		RedirectPath: "/api/v1/oidc/" + ExternalOIDCProviderId + "/callback",
		ProviderURL:  providerURL,
		Scopes:       []string{oidc.ScopeOpenID, "profile", "email"},
	}, nil
}

func (g systemInfoServiceImpl) GetAuthConfig() idp.AuthConfig {
	return g.systemInfoMap[AUTH_CONFIG].(idp.AuthConfig)
}<|MERGE_RESOLUTION|>--- conflicted
+++ resolved
@@ -80,7 +80,6 @@
 	APIHUB_SYSTEM_API_KEY                  = "APIHUB_ACCESS_TOKEN"
 	EDITOR_DISABLED                        = "EDITOR_DISABLED"
 	FAIL_BUILDS_ON_BROKEN_REFS             = "FAIL_BUILDS_ON_BROKEN_REFS"
-<<<<<<< HEAD
 	ACCESS_TOKEN_DURATION_SEC              = "JWT_ACCESS_TOKEN_DURATION_SEC"
 	REFRESH_TOKEN_DURATION_SEC             = "JWT_REFRESH_TOKEN_DURATION_SEC"
 	EXTERNAL_SAML_IDP_DISPLAY_NAME         = "EXTERNAL_SAML_IDP_DISPLAY_NAME"
@@ -92,14 +91,12 @@
 	OIDC_CLIENT_SECRET                     = "OIDC_CLIENT_SECRET"
 	EXTERNAL_OIDC_IDP_DISPLAY_NAME         = "EXTERNAL_OIDC_IDP_DISPLAY_NAME"
 	EXTERNAL_OIDC_IDP_IMAGE_SVG            = "EXTERNAL_OIDC_IDP_IMAGE_SVG"
+	GIT_BRANCH                             = "GIT_BRANCH"
+	GIT_HASH                               = "GIT_HASH"
 
 	LocalIDPId             = "local-idp"
 	ExternalSAMLProviderId = "external-saml-idp"
 	ExternalOIDCProviderId = "external-oidc-idp"
-=======
-	GIT_BRANCH                             = "GIT_BRANCH"
-	GIT_HASH                               = "GIT_HASH"
->>>>>>> b66fc0f7
 )
 
 type SystemInfoService interface {
