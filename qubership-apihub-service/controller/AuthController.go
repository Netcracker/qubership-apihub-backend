// Copyright 2024-2025 NetCracker Technology Corporation
//
// Licensed under the Apache License, Version 2.0 (the "License");
// you may not use this file except in compliance with the License.
// You may obtain a copy of the License at
//
//     http://www.apache.org/licenses/LICENSE-2.0
//
// Unless required by applicable law or agreed to in writing, software
// distributed under the License is distributed on an "AS IS" BASIS,
// WITHOUT WARRANTIES OR CONDITIONS OF ANY KIND, either express or implied.
// See the License for the specific language governing permissions and
// limitations under the License.

package controller

import (
	"github.com/Netcracker/qubership-apihub-backend/qubership-apihub-service/security/idp"
	"github.com/Netcracker/qubership-apihub-backend/qubership-apihub-service/service"
	"github.com/Netcracker/qubership-apihub-backend/qubership-apihub-service/utils"
	"github.com/Netcracker/qubership-apihub-backend/qubership-apihub-service/view"
	"net/http"
)

type AuthController interface {
	SAMLAssertionConsumerHandler(w http.ResponseWriter, r *http.Request)
	StartAuthentication(w http.ResponseWriter, r *http.Request)
	ServeMetadata(w http.ResponseWriter, r *http.Request)
<<<<<<< HEAD
	OIDCCallbackHandler(w http.ResponseWriter, r *http.Request)
	GetSystemInfo(w http.ResponseWriter, r *http.Request)
=======
	GetSystemConfigurationInfo(w http.ResponseWriter, r *http.Request)
>>>>>>> e5f04541
}

func NewAuthController(userService service.UserService, systemInfoService service.SystemInfoService, idpManager idp.Manager) AuthController {
	return &authControllerImpl{
		idpManager:        idpManager,
		userService:       userService,
		systemInfoService: systemInfoService,
	}
}

type authControllerImpl struct {
	idpManager        idp.Manager
	userService       service.UserService
	systemInfoService service.SystemInfoService
}

func (a *authControllerImpl) ServeMetadata(w http.ResponseWriter, r *http.Request) {
	idpId := getStringParam(r, "idpId")
	provider, exists := a.idpManager.GetProvider(idpId)
	if exists {
		provider.ServeMetadata(w, r)
	} else {
<<<<<<< HEAD
		//TODO: throw custom error
=======
		log.Debugf("Cannot find IDP with id: %s", idpId)
		utils.RespondWithCustomError(w, &exception.CustomError{
			Status:  http.StatusNotFound,
			Code:    exception.ExternalIDPNotFound,
			Message: exception.ExternalIDPNotFoundMsg,
			Params:  map[string]interface{}{"id": idpId},
		})
	}
}

func serveMetadata(w http.ResponseWriter, r *http.Request, samlInstance *samlsp.Middleware) {
	if samlInstance == nil {
		log.Errorf("Cannot serveMetadata with nil samlInstanse")
		utils.RespondWithCustomError(w, &exception.CustomError{
			Status:  http.StatusInternalServerError,
			Code:    exception.SamlInstanceIsNull,
			Message: exception.SamlInstanceIsNullMsg,
			Params:  map[string]interface{}{"error": "saml instance is not initialized"},
		})
		return
>>>>>>> e5f04541
	}
}

// StartAuthentication Frontend calls this endpoint to SSO login user via SAML
func (a *authControllerImpl) StartAuthentication(w http.ResponseWriter, r *http.Request) {
	idpId := getStringParam(r, "idpId")
	provider, exists := a.idpManager.GetProvider(idpId)
	if exists {
		provider.StartAuthentication(w, r)
	} else {
<<<<<<< HEAD
		//TODO: throw custom error
=======
		log.Debugf("Cannot find IDP with id: %s", idpId)
		utils.RespondWithCustomError(w, &exception.CustomError{
			Status:  http.StatusNotFound,
			Code:    exception.ExternalIDPNotFound,
			Message: exception.ExternalIDPNotFoundMsg,
			Params:  map[string]interface{}{"id": idpId},
		})
	}
}

func startSAMLAuthentication(w http.ResponseWriter, r *http.Request, samlInstance *samlsp.Middleware, allowedHosts []string) {
	if samlInstance == nil {
		log.Errorf("Cannot StartSamlAuthentication with nil samlInstance")
		utils.RespondWithCustomError(w, &exception.CustomError{
			Status:  http.StatusInternalServerError,
			Code:    exception.SamlInstanceIsNull,
			Message: exception.SamlInstanceIsNullMsg,
			Params:  map[string]interface{}{"error": "saml instance is not initialized"},
		})
		return
	}
	redirectUrlStr := r.URL.Query().Get("redirectUri")

	log.Debugf("redirect url - %s", redirectUrlStr)

	redirectUrl, err := parseAndValidateRedirectURL(redirectUrlStr, allowedHosts)
	if err != nil {
		utils.RespondWithCustomError(w, err)
		return
>>>>>>> e5f04541
	}
}

// AssertionConsumerHandler This endpoint is called by ADFS when auth procedure is complete on it's side. ADFS posts the response here.
func (a *authControllerImpl) SAMLAssertionConsumerHandler(w http.ResponseWriter, r *http.Request) {
	idpId := getStringParam(r, "idpId")
	provider, exists := a.idpManager.GetProvider(idpId)
	if exists {
		provider.CallbackHandler(w, r)
	} else {
<<<<<<< HEAD
		//TODO: throw custom error
=======
		log.Debugf("Cannot find IDP with id: %s", idpId)
		utils.RespondWithCustomError(w, &exception.CustomError{
			Status:  http.StatusNotFound,
			Code:    exception.ExternalIDPNotFound,
			Message: exception.ExternalIDPNotFoundMsg,
			Params:  map[string]interface{}{"id": idpId},
		})
	}
}

func (a *authControllerImpl) GetSystemConfigurationInfo(w http.ResponseWriter, r *http.Request) {
	utils.RespondWithJson(w, http.StatusOK,
		view.SystemConfigurationInfo{
			DefaultWorkspaceId: a.systemInfoService.GetDefaultWorkspaceId(),
			AuthConfig:         a.systemInfoService.GetAuthConfig(),
		})
}

func handleAssertion(w http.ResponseWriter, r *http.Request, userService service.UserService, allowedHosts []string, samlInstance *samlsp.Middleware, providerId string, setAuthCookie func(w http.ResponseWriter, user *view.User, idpId string) error) {
	if samlInstance == nil {
		log.Errorf("Cannot run AssertionConsumerHandler with nill samlInstanse")
		utils.RespondWithCustomError(w, &exception.CustomError{
			Status:  http.StatusInternalServerError,
			Code:    exception.SamlInstanceIsNull,
			Message: exception.SamlInstanceIsNullMsg,
			Params:  map[string]interface{}{"error": "saml instance is not initialized"},
		})
		return
	}

	if err := r.ParseForm(); err != nil {
		http.Error(w, fmt.Sprintf("Failed to parse ACS form: %s", err), http.StatusBadRequest)
		return
	}
	possibleRequestIDs := []string{}
	if samlInstance.ServiceProvider.AllowIDPInitiated {
		possibleRequestIDs = append(possibleRequestIDs, "")
	}
	trackedRequests := samlInstance.RequestTracker.GetTrackedRequests(r)
	for _, tr := range trackedRequests {
		possibleRequestIDs = append(possibleRequestIDs, tr.SAMLRequestID)
	}
	assertion, err := samlInstance.ServiceProvider.ParseResponse(r, possibleRequestIDs)
	if err != nil {
		log.Errorf("Parsing SAML response process error: %s", err.Error())
		var ire *saml.InvalidResponseError
		if errors.As(err, &ire) {
			log.Errorf("Parsing SAML response process private error: %s", ire.PrivateErr.Error())
			log.Debugf("ACS response data: %s", ire.Response)
		}
		utils.RespondWithCustomError(w, &exception.CustomError{
			Status:  http.StatusInternalServerError,
			Code:    exception.SamlResponseHasParsingError,
			Message: exception.SamlResponseHasParsingErrorMsg,
			Params:  map[string]interface{}{"error": err.Error()},
		})
		return
	}
	if assertion == nil {
		log.Errorf("Assertion from SAML response is nil")
		utils.RespondWithCustomError(w, &exception.CustomError{
			Status:  http.StatusInternalServerError,
			Code:    exception.AssertionIsNull,
			Message: exception.AssertionIsNullMsg,
		})
		return
	}

	assertionAttributes := getAssertionAttributes(assertion)

	user, err := getOrCreateUser(userService, assertionAttributes, providerId)
	if err != nil {
		utils.RespondWithError(w, "Failed to get or create SSO user", err)
		return
	}

	// Add Apihub auth info cookie
	if err = setAuthCookie(w, user, providerId); err != nil {
		utils.RespondWithError(w, "Failed to set auth cookie", err)
		return
	}

	// Extract original redirect URI from request tracking cookie
	redirectURI := "/"
	if trackedRequestIndex := r.Form.Get("RelayState"); trackedRequestIndex != "" {
		log.Debugf("trackedRequestIndex = %s", trackedRequestIndex)
		trackedRequest, err := samlInstance.RequestTracker.GetTrackedRequest(r, trackedRequestIndex)
		if err != nil {
			if errors.Is(err, http.ErrNoCookie) && samlInstance.ServiceProvider.AllowIDPInitiated {
				// For IDP-initiated flows, RelayState might contain a URI directly from an external identity provider.
				uri := trackedRequestIndex
				_, err := parseAndValidateRedirectURL(uri, allowedHosts)
				if err != nil {
					utils.RespondWithCustomError(w, err)
					return
				}
				redirectURI = uri
				log.Debugf("IDP-initiated flow: redirectURI is set from RelayState to: %s", redirectURI)
			} else {
				utils.RespondWithError(w, "Unable to retrieve redirect URL: failed to get tracked request", err)
				return
			}
		} else {
			err = samlInstance.RequestTracker.StopTrackingRequest(w, r, trackedRequestIndex)
			if err != nil {
				log.Warnf("Failed to stop tracking request: %s", err)
				// but it's not a showstopper, so continue processing
			}
			redirectURI = trackedRequest.URI
			log.Debugf("redirectURI is found in trackedRequest and updated to %s", redirectURI)
		}
	}

	http.Redirect(w, r, redirectURI, http.StatusFound)
}

func (a *authControllerImpl) setAuthTokenCookies(w http.ResponseWriter, user *view.User, idpId string) error {
	accessToken, refreshToken, err := security.IssueTokenPair(*user)
	if err != nil {
		return &exception.CustomError{
			Status:  http.StatusInternalServerError,
			Message: "Failed to create token for SSO user",
			Debug:   err.Error(),
		}
	}

	http.SetCookie(w, &http.Cookie{
		Name:     security.AccessTokenCookieName,
		Value:    accessToken,
		MaxAge:   a.systemInfoService.GetAccessTokenDurationSec(),
		Secure:   true,
		HttpOnly: true,
		Path:     "/",
	})
	http.SetCookie(w, &http.Cookie{
		Name:     security.RefreshTokenCookieName,
		Value:    refreshToken,
		MaxAge:   a.systemInfoService.GetRefreshTokenDurationSec(),
		Secure:   true,
		HttpOnly: true,
		Path:     "/api/v1/login/sso/" + idpId,
	})
	return nil
}

func getAssertionAttributes(assertion *saml.Assertion) map[string][]string {
	assertionAttributes := make(map[string][]string)
	for _, attributeStatement := range assertion.AttributeStatements {
		for _, attr := range attributeStatement.Attributes {
			claimName := attr.FriendlyName
			if claimName == "" {
				claimName = attr.Name
			}
			for _, value := range attr.Values {
				assertionAttributes[claimName] = append(assertionAttributes[claimName], value.Value)
			}
		}
>>>>>>> e5f04541
	}
}

func (a *authControllerImpl) OIDCCallbackHandler(w http.ResponseWriter, r *http.Request) {
	idpId := getStringParam(r, "idpId")
	provider, exists := a.idpManager.GetProvider(idpId)
	if exists {
		provider.CallbackHandler(w, r)
	} else {
		//TODO: throw custom error
	}
}

func (a *authControllerImpl) GetSystemInfo(w http.ResponseWriter, r *http.Request) {
	ssoIntegrationEnabled := a.idpManager.IsSSOIntegrationEnabled()
	utils.RespondWithJson(w, http.StatusOK,
		view.SystemConfigurationInfo{
			SSOIntegrationEnabled: ssoIntegrationEnabled,
			AutoRedirect:          ssoIntegrationEnabled,
			DefaultWorkspaceId:    a.systemInfoService.GetDefaultWorkspaceId(),
			AuthConfig:            a.systemInfoService.GetAuthConfig(),
		})
}<|MERGE_RESOLUTION|>--- conflicted
+++ resolved
@@ -15,10 +15,12 @@
 package controller
 
 import (
+	"github.com/Netcracker/qubership-apihub-backend/qubership-apihub-service/exception"
 	"github.com/Netcracker/qubership-apihub-backend/qubership-apihub-service/security/idp"
 	"github.com/Netcracker/qubership-apihub-backend/qubership-apihub-service/service"
 	"github.com/Netcracker/qubership-apihub-backend/qubership-apihub-service/utils"
 	"github.com/Netcracker/qubership-apihub-backend/qubership-apihub-service/view"
+	log "github.com/sirupsen/logrus"
 	"net/http"
 )
 
@@ -26,12 +28,8 @@
 	SAMLAssertionConsumerHandler(w http.ResponseWriter, r *http.Request)
 	StartAuthentication(w http.ResponseWriter, r *http.Request)
 	ServeMetadata(w http.ResponseWriter, r *http.Request)
-<<<<<<< HEAD
 	OIDCCallbackHandler(w http.ResponseWriter, r *http.Request)
-	GetSystemInfo(w http.ResponseWriter, r *http.Request)
-=======
 	GetSystemConfigurationInfo(w http.ResponseWriter, r *http.Request)
->>>>>>> e5f04541
 }
 
 func NewAuthController(userService service.UserService, systemInfoService service.SystemInfoService, idpManager idp.Manager) AuthController {
@@ -54,9 +52,6 @@
 	if exists {
 		provider.ServeMetadata(w, r)
 	} else {
-<<<<<<< HEAD
-		//TODO: throw custom error
-=======
 		log.Debugf("Cannot find IDP with id: %s", idpId)
 		utils.RespondWithCustomError(w, &exception.CustomError{
 			Status:  http.StatusNotFound,
@@ -67,20 +62,6 @@
 	}
 }
 
-func serveMetadata(w http.ResponseWriter, r *http.Request, samlInstance *samlsp.Middleware) {
-	if samlInstance == nil {
-		log.Errorf("Cannot serveMetadata with nil samlInstanse")
-		utils.RespondWithCustomError(w, &exception.CustomError{
-			Status:  http.StatusInternalServerError,
-			Code:    exception.SamlInstanceIsNull,
-			Message: exception.SamlInstanceIsNullMsg,
-			Params:  map[string]interface{}{"error": "saml instance is not initialized"},
-		})
-		return
->>>>>>> e5f04541
-	}
-}
-
 // StartAuthentication Frontend calls this endpoint to SSO login user via SAML
 func (a *authControllerImpl) StartAuthentication(w http.ResponseWriter, r *http.Request) {
 	idpId := getStringParam(r, "idpId")
@@ -88,9 +69,6 @@
 	if exists {
 		provider.StartAuthentication(w, r)
 	} else {
-<<<<<<< HEAD
-		//TODO: throw custom error
-=======
 		log.Debugf("Cannot find IDP with id: %s", idpId)
 		utils.RespondWithCustomError(w, &exception.CustomError{
 			Status:  http.StatusNotFound,
@@ -101,29 +79,6 @@
 	}
 }
 
-func startSAMLAuthentication(w http.ResponseWriter, r *http.Request, samlInstance *samlsp.Middleware, allowedHosts []string) {
-	if samlInstance == nil {
-		log.Errorf("Cannot StartSamlAuthentication with nil samlInstance")
-		utils.RespondWithCustomError(w, &exception.CustomError{
-			Status:  http.StatusInternalServerError,
-			Code:    exception.SamlInstanceIsNull,
-			Message: exception.SamlInstanceIsNullMsg,
-			Params:  map[string]interface{}{"error": "saml instance is not initialized"},
-		})
-		return
-	}
-	redirectUrlStr := r.URL.Query().Get("redirectUri")
-
-	log.Debugf("redirect url - %s", redirectUrlStr)
-
-	redirectUrl, err := parseAndValidateRedirectURL(redirectUrlStr, allowedHosts)
-	if err != nil {
-		utils.RespondWithCustomError(w, err)
-		return
->>>>>>> e5f04541
-	}
-}
-
 // AssertionConsumerHandler This endpoint is called by ADFS when auth procedure is complete on it's side. ADFS posts the response here.
 func (a *authControllerImpl) SAMLAssertionConsumerHandler(w http.ResponseWriter, r *http.Request) {
 	idpId := getStringParam(r, "idpId")
@@ -131,9 +86,22 @@
 	if exists {
 		provider.CallbackHandler(w, r)
 	} else {
-<<<<<<< HEAD
-		//TODO: throw custom error
-=======
+		log.Debugf("Cannot find IDP with id: %s", idpId)
+		utils.RespondWithCustomError(w, &exception.CustomError{
+			Status:  http.StatusNotFound,
+			Code:    exception.ExternalIDPNotFound,
+			Message: exception.ExternalIDPNotFoundMsg,
+			Params:  map[string]interface{}{"id": idpId},
+		})
+	}
+}
+
+func (a *authControllerImpl) OIDCCallbackHandler(w http.ResponseWriter, r *http.Request) {
+	idpId := getStringParam(r, "idpId")
+	provider, exists := a.idpManager.GetProvider(idpId)
+	if exists {
+		provider.CallbackHandler(w, r)
+	} else {
 		log.Debugf("Cannot find IDP with id: %s", idpId)
 		utils.RespondWithCustomError(w, &exception.CustomError{
 			Status:  http.StatusNotFound,
@@ -150,168 +118,4 @@
 			DefaultWorkspaceId: a.systemInfoService.GetDefaultWorkspaceId(),
 			AuthConfig:         a.systemInfoService.GetAuthConfig(),
 		})
-}
-
-func handleAssertion(w http.ResponseWriter, r *http.Request, userService service.UserService, allowedHosts []string, samlInstance *samlsp.Middleware, providerId string, setAuthCookie func(w http.ResponseWriter, user *view.User, idpId string) error) {
-	if samlInstance == nil {
-		log.Errorf("Cannot run AssertionConsumerHandler with nill samlInstanse")
-		utils.RespondWithCustomError(w, &exception.CustomError{
-			Status:  http.StatusInternalServerError,
-			Code:    exception.SamlInstanceIsNull,
-			Message: exception.SamlInstanceIsNullMsg,
-			Params:  map[string]interface{}{"error": "saml instance is not initialized"},
-		})
-		return
-	}
-
-	if err := r.ParseForm(); err != nil {
-		http.Error(w, fmt.Sprintf("Failed to parse ACS form: %s", err), http.StatusBadRequest)
-		return
-	}
-	possibleRequestIDs := []string{}
-	if samlInstance.ServiceProvider.AllowIDPInitiated {
-		possibleRequestIDs = append(possibleRequestIDs, "")
-	}
-	trackedRequests := samlInstance.RequestTracker.GetTrackedRequests(r)
-	for _, tr := range trackedRequests {
-		possibleRequestIDs = append(possibleRequestIDs, tr.SAMLRequestID)
-	}
-	assertion, err := samlInstance.ServiceProvider.ParseResponse(r, possibleRequestIDs)
-	if err != nil {
-		log.Errorf("Parsing SAML response process error: %s", err.Error())
-		var ire *saml.InvalidResponseError
-		if errors.As(err, &ire) {
-			log.Errorf("Parsing SAML response process private error: %s", ire.PrivateErr.Error())
-			log.Debugf("ACS response data: %s", ire.Response)
-		}
-		utils.RespondWithCustomError(w, &exception.CustomError{
-			Status:  http.StatusInternalServerError,
-			Code:    exception.SamlResponseHasParsingError,
-			Message: exception.SamlResponseHasParsingErrorMsg,
-			Params:  map[string]interface{}{"error": err.Error()},
-		})
-		return
-	}
-	if assertion == nil {
-		log.Errorf("Assertion from SAML response is nil")
-		utils.RespondWithCustomError(w, &exception.CustomError{
-			Status:  http.StatusInternalServerError,
-			Code:    exception.AssertionIsNull,
-			Message: exception.AssertionIsNullMsg,
-		})
-		return
-	}
-
-	assertionAttributes := getAssertionAttributes(assertion)
-
-	user, err := getOrCreateUser(userService, assertionAttributes, providerId)
-	if err != nil {
-		utils.RespondWithError(w, "Failed to get or create SSO user", err)
-		return
-	}
-
-	// Add Apihub auth info cookie
-	if err = setAuthCookie(w, user, providerId); err != nil {
-		utils.RespondWithError(w, "Failed to set auth cookie", err)
-		return
-	}
-
-	// Extract original redirect URI from request tracking cookie
-	redirectURI := "/"
-	if trackedRequestIndex := r.Form.Get("RelayState"); trackedRequestIndex != "" {
-		log.Debugf("trackedRequestIndex = %s", trackedRequestIndex)
-		trackedRequest, err := samlInstance.RequestTracker.GetTrackedRequest(r, trackedRequestIndex)
-		if err != nil {
-			if errors.Is(err, http.ErrNoCookie) && samlInstance.ServiceProvider.AllowIDPInitiated {
-				// For IDP-initiated flows, RelayState might contain a URI directly from an external identity provider.
-				uri := trackedRequestIndex
-				_, err := parseAndValidateRedirectURL(uri, allowedHosts)
-				if err != nil {
-					utils.RespondWithCustomError(w, err)
-					return
-				}
-				redirectURI = uri
-				log.Debugf("IDP-initiated flow: redirectURI is set from RelayState to: %s", redirectURI)
-			} else {
-				utils.RespondWithError(w, "Unable to retrieve redirect URL: failed to get tracked request", err)
-				return
-			}
-		} else {
-			err = samlInstance.RequestTracker.StopTrackingRequest(w, r, trackedRequestIndex)
-			if err != nil {
-				log.Warnf("Failed to stop tracking request: %s", err)
-				// but it's not a showstopper, so continue processing
-			}
-			redirectURI = trackedRequest.URI
-			log.Debugf("redirectURI is found in trackedRequest and updated to %s", redirectURI)
-		}
-	}
-
-	http.Redirect(w, r, redirectURI, http.StatusFound)
-}
-
-func (a *authControllerImpl) setAuthTokenCookies(w http.ResponseWriter, user *view.User, idpId string) error {
-	accessToken, refreshToken, err := security.IssueTokenPair(*user)
-	if err != nil {
-		return &exception.CustomError{
-			Status:  http.StatusInternalServerError,
-			Message: "Failed to create token for SSO user",
-			Debug:   err.Error(),
-		}
-	}
-
-	http.SetCookie(w, &http.Cookie{
-		Name:     security.AccessTokenCookieName,
-		Value:    accessToken,
-		MaxAge:   a.systemInfoService.GetAccessTokenDurationSec(),
-		Secure:   true,
-		HttpOnly: true,
-		Path:     "/",
-	})
-	http.SetCookie(w, &http.Cookie{
-		Name:     security.RefreshTokenCookieName,
-		Value:    refreshToken,
-		MaxAge:   a.systemInfoService.GetRefreshTokenDurationSec(),
-		Secure:   true,
-		HttpOnly: true,
-		Path:     "/api/v1/login/sso/" + idpId,
-	})
-	return nil
-}
-
-func getAssertionAttributes(assertion *saml.Assertion) map[string][]string {
-	assertionAttributes := make(map[string][]string)
-	for _, attributeStatement := range assertion.AttributeStatements {
-		for _, attr := range attributeStatement.Attributes {
-			claimName := attr.FriendlyName
-			if claimName == "" {
-				claimName = attr.Name
-			}
-			for _, value := range attr.Values {
-				assertionAttributes[claimName] = append(assertionAttributes[claimName], value.Value)
-			}
-		}
->>>>>>> e5f04541
-	}
-}
-
-func (a *authControllerImpl) OIDCCallbackHandler(w http.ResponseWriter, r *http.Request) {
-	idpId := getStringParam(r, "idpId")
-	provider, exists := a.idpManager.GetProvider(idpId)
-	if exists {
-		provider.CallbackHandler(w, r)
-	} else {
-		//TODO: throw custom error
-	}
-}
-
-func (a *authControllerImpl) GetSystemInfo(w http.ResponseWriter, r *http.Request) {
-	ssoIntegrationEnabled := a.idpManager.IsSSOIntegrationEnabled()
-	utils.RespondWithJson(w, http.StatusOK,
-		view.SystemConfigurationInfo{
-			SSOIntegrationEnabled: ssoIntegrationEnabled,
-			AutoRedirect:          ssoIntegrationEnabled,
-			DefaultWorkspaceId:    a.systemInfoService.GetDefaultWorkspaceId(),
-			AuthConfig:            a.systemInfoService.GetAuthConfig(),
-		})
 }