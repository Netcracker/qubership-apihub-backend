--- conflicted
+++ resolved
@@ -29,12 +29,8 @@
 	github.com/xuri/excelize/v2 v2.7.1
 	golang.org/x/crypto v0.43.0
 	golang.org/x/net v0.46.0
-<<<<<<< HEAD
-	golang.org/x/sync v0.17.0
-=======
 	golang.org/x/sync v0.18.0
 	golang.org/x/time v0.14.0
->>>>>>> b8cf7d43
 	gopkg.in/natefinch/lumberjack.v2 v2.2.1
 )
 
@@ -68,7 +64,6 @@
 	go.uber.org/atomic v1.9.0 // indirect
 	go.uber.org/multierr v1.9.0 // indirect
 	go.yaml.in/yaml/v2 v2.4.2 // indirect
-	golang.org/x/time v0.14.0 // indirect
 	google.golang.org/genproto/googleapis/rpc v0.0.0-20250115164207-1a7da9e5054f // indirect
 )
 
