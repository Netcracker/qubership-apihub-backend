--- conflicted
+++ resolved
@@ -180,20 +180,12 @@
 	github.com/xuri/efp v0.0.0-20220603152613-6918739fd470 // indirect
 	github.com/xuri/nfp v0.0.0-20220409054826-5e722a1d9e22 // indirect
 	golang.org/x/oauth2 v0.30.0
-<<<<<<< HEAD
-	golang.org/x/sys v0.33.0 // indirect
-	golang.org/x/term v0.32.0 // indirect
-	golang.org/x/text v0.26.0 // indirect
-	google.golang.org/api v0.215.0 // indirect
-	google.golang.org/appengine v1.6.8 // indirect
-=======
 	golang.org/x/sys v0.34.0 // indirect
 	golang.org/x/term v0.33.0 // indirect
 	golang.org/x/text v0.27.0 // indirect
 	google.golang.org/api v0.32.0 // indirect
 	google.golang.org/appengine v1.6.7 // indirect
 	google.golang.org/genproto v0.0.0-20201001141541-efaab9d3c4f7 // indirect
->>>>>>> 455512e6
 	google.golang.org/grpc v1.71.0 // indirect
 	google.golang.org/protobuf v1.36.5 // indirect
 	gopkg.in/asn1-ber.v1 v1.0.0-20181015200546-f715ec2f112d // indirect
